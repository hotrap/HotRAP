//  Copyright (c) 2011-present, Facebook, Inc.  All rights reserved.
//  This source code is licensed under both the GPLv2 (found in the
//  COPYING file in the root directory) and Apache 2.0 License
//  (found in the LICENSE.Apache file in the root directory).
//
// Copyright (c) 2011 The LevelDB Authors. All rights reserved.
// Use of this source code is governed by a BSD-style license that can be
// found in the LICENSE file. See the AUTHORS file for names of contributors.

#ifdef GFLAGS
#ifdef NUMA
#include <numa.h>
#endif
#ifndef OS_WIN
#include <unistd.h>
#endif
#include <fcntl.h>
#include <stdio.h>
#include <stdlib.h>
#include <sys/types.h>
#ifdef __APPLE__
#include <mach/host_info.h>
#include <mach/mach_host.h>
#include <sys/sysctl.h>
#endif
#ifdef __FreeBSD__
#include <sys/sysctl.h>
#endif

#include <autotuner.h>

#include <atomic>
#include <cinttypes>
#include <condition_variable>
#include <cstddef>
#include <iostream>
#include <memory>
#include <mutex>
#include <optional>
#include <queue>
#include <thread>
#include <unordered_map>

#include "db/db_impl/db_impl.h"
#include "db/malloc_stats.h"
#include "db/version_set.h"
#include "monitoring/histogram.h"
#include "monitoring/statistics_impl.h"
#include "options/cf_options.h"
#include "port/port.h"
#include "port/stack_trace.h"
#include "rocksdb/cache.h"
#include "rocksdb/convenience.h"
#include "rocksdb/db.h"
#include "rocksdb/env.h"
#include "rocksdb/filter_policy.h"
#include "rocksdb/memtablerep.h"
#include "rocksdb/options.h"
#include "rocksdb/perf_context.h"
#include "rocksdb/persistent_cache.h"
#include "rocksdb/rate_limiter.h"
#include "rocksdb/secondary_cache.h"
#include "rocksdb/slice.h"
#include "rocksdb/slice_transform.h"
#include "rocksdb/stats_history.h"
#include "rocksdb/table.h"
#include "rocksdb/utilities/backup_engine.h"
#include "rocksdb/utilities/object_registry.h"
#include "rocksdb/utilities/optimistic_transaction_db.h"
#include "rocksdb/utilities/options_type.h"
#include "rocksdb/utilities/options_util.h"
#include "rocksdb/utilities/replayer.h"
#include "rocksdb/utilities/sim_cache.h"
#include "rocksdb/utilities/transaction.h"
#include "rocksdb/utilities/transaction_db.h"
#include "rocksdb/write_batch.h"
#include "test_util/testutil.h"
#include "test_util/transaction_test_util.h"
#include "tools/simulated_hybrid_file_system.h"
#include "util/cast_util.h"
#include "util/compression.h"
#include "util/crc32c.h"
#include "util/file_checksum_helper.h"
#include "util/gflags_compat.h"
#include "util/mutexlock.h"
#include "util/random.h"
#include "util/stderr_logger.h"
#include "util/string_util.h"
#include "util/xxhash.h"
#include "utilities/blob_db/blob_db.h"
#include "utilities/counted_fs.h"
#include "utilities/merge_operators.h"
#include "utilities/merge_operators/bytesxor.h"
#include "utilities/merge_operators/sortlist.h"
#include "utilities/persistent_cache/block_cache_tier.h"

#ifdef MEMKIND
#include "memory/memkind_kmem_allocator.h"
#endif

#ifdef OS_WIN
#include <io.h>  // open/close
#endif

using GFLAGS_NAMESPACE::ParseCommandLineFlags;
using GFLAGS_NAMESPACE::RegisterFlagValidator;
using GFLAGS_NAMESPACE::SetUsageMessage;
using GFLAGS_NAMESPACE::SetVersionString;

DEFINE_string(
    benchmarks,
    "fillseq,"
    "fillseqdeterministic,"
    "fillsync,"
    "fillrandom,"
    "filluniquerandomdeterministic,"
    "overwrite,"
    "readrandom,"
    "newiterator,"
    "newiteratorwhilewriting,"
    "seekrandom,"
    "seekrandomwhilewriting,"
    "seekrandomwhilemerging,"
    "readseq,"
    "readreverse,"
    "compact,"
    "compactall,"
    "flush,"
    "compact0,"
    "compact1,"
    "waitforcompaction,"
    "multireadrandom,"
    "mixgraph,"
    "readseq,"
    "readtorowcache,"
    "readtocache,"
    "readreverse,"
    "readwhilewriting,"
    "readwhilemerging,"
    "readwhilescanning,"
    "readrandomwriterandom,"
    "updaterandom,"
    "xorupdaterandom,"
    "approximatesizerandom,"
    "randomwithverify,"
    "fill100K,"
    "crc32c,"
    "xxhash,"
    "xxhash64,"
    "xxh3,"
    "compress,"
    "uncompress,"
    "acquireload,"
    "fillseekseq,"
    "randomtransaction,"
    "randomreplacekeys,"
    "timeseries,"
    "getmergeoperands,",
    "readrandomoperands,"
    "backup,"
    "restore"

    "Comma-separated list of operations to run in the specified"
    " order. Available benchmarks:\n"
    "\tfillseq       -- write N values in sequential key"
    " order in async mode\n"
    "\tfillseqdeterministic       -- write N values in the specified"
    " key order and keep the shape of the LSM tree\n"
    "\tfillrandom    -- write N values in random key order in async"
    " mode\n"
    "\tfilluniquerandomdeterministic       -- write N values in a random"
    " key order and keep the shape of the LSM tree\n"
    "\toverwrite     -- overwrite N values in random key order in "
    "async mode\n"
    "\tfillsync      -- write N/1000 values in random key order in "
    "sync mode\n"
    "\tfill100K      -- write N/1000 100K values in random order in"
    " async mode\n"
    "\tdeleteseq     -- delete N keys in sequential order\n"
    "\tdeleterandom  -- delete N keys in random order\n"
    "\treadseq       -- read N times sequentially\n"
    "\treadtocache   -- 1 thread reading database sequentially\n"
    "\treadreverse   -- read N times in reverse order\n"
    "\treadrandom    -- read N times in random order\n"
    "\treadmissing   -- read N missing keys in random order\n"
    "\treadwhilewriting      -- 1 writer, N threads doing random "
    "reads\n"
    "\treadwhilemerging      -- 1 merger, N threads doing random "
    "reads\n"
    "\treadwhilescanning     -- 1 thread doing full table scan, "
    "N threads doing random reads\n"
    "\treadrandomwriterandom -- N threads doing random-read, "
    "random-write\n"
    "\tupdaterandom  -- N threads doing read-modify-write for random "
    "keys\n"
    "\txorupdaterandom  -- N threads doing read-XOR-write for "
    "random keys\n"
    "\tappendrandom  -- N threads doing read-modify-write with "
    "growing values\n"
    "\tmergerandom   -- same as updaterandom/appendrandom using merge"
    " operator. "
    "Must be used with merge_operator\n"
    "\treadrandommergerandom -- perform N random read-or-merge "
    "operations. Must be used with merge_operator\n"
    "\tnewiterator   -- repeated iterator creation\n"
    "\tseekrandom    -- N random seeks, call Next seek_nexts times "
    "per seek\n"
    "\tseekrandomwhilewriting -- seekrandom and 1 thread doing "
    "overwrite\n"
    "\tseekrandomwhilemerging -- seekrandom and 1 thread doing "
    "merge\n"
    "\tcrc32c        -- repeated crc32c of <block size> data\n"
    "\txxhash        -- repeated xxHash of <block size> data\n"
    "\txxhash64      -- repeated xxHash64 of <block size> data\n"
    "\txxh3          -- repeated XXH3 of <block size> data\n"
    "\tacquireload   -- load N*1000 times\n"
    "\tfillseekseq   -- write N values in sequential key, then read "
    "them by seeking to each key\n"
    "\trandomtransaction     -- execute N random transactions and "
    "verify correctness\n"
    "\trandomreplacekeys     -- randomly replaces N keys by deleting "
    "the old version and putting the new version\n\n"
    "\ttimeseries            -- 1 writer generates time series data "
    "and multiple readers doing random reads on id\n\n"
    "Meta operations:\n"
    "\tcompact     -- Compact the entire DB; If multiple, randomly choose one\n"
    "\tcompactall  -- Compact the entire DB\n"
    "\tcompact0  -- compact L0 into L1\n"
    "\tcompact1  -- compact L1 into L2\n"
    "\twaitforcompaction - pause until compaction is (probably) done\n"
    "\tflush - flush the memtable\n"
    "\tstats       -- Print DB stats\n"
    "\tresetstats  -- Reset DB stats\n"
    "\tlevelstats  -- Print the number of files and bytes per level\n"
    "\tmemstats  -- Print memtable stats\n"
    "\tsstables    -- Print sstable info\n"
    "\theapprofile -- Dump a heap profile (if supported by this port)\n"
    "\treplay      -- replay the trace file specified with trace_file\n"
    "\tgetmergeoperands -- Insert lots of merge records which are a list of "
    "sorted ints for a key and then compare performance of lookup for another "
    "key by doing a Get followed by binary searching in the large sorted list "
    "vs doing a GetMergeOperands and binary searching in the operands which "
    "are sorted sub-lists. The MergeOperator used is sortlist.h\n"
    "\treadrandomoperands -- read random keys using `GetMergeOperands()`. An "
    "operation includes a rare but possible retry in case it got "
    "`Status::Incomplete()`. This happens upon encountering more keys than "
    "have ever been seen by the thread (or eight initially)\n"
    "\tbackup --  Create a backup of the current DB and verify that a new "
    "backup is corrected. "
    "Rate limit can be specified through --backup_rate_limit\n"
    "\trestore -- Restore the DB from the latest backup available, rate limit "
    "can be specified through --restore_rate_limit\n");

DEFINE_int64(num, 1000000, "Number of key/values to place in database");

DEFINE_int64(numdistinct, 1000,
             "Number of distinct keys to use. Used in RandomWithVerify to "
             "read/write on fewer keys so that gets are more likely to find the"
             " key and puts are more likely to update the same key");

DEFINE_int64(merge_keys, -1,
             "Number of distinct keys to use for MergeRandom and "
             "ReadRandomMergeRandom. "
             "If negative, there will be FLAGS_num keys.");
DEFINE_int32(num_column_families, 1, "Number of Column Families to use.");

DEFINE_int32(
    num_hot_column_families, 0,
    "Number of Hot Column Families. If more than 0, only write to this "
    "number of column families. After finishing all the writes to them, "
    "create new set of column families and insert to them. Only used "
    "when num_column_families > 1.");

DEFINE_string(column_family_distribution, "",
              "Comma-separated list of percentages, where the ith element "
              "indicates the probability of an op using the ith column family. "
              "The number of elements must be `num_hot_column_families` if "
              "specified; otherwise, it must be `num_column_families`. The "
              "sum of elements must be 100. E.g., if `num_column_families=4`, "
              "and `num_hot_column_families=0`, a valid list could be "
              "\"10,20,30,40\".");

DEFINE_int64(reads, -1,
             "Number of read operations to do.  "
             "If negative, do FLAGS_num reads.");

DEFINE_int64(deletes, -1,
             "Number of delete operations to do.  "
             "If negative, do FLAGS_num deletions.");

DEFINE_int32(bloom_locality, 0, "Control bloom filter probes locality");

DEFINE_int64(seed, 0,
             "Seed base for random number generators. "
             "When 0 it is derived from the current time.");
static std::optional<int64_t> seed_base;

DEFINE_int32(threads, 1, "Number of concurrent threads to run.");

DEFINE_int32(duration, 0,
             "Time in seconds for the random-ops tests to run."
             " When 0 then num & reads determine the test duration");

DEFINE_string(value_size_distribution_type, "fixed",
              "Value size distribution type: fixed, uniform, normal");

DEFINE_int32(value_size, 100, "Size of each value in fixed distribution");
static unsigned int value_size = 100;

DEFINE_int32(value_size_min, 100, "Min size of random value");

DEFINE_int32(value_size_max, 102400, "Max size of random value");

DEFINE_int32(seek_nexts, 0,
             "How many times to call Next() after Seek() in "
             "fillseekseq, seekrandom, seekrandomwhilewriting and "
             "seekrandomwhilemerging");

DEFINE_bool(reverse_iterator, false,
            "When true use Prev rather than Next for iterators that do "
            "Seek and then Next");

DEFINE_bool(auto_prefix_mode, false, "Set auto_prefix_mode for seek benchmark");

DEFINE_int64(max_scan_distance, 0,
             "Used to define iterate_upper_bound (or iterate_lower_bound "
             "if FLAGS_reverse_iterator is set to true) when value is nonzero");

DEFINE_bool(use_uint64_comparator, false, "use Uint64 user comparator");

DEFINE_int64(batch_size, 1, "Batch size");

static bool ValidateKeySize(const char* /*flagname*/, int32_t /*value*/) {
  return true;
}

static bool ValidateUint32Range(const char* flagname, uint64_t value) {
  if (value > std::numeric_limits<uint32_t>::max()) {
    fprintf(stderr, "Invalid value for --%s: %lu, overflow\n", flagname,
            (unsigned long)value);
    return false;
  }
  return true;
}

DEFINE_int32(key_size, 16, "size of each key");

DEFINE_int32(user_timestamp_size, 0,
             "number of bytes in a user-defined timestamp");

DEFINE_int32(num_multi_db, 0,
             "Number of DBs used in the benchmark. 0 means single DB.");

DEFINE_double(compression_ratio, 0.5,
              "Arrange to generate values that shrink to this fraction of "
              "their original size after compression");

DEFINE_double(
    overwrite_probability, 0.0,
    "Used in 'filluniquerandom' benchmark: for each write operation, "
    "we give a probability to perform an overwrite instead. The key used for "
    "the overwrite is randomly chosen from the last 'overwrite_window_size' "
    "keys previously inserted into the DB. "
    "Valid overwrite_probability values: [0.0, 1.0].");

DEFINE_uint32(overwrite_window_size, 1,
              "Used in 'filluniquerandom' benchmark. For each write operation,"
              " when the overwrite_probability flag is set by the user, the "
              "key used to perform an overwrite is randomly chosen from the "
              "last 'overwrite_window_size' keys previously inserted into DB. "
              "Warning: large values can affect throughput. "
              "Valid overwrite_window_size values: [1, kMaxUint32].");

DEFINE_uint64(
    disposable_entries_delete_delay, 0,
    "Minimum delay in microseconds for the series of Deletes "
    "to be issued. When 0 the insertion of the last disposable entry is "
    "immediately followed by the issuance of the Deletes. "
    "(only compatible with fillanddeleteuniquerandom benchmark).");

DEFINE_uint64(disposable_entries_batch_size, 0,
              "Number of consecutively inserted disposable KV entries "
              "that will be deleted after 'delete_delay' microseconds. "
              "A series of Deletes is always issued once all the "
              "disposable KV entries it targets have been inserted "
              "into the DB. When 0 no deletes are issued and a "
              "regular 'filluniquerandom' benchmark occurs. "
              "(only compatible with fillanddeleteuniquerandom benchmark)");

DEFINE_int32(disposable_entries_value_size, 64,
             "Size of the values (in bytes) of the entries targeted by "
             "selective deletes. "
             "(only compatible with fillanddeleteuniquerandom benchmark)");

DEFINE_uint64(
    persistent_entries_batch_size, 0,
    "Number of KV entries being inserted right before the deletes "
    "targeting the disposable KV entries are issued. These "
    "persistent keys are not targeted by the deletes, and will always "
    "remain valid in the DB. (only compatible with "
    "--benchmarks='fillanddeleteuniquerandom' "
    "and used when--disposable_entries_batch_size is > 0).");

DEFINE_int32(persistent_entries_value_size, 64,
             "Size of the values (in bytes) of the entries not targeted by "
             "deletes. (only compatible with "
             "--benchmarks='fillanddeleteuniquerandom' "
             "and used when--disposable_entries_batch_size is > 0).");

DEFINE_double(read_random_exp_range, 0.0,
              "Read random's key will be generated using distribution of "
              "num * exp(-r) where r is uniform number from 0 to this value. "
              "The larger the number is, the more skewed the reads are. "
              "Only used in readrandom and multireadrandom benchmarks.");

DEFINE_bool(histogram, false, "Print histogram of operation timings");

DEFINE_bool(confidence_interval_only, false,
            "Print 95% confidence interval upper and lower bounds only for "
            "aggregate stats.");

DEFINE_bool(enable_numa, false,
            "Make operations aware of NUMA architecture and bind memory "
            "and cpus corresponding to nodes together. In NUMA, memory "
            "in same node as CPUs are closer when compared to memory in "
            "other nodes. Reads can be faster when the process is bound to "
            "CPU and memory of same node. Use \"$numactl --hardware\" command "
            "to see NUMA memory architecture.");

DEFINE_int64(db_write_buffer_size,
             ROCKSDB_NAMESPACE::Options().db_write_buffer_size,
             "Number of bytes to buffer in all memtables before compacting");

DEFINE_bool(cost_write_buffer_to_cache, false,
            "The usage of memtable is costed to the block cache");

DEFINE_int64(arena_block_size, ROCKSDB_NAMESPACE::Options().arena_block_size,
             "The size, in bytes, of one block in arena memory allocation.");

DEFINE_int64(write_buffer_size, ROCKSDB_NAMESPACE::Options().write_buffer_size,
             "Number of bytes to buffer in memtable before compacting");

DEFINE_int32(max_write_buffer_number,
             ROCKSDB_NAMESPACE::Options().max_write_buffer_number,
             "The number of in-memory memtables. Each memtable is of size"
             " write_buffer_size bytes.");

DEFINE_int32(min_write_buffer_number_to_merge,
             ROCKSDB_NAMESPACE::Options().min_write_buffer_number_to_merge,
             "The minimum number of write buffers that will be merged together"
             "before writing to storage. This is cheap because it is an"
             "in-memory merge. If this feature is not enabled, then all these"
             "write buffers are flushed to L0 as separate files and this "
             "increases read amplification because a get request has to check"
             " in all of these files. Also, an in-memory merge may result in"
             " writing less data to storage if there are duplicate records "
             " in each of these individual write buffers.");

DEFINE_int32(max_write_buffer_number_to_maintain,
             ROCKSDB_NAMESPACE::Options().max_write_buffer_number_to_maintain,
             "The total maximum number of write buffers to maintain in memory "
             "including copies of buffers that have already been flushed. "
             "Unlike max_write_buffer_number, this parameter does not affect "
             "flushing. This controls the minimum amount of write history "
             "that will be available in memory for conflict checking when "
             "Transactions are used. If this value is too low, some "
             "transactions may fail at commit time due to not being able to "
             "determine whether there were any write conflicts. Setting this "
             "value to 0 will cause write buffers to be freed immediately "
             "after they are flushed.  If this value is set to -1, "
             "'max_write_buffer_number' will be used.");

DEFINE_int64(max_write_buffer_size_to_maintain,
             ROCKSDB_NAMESPACE::Options().max_write_buffer_size_to_maintain,
             "The total maximum size of write buffers to maintain in memory "
             "including copies of buffers that have already been flushed. "
             "Unlike max_write_buffer_number, this parameter does not affect "
             "flushing. This controls the minimum amount of write history "
             "that will be available in memory for conflict checking when "
             "Transactions are used. If this value is too low, some "
             "transactions may fail at commit time due to not being able to "
             "determine whether there were any write conflicts. Setting this "
             "value to 0 will cause write buffers to be freed immediately "
             "after they are flushed.  If this value is set to -1, "
             "'max_write_buffer_number' will be used.");

DEFINE_int32(max_background_jobs,
             ROCKSDB_NAMESPACE::Options().max_background_jobs,
             "The maximum number of concurrent background jobs that can occur "
             "in parallel.");

DEFINE_int32(num_bottom_pri_threads, 0,
             "The number of threads in the bottom-priority thread pool (used "
             "by universal compaction only).");

DEFINE_int32(num_high_pri_threads, 0,
             "The maximum number of concurrent background compactions"
             " that can occur in parallel.");

DEFINE_int32(num_low_pri_threads, 0,
             "The maximum number of concurrent background compactions"
             " that can occur in parallel.");

DEFINE_int32(max_background_compactions,
             ROCKSDB_NAMESPACE::Options().max_background_compactions,
             "The maximum number of concurrent background compactions"
             " that can occur in parallel.");

DEFINE_uint64(subcompactions, 1,
              "For CompactRange, set max_subcompactions for each compaction "
              "job in this CompactRange, for auto compactions, this is "
              "Maximum number of subcompactions to divide L0-L1 compactions "
              "into.");
static const bool FLAGS_subcompactions_dummy __attribute__((__unused__)) =
    RegisterFlagValidator(&FLAGS_subcompactions, &ValidateUint32Range);

DEFINE_int32(max_background_flushes,
             ROCKSDB_NAMESPACE::Options().max_background_flushes,
             "The maximum number of concurrent background flushes"
             " that can occur in parallel.");

static ROCKSDB_NAMESPACE::CompactionStyle FLAGS_compaction_style_e;
DEFINE_int32(compaction_style,
             (int32_t)ROCKSDB_NAMESPACE::Options().compaction_style,
             "style of compaction: level-based, universal and fifo");

static ROCKSDB_NAMESPACE::CompactionPri FLAGS_compaction_pri_e;
DEFINE_int32(compaction_pri,
             (int32_t)ROCKSDB_NAMESPACE::Options().compaction_pri,
             "priority of files to compaction: by size or by data age");

DEFINE_int32(universal_size_ratio, 0,
             "Percentage flexibility while comparing file size "
             "(for universal compaction only).");

DEFINE_int32(universal_min_merge_width, 0,
             "The minimum number of files in a single compaction run "
             "(for universal compaction only).");

DEFINE_int32(universal_max_merge_width, 0,
             "The max number of files to compact in universal style "
             "compaction");

DEFINE_int32(universal_max_size_amplification_percent, 0,
             "The max size amplification for universal style compaction");

DEFINE_int32(universal_compression_size_percent, -1,
             "The percentage of the database to compress for universal "
             "compaction. -1 means compress everything.");

DEFINE_bool(universal_allow_trivial_move, false,
            "Allow trivial move in universal compaction.");

DEFINE_bool(universal_incremental, false,
            "Enable incremental compactions in universal compaction.");

DEFINE_int64(cache_size, 32 << 20,  // 32MB
             "Number of bytes to use as a cache of uncompressed data");

DEFINE_int32(cache_numshardbits, -1,
             "Number of shards for the block cache"
             " is 2 ** cache_numshardbits. Negative means use default settings."
             " This is applied only if FLAGS_cache_size is non-negative.");

DEFINE_double(cache_high_pri_pool_ratio, 0.0,
              "Ratio of block cache reserve for high pri blocks. "
              "If > 0.0, we also enable "
              "cache_index_and_filter_blocks_with_high_priority.");

DEFINE_double(cache_low_pri_pool_ratio, 0.0,
              "Ratio of block cache reserve for low pri blocks.");

DEFINE_string(cache_type, "lru_cache", "Type of block cache.");

DEFINE_bool(use_compressed_secondary_cache, false,
            "Use the CompressedSecondaryCache as the secondary cache.");

DEFINE_int64(compressed_secondary_cache_size, 32 << 20,  // 32MB
             "Number of bytes to use as a cache of data");

DEFINE_int32(compressed_secondary_cache_numshardbits, 6,
             "Number of shards for the block cache"
             " is 2 ** compressed_secondary_cache_numshardbits."
             " Negative means use default settings."
             " This is applied only if FLAGS_cache_size is non-negative.");

DEFINE_double(compressed_secondary_cache_high_pri_pool_ratio, 0.0,
              "Ratio of block cache reserve for high pri blocks. "
              "If > 0.0, we also enable "
              "cache_index_and_filter_blocks_with_high_priority.");

DEFINE_double(compressed_secondary_cache_low_pri_pool_ratio, 0.0,
              "Ratio of block cache reserve for low pri blocks.");

DEFINE_string(compressed_secondary_cache_compression_type, "lz4",
              "The compression algorithm to use for large "
              "values stored in CompressedSecondaryCache.");
static enum ROCKSDB_NAMESPACE::CompressionType
    FLAGS_compressed_secondary_cache_compression_type_e =
        ROCKSDB_NAMESPACE::kLZ4Compression;

DEFINE_uint32(
    compressed_secondary_cache_compress_format_version, 2,
    "compress_format_version can have two values: "
    "compress_format_version == 1 -- decompressed size is not included"
    " in the block header."
    "compress_format_version == 2 -- decompressed size is included"
    " in the block header in varint32 format.");

DEFINE_bool(use_tiered_volatile_cache, false,
            "If use_compressed_secondary_cache is true and "
            "use_tiered_volatile_cache is true, then allocate a tiered cache "
            "that distributes cache reservations proportionally over both "
            "the caches.");

DEFINE_int64(simcache_size, -1,
             "Number of bytes to use as a simcache of "
             "uncompressed data. Nagative value disables simcache.");

DEFINE_bool(cache_index_and_filter_blocks, false,
            "Cache index/filter blocks in block cache.");

DEFINE_bool(use_cache_jemalloc_no_dump_allocator, false,
            "Use JemallocNodumpAllocator for block/blob cache.");

DEFINE_bool(use_cache_memkind_kmem_allocator, false,
            "Use memkind kmem allocator for block/blob cache.");

DEFINE_bool(partition_index_and_filters, false,
            "Partition index and filter blocks.");

DEFINE_bool(partition_index, false, "Partition index blocks");

DEFINE_bool(index_with_first_key, false, "Include first key in the index");

DEFINE_bool(
    optimize_filters_for_memory,
    ROCKSDB_NAMESPACE::BlockBasedTableOptions().optimize_filters_for_memory,
    "Minimize memory footprint of filters");

DEFINE_int64(
    index_shortening_mode, 2,
    "mode to shorten index: 0 for no shortening; 1 for only shortening "
    "separaters; 2 for shortening shortening and successor");

DEFINE_int64(metadata_block_size,
             ROCKSDB_NAMESPACE::BlockBasedTableOptions().metadata_block_size,
             "Max partition size when partitioning index/filters");

// The default reduces the overhead of reading time with flash. With HDD, which
// offers much less throughput, however, this number better to be set to 1.
DEFINE_int32(ops_between_duration_checks, 1000,
             "Check duration limit every x ops");

DEFINE_bool(pin_l0_filter_and_index_blocks_in_cache, false,
            "Pin index/filter blocks of L0 files in block cache.");

DEFINE_bool(
    pin_top_level_index_and_filter, false,
    "Pin top-level index of partitioned index/filter blocks in block cache.");

DEFINE_int32(block_size,
             static_cast<int32_t>(
                 ROCKSDB_NAMESPACE::BlockBasedTableOptions().block_size),
             "Number of bytes in a block.");

DEFINE_int32(format_version,
             static_cast<int32_t>(
                 ROCKSDB_NAMESPACE::BlockBasedTableOptions().format_version),
             "Format version of SST files.");

DEFINE_int32(block_restart_interval,
             ROCKSDB_NAMESPACE::BlockBasedTableOptions().block_restart_interval,
             "Number of keys between restart points "
             "for delta encoding of keys in data block.");

DEFINE_int32(
    index_block_restart_interval,
    ROCKSDB_NAMESPACE::BlockBasedTableOptions().index_block_restart_interval,
    "Number of keys between restart points "
    "for delta encoding of keys in index block.");

DEFINE_int32(read_amp_bytes_per_bit,
             ROCKSDB_NAMESPACE::BlockBasedTableOptions().read_amp_bytes_per_bit,
             "Number of bytes per bit to be used in block read-amp bitmap");

DEFINE_bool(
    enable_index_compression,
    ROCKSDB_NAMESPACE::BlockBasedTableOptions().enable_index_compression,
    "Compress the index block");

DEFINE_bool(block_align,
            ROCKSDB_NAMESPACE::BlockBasedTableOptions().block_align,
            "Align data blocks on page size");

DEFINE_int64(prepopulate_block_cache, 0,
             "Pre-populate hot/warm blocks in block cache. 0 to disable and 1 "
             "to insert during flush");

DEFINE_bool(use_data_block_hash_index, false,
            "if use kDataBlockBinaryAndHash "
            "instead of kDataBlockBinarySearch. "
            "This is valid if only we use BlockTable");

DEFINE_double(data_block_hash_table_util_ratio, 0.75,
              "util ratio for data block hash index table. "
              "This is only valid if use_data_block_hash_index is "
              "set to true");

DEFINE_int64(compressed_cache_size, -1,
             "Number of bytes to use as a cache of compressed data.");

DEFINE_int64(row_cache_size, 0,
             "Number of bytes to use as a cache of individual rows"
             " (0 = disabled).");

DEFINE_int32(open_files, ROCKSDB_NAMESPACE::Options().max_open_files,
             "Maximum number of files to keep open at the same time"
             " (use default if == 0)");

DEFINE_int32(file_opening_threads,
             ROCKSDB_NAMESPACE::Options().max_file_opening_threads,
             "If open_files is set to -1, this option set the number of "
             "threads that will be used to open files during DB::Open()");

DEFINE_uint64(compaction_readahead_size,
              ROCKSDB_NAMESPACE::Options().compaction_readahead_size,
              "Compaction readahead size");

DEFINE_int32(log_readahead_size, 0, "WAL and manifest readahead size");

DEFINE_int32(random_access_max_buffer_size, 1024 * 1024,
             "Maximum windows randomaccess buffer size");

DEFINE_int32(writable_file_max_buffer_size, 1024 * 1024,
             "Maximum write buffer for Writable File");

DEFINE_int32(bloom_bits, -1,
             "Bloom filter bits per key. Negative means use default."
             "Zero disables.");

DEFINE_bool(use_ribbon_filter, false, "Use Ribbon instead of Bloom filter");

DEFINE_double(memtable_bloom_size_ratio, 0,
              "Ratio of memtable size used for bloom filter. 0 means no bloom "
              "filter.");
DEFINE_bool(memtable_whole_key_filtering, false,
            "Try to use whole key bloom filter in memtables.");
DEFINE_bool(memtable_use_huge_page, false,
            "Try to use huge page in memtables.");

DEFINE_bool(whole_key_filtering,
            ROCKSDB_NAMESPACE::BlockBasedTableOptions().whole_key_filtering,
            "Use whole keys (in addition to prefixes) in SST bloom filter.");

DEFINE_bool(use_existing_db, false,
            "If true, do not destroy the existing database.  If you set this "
            "flag and also specify a benchmark that wants a fresh database, "
            "that benchmark will fail.");

DEFINE_bool(use_existing_keys, false,
            "If true, uses existing keys in the DB, "
            "rather than generating new ones. This involves some startup "
            "latency to load all keys into memory. It is supported for the "
            "same read/overwrite benchmarks as `-use_existing_db=true`, which "
            "must also be set for this flag to be enabled. When this flag is "
            "set, the value for `-num` will be ignored.");

DEFINE_bool(show_table_properties, false,
            "If true, then per-level table"
            " properties will be printed on every stats-interval when"
            " stats_interval is set and stats_per_interval is on.");

DEFINE_string(db, "", "Use the db with the following name.");

DEFINE_string(db_paths, "[]",
              "Example: [{/mnt/ssd,100000000},{/mnt/hdd,1000000000}]");

static std::vector<rocksdb::DbPath> parse_db_paths(std::string db_paths) {
  std::istringstream in(db_paths);
  std::vector<rocksdb::DbPath> ret;
  assert(in.get() == '[');
  char c = static_cast<char>(in.get());
  if (c == ']') return ret;
  assert(c == '{');
  while (1) {
    std::string path;
    uint64_t size;
    if (in.peek() == '"') {
      in >> path;
      assert(in.get() == ',');
    } else {
      while ((c = static_cast<char>(in.get())) != ',') path.push_back(c);
    }
    in >> size;
    ret.emplace_back(std::move(path), size);
    assert(in.get() == '}');
    c = static_cast<char>(in.get());
    if (c != ',') break;
    assert(in.get() == '{');
  }
  assert(c == ']');
  return ret;
}

DEFINE_bool(progress_reports, true,
            "If true, db_bench will report number of finished operations.");

// Read cache flags

DEFINE_string(read_cache_path, "",
              "If not empty string, a read cache will be used in this path");

DEFINE_int64(read_cache_size, 4LL * 1024 * 1024 * 1024,
             "Maximum size of the read cache");

DEFINE_bool(read_cache_direct_write, true,
            "Whether to use Direct IO for writing to the read cache");

DEFINE_bool(read_cache_direct_read, true,
            "Whether to use Direct IO for reading from read cache");

DEFINE_bool(use_keep_filter, false, "Whether to use a noop compaction filter");

static bool ValidateCacheNumshardbits(const char* flagname, int32_t value) {
  if (value >= 20) {
    fprintf(stderr, "Invalid value for --%s: %d, must be < 20\n", flagname,
            value);
    return false;
  }
  return true;
}

DEFINE_bool(verify_checksum, true,
            "Verify checksum for every block read from storage");

DEFINE_int32(checksum_type,
             ROCKSDB_NAMESPACE::BlockBasedTableOptions().checksum,
             "ChecksumType as an int");

DEFINE_bool(statistics, false, "Database statistics");
DEFINE_int32(stats_level, ROCKSDB_NAMESPACE::StatsLevel::kExceptDetailedTimers,
             "stats level for statistics");
DEFINE_string(statistics_string, "", "Serialized statistics string");
static class std::shared_ptr<ROCKSDB_NAMESPACE::Statistics> dbstats;

DEFINE_int64(writes, -1,
             "Number of write operations to do. If negative, do --num reads.");

DEFINE_bool(finish_after_writes, false,
            "Write thread terminates after all writes are finished");

DEFINE_bool(sync, false, "Sync all writes to disk");

DEFINE_bool(use_fsync, false, "If true, issue fsync instead of fdatasync");

DEFINE_bool(disable_wal, false, "If true, do not write WAL for write.");

DEFINE_bool(manual_wal_flush, false,
            "If true, buffer WAL until buffer is full or a manual FlushWAL().");

DEFINE_string(wal_compression, "none",
              "Algorithm to use for WAL compression. none to disable.");
static enum ROCKSDB_NAMESPACE::CompressionType FLAGS_wal_compression_e =
    ROCKSDB_NAMESPACE::kNoCompression;

DEFINE_string(wal_dir, "", "If not empty, use the given dir for WAL");

DEFINE_string(truth_db, "/dev/shm/truth_db/dbbench",
              "Truth key/values used when using verify");

DEFINE_int32(num_levels, 7, "The total number of levels");

DEFINE_int64(target_file_size_base,
             ROCKSDB_NAMESPACE::Options().target_file_size_base,
             "Target file size at level-1");

DEFINE_int32(target_file_size_multiplier,
             ROCKSDB_NAMESPACE::Options().target_file_size_multiplier,
             "A multiplier to compute target level-N file size (N >= 2)");

DEFINE_uint64(max_bytes_for_level_base,
              ROCKSDB_NAMESPACE::Options().max_bytes_for_level_base,
              "Max bytes for level-1");

DEFINE_bool(level_compaction_dynamic_level_bytes, false,
            "Whether level size base is dynamic");

DEFINE_double(max_bytes_for_level_multiplier, 10,
              "A multiplier to compute max bytes for level-N (N >= 2)");

static std::vector<double> FLAGS_max_bytes_for_level_multiplier_additional_v;
DEFINE_string(max_bytes_for_level_multiplier_additional, "",
              "A vector that specifies additional fanout per level");

DEFINE_int32(level0_stop_writes_trigger,
             ROCKSDB_NAMESPACE::Options().level0_stop_writes_trigger,
             "Number of files in level-0 that will trigger put stop.");

DEFINE_int32(level0_slowdown_writes_trigger,
             ROCKSDB_NAMESPACE::Options().level0_slowdown_writes_trigger,
             "Number of files in level-0 that will slow down writes.");

DEFINE_int32(level0_file_num_compaction_trigger,
             ROCKSDB_NAMESPACE::Options().level0_file_num_compaction_trigger,
             "Number of files in level-0 when compactions start.");

DEFINE_uint64(periodic_compaction_seconds,
              ROCKSDB_NAMESPACE::Options().periodic_compaction_seconds,
              "Files older than this will be picked up for compaction and"
              " rewritten to the same level");

DEFINE_uint64(ttl_seconds, ROCKSDB_NAMESPACE::Options().ttl, "Set options.ttl");

static bool ValidateInt32Percent(const char* flagname, int32_t value) {
  if (value <= 0 || value >= 100) {
    fprintf(stderr, "Invalid value for --%s: %d, 0< pct <100 \n", flagname,
            value);
    return false;
  }
  return true;
}
DEFINE_int32(readwritepercent, 90,
             "Ratio of reads to reads/writes (expressed as percentage) for "
             "the ReadRandomWriteRandom workload. The default value 90 means "
             "90% operations out of all reads and writes operations are "
             "reads. In other words, 9 gets for every 1 put.");

DEFINE_int32(mergereadpercent, 70,
             "Ratio of merges to merges&reads (expressed as percentage) for "
             "the ReadRandomMergeRandom workload. The default value 70 means "
             "70% out of all read and merge operations are merges. In other "
             "words, 7 merges for every 3 gets.");

DEFINE_int32(deletepercent, 2,
             "Percentage of deletes out of reads/writes/deletes (used in "
             "RandomWithVerify only). RandomWithVerify "
             "calculates writepercent as (100 - FLAGS_readwritepercent - "
             "deletepercent), so deletepercent must be smaller than (100 - "
             "FLAGS_readwritepercent)");

DEFINE_bool(optimize_filters_for_hits,
            ROCKSDB_NAMESPACE::Options().optimize_filters_for_hits,
            "Optimizes bloom filters for workloads for most lookups return "
            "a value. For now this doesn't create bloom filters for the max "
            "level of the LSM to reduce metadata that should fit in RAM. ");

DEFINE_bool(paranoid_checks, ROCKSDB_NAMESPACE::Options().paranoid_checks,
            "RocksDB will aggressively check consistency of the data.");

DEFINE_bool(force_consistency_checks,
            ROCKSDB_NAMESPACE::Options().force_consistency_checks,
            "Runs consistency checks on the LSM every time a change is "
            "applied.");

DEFINE_bool(check_flush_compaction_key_order,
            ROCKSDB_NAMESPACE::Options().check_flush_compaction_key_order,
            "During flush or compaction, check whether keys inserted to "
            "output files are in order.");

DEFINE_uint64(delete_obsolete_files_period_micros, 0,
              "Ignored. Left here for backward compatibility");

DEFINE_int64(writes_before_delete_range, 0,
             "Number of writes before DeleteRange is called regularly.");

DEFINE_int64(writes_per_range_tombstone, 0,
             "Number of writes between range tombstones");

DEFINE_int64(range_tombstone_width, 100, "Number of keys in tombstone's range");

DEFINE_int64(max_num_range_tombstones, 0,
             "Maximum number of range tombstones to insert.");

DEFINE_bool(expand_range_tombstones, false,
            "Expand range tombstone into sequential regular tombstones.");

// Transactions Options
DEFINE_bool(optimistic_transaction_db, false,
            "Open a OptimisticTransactionDB instance. "
            "Required for randomtransaction benchmark.");

DEFINE_bool(transaction_db, false,
            "Open a TransactionDB instance. "
            "Required for randomtransaction benchmark.");

DEFINE_uint64(transaction_sets, 2,
              "Number of keys each transaction will "
              "modify (use in RandomTransaction only).  Max: 9999");

DEFINE_bool(transaction_set_snapshot, false,
            "Setting to true will have each transaction call SetSnapshot()"
            " upon creation.");

DEFINE_int32(transaction_sleep, 0,
             "Max microseconds to sleep in between "
             "reading and writing a value (used in RandomTransaction only). ");

DEFINE_uint64(transaction_lock_timeout, 100,
              "If using a transaction_db, specifies the lock wait timeout in"
              " milliseconds before failing a transaction waiting on a lock");
DEFINE_string(
    options_file, "",
    "The path to a RocksDB options file.  If specified, then db_bench will "
    "run with the RocksDB options in the default column family of the "
    "specified options file. "
    "Note that with this setting, db_bench will ONLY accept the following "
    "RocksDB options related command-line arguments, all other arguments "
    "that are related to RocksDB options will be ignored:\n"
    "\t--use_existing_db\n"
    "\t--use_existing_keys\n"
    "\t--statistics\n"
    "\t--row_cache_size\n"
    "\t--row_cache_numshardbits\n"
    "\t--enable_io_prio\n"
    "\t--dump_malloc_stats\n"
    "\t--num_multi_db\n");

// FIFO Compaction Options
DEFINE_uint64(fifo_compaction_max_table_files_size_mb, 0,
              "The limit of total table file sizes to trigger FIFO compaction");

DEFINE_bool(fifo_compaction_allow_compaction, true,
            "Allow compaction in FIFO compaction.");

DEFINE_uint64(fifo_compaction_ttl, 0, "TTL for the SST Files in seconds.");

DEFINE_uint64(fifo_age_for_warm, 0, "age_for_warm for FIFO compaction.");

// Stacked BlobDB Options
DEFINE_bool(use_blob_db, false, "[Stacked BlobDB] Open a BlobDB instance.");

DEFINE_bool(
    blob_db_enable_gc,
    ROCKSDB_NAMESPACE::blob_db::BlobDBOptions().enable_garbage_collection,
    "[Stacked BlobDB] Enable BlobDB garbage collection.");

DEFINE_double(
    blob_db_gc_cutoff,
    ROCKSDB_NAMESPACE::blob_db::BlobDBOptions().garbage_collection_cutoff,
    "[Stacked BlobDB] Cutoff ratio for BlobDB garbage collection.");

DEFINE_bool(blob_db_is_fifo,
            ROCKSDB_NAMESPACE::blob_db::BlobDBOptions().is_fifo,
            "[Stacked BlobDB] Enable FIFO eviction strategy in BlobDB.");

DEFINE_uint64(blob_db_max_db_size,
              ROCKSDB_NAMESPACE::blob_db::BlobDBOptions().max_db_size,
              "[Stacked BlobDB] Max size limit of the directory where blob "
              "files are stored.");

DEFINE_uint64(blob_db_max_ttl_range, 0,
              "[Stacked BlobDB] TTL range to generate BlobDB data (in "
              "seconds). 0 means no TTL.");

DEFINE_uint64(
    blob_db_ttl_range_secs,
    ROCKSDB_NAMESPACE::blob_db::BlobDBOptions().ttl_range_secs,
    "[Stacked BlobDB] TTL bucket size to use when creating blob files.");

DEFINE_uint64(
    blob_db_min_blob_size,
    ROCKSDB_NAMESPACE::blob_db::BlobDBOptions().min_blob_size,
    "[Stacked BlobDB] Smallest blob to store in a file. Blobs "
    "smaller than this will be inlined with the key in the LSM tree.");

DEFINE_uint64(blob_db_bytes_per_sync,
              ROCKSDB_NAMESPACE::blob_db::BlobDBOptions().bytes_per_sync,
              "[Stacked BlobDB] Bytes to sync blob file at.");

DEFINE_uint64(blob_db_file_size,
              ROCKSDB_NAMESPACE::blob_db::BlobDBOptions().blob_file_size,
              "[Stacked BlobDB] Target size of each blob file.");

DEFINE_string(
    blob_db_compression_type, "snappy",
    "[Stacked BlobDB] Algorithm to use to compress blobs in blob files.");
static enum ROCKSDB_NAMESPACE::CompressionType
    FLAGS_blob_db_compression_type_e = ROCKSDB_NAMESPACE::kSnappyCompression;

// Integrated BlobDB options
DEFINE_bool(
    enable_blob_files,
    ROCKSDB_NAMESPACE::AdvancedColumnFamilyOptions().enable_blob_files,
    "[Integrated BlobDB] Enable writing large values to separate blob files.");

DEFINE_uint64(min_blob_size,
              ROCKSDB_NAMESPACE::AdvancedColumnFamilyOptions().min_blob_size,
              "[Integrated BlobDB] The size of the smallest value to be stored "
              "separately in a blob file.");

DEFINE_uint64(blob_file_size,
              ROCKSDB_NAMESPACE::AdvancedColumnFamilyOptions().blob_file_size,
              "[Integrated BlobDB] The size limit for blob files.");

DEFINE_string(blob_compression_type, "none",
              "[Integrated BlobDB] The compression algorithm to use for large "
              "values stored in blob files.");

DEFINE_bool(enable_blob_garbage_collection,
            ROCKSDB_NAMESPACE::AdvancedColumnFamilyOptions()
                .enable_blob_garbage_collection,
            "[Integrated BlobDB] Enable blob garbage collection.");

DEFINE_double(blob_garbage_collection_age_cutoff,
              ROCKSDB_NAMESPACE::AdvancedColumnFamilyOptions()
                  .blob_garbage_collection_age_cutoff,
              "[Integrated BlobDB] The cutoff in terms of blob file age for "
              "garbage collection.");

DEFINE_double(blob_garbage_collection_force_threshold,
              ROCKSDB_NAMESPACE::AdvancedColumnFamilyOptions()
                  .blob_garbage_collection_force_threshold,
              "[Integrated BlobDB] The threshold for the ratio of garbage in "
              "the oldest blob files for forcing garbage collection.");

DEFINE_uint64(blob_compaction_readahead_size,
              ROCKSDB_NAMESPACE::AdvancedColumnFamilyOptions()
                  .blob_compaction_readahead_size,
              "[Integrated BlobDB] Compaction readahead for blob files.");

DEFINE_int32(
    blob_file_starting_level,
    ROCKSDB_NAMESPACE::AdvancedColumnFamilyOptions().blob_file_starting_level,
    "[Integrated BlobDB] The starting level for blob files.");

DEFINE_bool(use_blob_cache, false, "[Integrated BlobDB] Enable blob cache.");

DEFINE_bool(
    use_shared_block_and_blob_cache, true,
    "[Integrated BlobDB] Use a shared backing cache for both block "
    "cache and blob cache. It only takes effect if use_blob_cache is enabled.");

DEFINE_uint64(
    blob_cache_size, 8 << 20,
    "[Integrated BlobDB] Number of bytes to use as a cache of blobs. It only "
    "takes effect if the block and blob caches are different "
    "(use_shared_block_and_blob_cache = false).");

DEFINE_int32(blob_cache_numshardbits, 6,
             "[Integrated BlobDB] Number of shards for the blob cache is 2 ** "
             "blob_cache_numshardbits. Negative means use default settings. "
             "It only takes effect if blob_cache_size is greater than 0, and "
             "the block and blob caches are different "
             "(use_shared_block_and_blob_cache = false).");

DEFINE_int32(prepopulate_blob_cache, 0,
             "[Integrated BlobDB] Pre-populate hot/warm blobs in blob cache. 0 "
             "to disable and 1 to insert during flush.");

// Secondary DB instance Options
DEFINE_bool(use_secondary_db, false,
            "Open a RocksDB secondary instance. A primary instance can be "
            "running in another db_bench process.");

DEFINE_string(secondary_path, "",
              "Path to a directory used by the secondary instance to store "
              "private files, e.g. info log.");

DEFINE_int32(secondary_update_interval, 5,
             "Secondary instance attempts to catch up with the primary every "
             "secondary_update_interval seconds.");

DEFINE_bool(report_bg_io_stats, false,
            "Measure times spents on I/Os while in compactions. ");

DEFINE_bool(use_stderr_info_logger, false,
            "Write info logs to stderr instead of to LOG file. ");

DEFINE_string(trace_file, "", "Trace workload to a file. ");

DEFINE_double(trace_replay_fast_forward, 1.0,
              "Fast forward trace replay, must > 0.0.");
DEFINE_int32(block_cache_trace_sampling_frequency, 1,
             "Block cache trace sampling frequency, termed s. It uses spatial "
             "downsampling and samples accesses to one out of s blocks.");
DEFINE_int64(
    block_cache_trace_max_trace_file_size_in_bytes,
    uint64_t{64} * 1024 * 1024 * 1024,
    "The maximum block cache trace file size in bytes. Block cache accesses "
    "will not be logged if the trace file size exceeds this threshold. Default "
    "is 64 GB.");
DEFINE_string(block_cache_trace_file, "", "Block cache trace file path.");
DEFINE_int32(trace_replay_threads, 1,
             "The number of threads to replay, must >=1.");

DEFINE_bool(io_uring_enabled, true,
            "If true, enable the use of IO uring if the platform supports it");
extern "C" bool RocksDbIOUringEnable() { return FLAGS_io_uring_enabled; }

DEFINE_bool(adaptive_readahead, false,
            "carry forward internal auto readahead size from one file to next "
            "file at each level during iteration");

DEFINE_bool(rate_limit_user_ops, false,
            "When true use Env::IO_USER priority level to charge internal rate "
            "limiter for reads associated with user operations.");

DEFINE_bool(file_checksum, false,
            "When true use FileChecksumGenCrc32cFactory for "
            "file_checksum_gen_factory.");

DEFINE_bool(rate_limit_auto_wal_flush, false,
            "When true use Env::IO_USER priority level to charge internal rate "
            "limiter for automatic WAL flush (`Options::manual_wal_flush` == "
            "false) after the user write operation.");

DEFINE_bool(async_io, false,
            "When set true, RocksDB does asynchronous reads for internal auto "
            "readahead prefetching.");

DEFINE_bool(optimize_multiget_for_io, true,
            "When set true, RocksDB does asynchronous reads for SST files in "
            "multiple levels for MultiGet.");

DEFINE_bool(charge_compression_dictionary_building_buffer, false,
            "Setting for "
            "CacheEntryRoleOptions::charged of "
            "CacheEntryRole::kCompressionDictionaryBuildingBuffer");

DEFINE_bool(charge_filter_construction, false,
            "Setting for "
            "CacheEntryRoleOptions::charged of "
            "CacheEntryRole::kFilterConstruction");

DEFINE_bool(charge_table_reader, false,
            "Setting for "
            "CacheEntryRoleOptions::charged of "
            "CacheEntryRole::kBlockBasedTableReader");

DEFINE_bool(charge_file_metadata, false,
            "Setting for "
            "CacheEntryRoleOptions::charged of "
            "CacheEntryRole::kFileMetadata");

DEFINE_bool(charge_blob_cache, false,
            "Setting for "
            "CacheEntryRoleOptions::charged of "
            "CacheEntryRole::kBlobCache");

DEFINE_uint64(backup_rate_limit, 0ull,
              "If non-zero, db_bench will rate limit reads and writes for DB "
              "backup. This "
              "is the global rate in ops/second.");

DEFINE_uint64(restore_rate_limit, 0ull,
              "If non-zero, db_bench will rate limit reads and writes for DB "
              "restore. This "
              "is the global rate in ops/second.");

DEFINE_string(backup_dir, "",
              "If not empty string, use the given dir for backup.");

DEFINE_string(restore_dir, "",
              "If not empty string, use the given dir for restore.");

DEFINE_uint64(
    initial_auto_readahead_size,
    ROCKSDB_NAMESPACE::BlockBasedTableOptions().initial_auto_readahead_size,
    "RocksDB does auto-readahead for iterators on noticing more than two reads "
    "for a table file if user doesn't provide readahead_size. The readahead "
    "size starts at initial_auto_readahead_size");

DEFINE_uint64(
    max_auto_readahead_size,
    ROCKSDB_NAMESPACE::BlockBasedTableOptions().max_auto_readahead_size,
    "Rocksdb implicit readahead starts at "
    "BlockBasedTableOptions.initial_auto_readahead_size and doubles on every "
    "additional read upto max_auto_readahead_size");

DEFINE_uint64(
    num_file_reads_for_auto_readahead,
    ROCKSDB_NAMESPACE::BlockBasedTableOptions()
        .num_file_reads_for_auto_readahead,
    "Rocksdb implicit readahead is enabled if reads are sequential and "
    "num_file_reads_for_auto_readahead indicates after how many sequential "
    "reads into that file internal auto prefetching should be start.");

DEFINE_bool(
    auto_readahead_size, false,
    "When set true, RocksDB does auto tuning of readahead size during Scans");

static enum ROCKSDB_NAMESPACE::CompressionType StringToCompressionType(
    const char* ctype) {
  assert(ctype);

  if (!strcasecmp(ctype, "none"))
    return ROCKSDB_NAMESPACE::kNoCompression;
  else if (!strcasecmp(ctype, "snappy"))
    return ROCKSDB_NAMESPACE::kSnappyCompression;
  else if (!strcasecmp(ctype, "zlib"))
    return ROCKSDB_NAMESPACE::kZlibCompression;
  else if (!strcasecmp(ctype, "bzip2"))
    return ROCKSDB_NAMESPACE::kBZip2Compression;
  else if (!strcasecmp(ctype, "lz4"))
    return ROCKSDB_NAMESPACE::kLZ4Compression;
  else if (!strcasecmp(ctype, "lz4hc"))
    return ROCKSDB_NAMESPACE::kLZ4HCCompression;
  else if (!strcasecmp(ctype, "xpress"))
    return ROCKSDB_NAMESPACE::kXpressCompression;
  else if (!strcasecmp(ctype, "zstd"))
    return ROCKSDB_NAMESPACE::kZSTD;
  else {
    fprintf(stderr, "Cannot parse compression type '%s'\n", ctype);
    exit(1);
  }
}

static std::string ColumnFamilyName(size_t i) {
  if (i == 0) {
    return ROCKSDB_NAMESPACE::kDefaultColumnFamilyName;
  } else {
    char name[100];
    snprintf(name, sizeof(name), "column_family_name_%06zu", i);
    return std::string(name);
  }
}

DEFINE_string(compression_type, "snappy",
              "Algorithm to use to compress the database");
static enum ROCKSDB_NAMESPACE::CompressionType FLAGS_compression_type_e =
    ROCKSDB_NAMESPACE::kSnappyCompression;

DEFINE_int64(sample_for_compression, 0, "Sample every N block for compression");

DEFINE_int32(compression_level, ROCKSDB_NAMESPACE::CompressionOptions().level,
             "Compression level. The meaning of this value is library-"
             "dependent. If unset, we try to use the default for the library "
             "specified in `--compression_type`");

DEFINE_int32(compression_max_dict_bytes,
             ROCKSDB_NAMESPACE::CompressionOptions().max_dict_bytes,
             "Maximum size of dictionary used to prime the compression "
             "library.");

DEFINE_int32(compression_zstd_max_train_bytes,
             ROCKSDB_NAMESPACE::CompressionOptions().zstd_max_train_bytes,
             "Maximum size of training data passed to zstd's dictionary "
             "trainer.");

DEFINE_int32(min_level_to_compress, -1,
             "If non-negative, compression starts"
             " from this level. Levels with number < min_level_to_compress are"
             " not compressed. Otherwise, apply compression_type to "
             "all levels.");

DEFINE_int32(compression_parallel_threads, 1,
             "Number of threads for parallel compression.");

DEFINE_uint64(compression_max_dict_buffer_bytes,
              ROCKSDB_NAMESPACE::CompressionOptions().max_dict_buffer_bytes,
              "Maximum bytes to buffer to collect samples for dictionary.");

DEFINE_bool(compression_use_zstd_dict_trainer,
            ROCKSDB_NAMESPACE::CompressionOptions().use_zstd_dict_trainer,
            "If true, use ZSTD_TrainDictionary() to create dictionary, else"
            "use ZSTD_FinalizeDictionary() to create dictionary");

static bool ValidateTableCacheNumshardbits(const char* flagname,
                                           int32_t value) {
  if (0 >= value || value >= 20) {
    fprintf(stderr, "Invalid value for --%s: %d, must be  0 < val < 20\n",
            flagname, value);
    return false;
  }
  return true;
}
DEFINE_int32(table_cache_numshardbits, 4, "");

DEFINE_string(env_uri, "",
              "URI for registry Env lookup. Mutually exclusive with --fs_uri");
DEFINE_string(fs_uri, "",
              "URI for registry Filesystem lookup. Mutually exclusive"
              " with --env_uri."
              " Creates a default environment with the specified filesystem.");
DEFINE_string(simulate_hybrid_fs_file, "",
              "File for Store Metadata for Simulate hybrid FS. Empty means "
              "disable the feature. Now, if it is set, last_level_temperature "
              "is set to kWarm.");
DEFINE_int32(simulate_hybrid_hdd_multipliers, 1,
             "In simulate_hybrid_fs_file or simulate_hdd mode, how many HDDs "
             "are simulated.");
DEFINE_bool(simulate_hdd, false, "Simulate read/write latency on HDD.");

DEFINE_int64(
    preclude_last_level_data_seconds, 0,
    "Preclude the latest data from the last level. (Used for tiered storage)");

DEFINE_int64(preserve_internal_time_seconds, 0,
             "Preserve the internal time information which stores with SST.");

static std::shared_ptr<ROCKSDB_NAMESPACE::Env> env_guard;

static ROCKSDB_NAMESPACE::Env* FLAGS_env = ROCKSDB_NAMESPACE::Env::Default();

DEFINE_int64(stats_interval, 0,
             "Stats are reported every N operations when this is greater than "
             "zero. When 0 the interval grows over time.");

DEFINE_int64(stats_interval_seconds, 0,
             "Report stats every N seconds. This overrides stats_interval when"
             " both are > 0.");

DEFINE_int32(stats_per_interval, 0,
             "Reports additional stats per interval when this is greater than "
             "0.");

DEFINE_uint64(slow_usecs, 1000000,
              "A message is printed for operations that take at least this "
              "many microseconds.");

DEFINE_int64(report_interval_seconds, 0,
             "If greater than zero, it will write simple stats in CSV format "
             "to --report_file every N seconds");

DEFINE_string(report_file, "report.csv",
              "Filename where some simple stats are reported to (if "
              "--report_interval_seconds is bigger than 0)");

DEFINE_bool(report_operation_count_time, false,
            "If true, report the count and time of each operation type every "
            "<report_interval_seconds> seconds in file <op-type>-count-time.");

DEFINE_int32(thread_status_per_interval, 0,
             "Takes and report a snapshot of the current status of each thread"
             " when this is greater than 0.");

DEFINE_int32(perf_level, ROCKSDB_NAMESPACE::PerfLevel::kDisable,
             "Level of perf collection");

DEFINE_uint64(soft_pending_compaction_bytes_limit, 64ull * 1024 * 1024 * 1024,
              "Slowdown writes if pending compaction bytes exceed this number");

DEFINE_uint64(hard_pending_compaction_bytes_limit, 128ull * 1024 * 1024 * 1024,
              "Stop writes if pending compaction bytes exceed this number");

DEFINE_uint64(delayed_write_rate, 8388608u,
              "Limited bytes allowed to DB when soft_rate_limit or "
              "level0_slowdown_writes_trigger triggers");

DEFINE_bool(enable_pipelined_write, true,
            "Allow WAL and memtable writes to be pipelined");

DEFINE_bool(
    unordered_write, false,
    "Enable the unordered write feature, which provides higher throughput but "
    "relaxes the guarantees around atomic reads and immutable snapshots");

DEFINE_bool(allow_concurrent_memtable_write, true,
            "Allow multi-writers to update mem tables in parallel.");

DEFINE_double(experimental_mempurge_threshold, 0.0,
              "Maximum useful payload ratio estimate that triggers a mempurge "
              "(memtable garbage collection).");

DEFINE_bool(inplace_update_support,
            ROCKSDB_NAMESPACE::Options().inplace_update_support,
            "Support in-place memtable update for smaller or same-size values");

DEFINE_uint64(inplace_update_num_locks,
              ROCKSDB_NAMESPACE::Options().inplace_update_num_locks,
              "Number of RW locks to protect in-place memtable updates");

DEFINE_bool(enable_write_thread_adaptive_yield, true,
            "Use a yielding spin loop for brief writer thread waits.");

DEFINE_uint64(
    write_thread_max_yield_usec, 100,
    "Maximum microseconds for enable_write_thread_adaptive_yield operation.");

DEFINE_uint64(write_thread_slow_yield_usec, 3,
              "The threshold at which a slow yield is considered a signal that "
              "other processes or threads want the core.");

DEFINE_uint64(rate_limiter_bytes_per_sec, 0, "Set options.rate_limiter value.");

DEFINE_int64(rate_limiter_refill_period_us, 100 * 1000,
             "Set refill period on rate limiter.");

DEFINE_bool(rate_limiter_auto_tuned, false,
            "Enable dynamic adjustment of rate limit according to demand for "
            "background I/O");

DEFINE_bool(sine_write_rate, false, "Use a sine wave write_rate_limit");

DEFINE_uint64(
    sine_write_rate_interval_milliseconds, 10000,
    "Interval of which the sine wave write_rate_limit is recalculated");

DEFINE_double(sine_a, 1, "A in f(x) = A sin(bx + c) + d");

DEFINE_double(sine_b, 1, "B in f(x) = A sin(bx + c) + d");

DEFINE_double(sine_c, 0, "C in f(x) = A sin(bx + c) + d");

DEFINE_double(sine_d, 1, "D in f(x) = A sin(bx + c) + d");

DEFINE_bool(rate_limit_bg_reads, false,
            "Use options.rate_limiter on compaction reads");

DEFINE_uint64(
    benchmark_write_rate_limit, 0,
    "If non-zero, db_bench will rate-limit the writes going into RocksDB. This "
    "is the global rate in bytes/second.");

// the parameters of mix_graph
DEFINE_double(keyrange_dist_a, 0.0,
              "The parameter 'a' of prefix average access distribution "
              "f(x)=a*exp(b*x)+c*exp(d*x)");
DEFINE_double(keyrange_dist_b, 0.0,
              "The parameter 'b' of prefix average access distribution "
              "f(x)=a*exp(b*x)+c*exp(d*x)");
DEFINE_double(keyrange_dist_c, 0.0,
              "The parameter 'c' of prefix average access distribution"
              "f(x)=a*exp(b*x)+c*exp(d*x)");
DEFINE_double(keyrange_dist_d, 0.0,
              "The parameter 'd' of prefix average access distribution"
              "f(x)=a*exp(b*x)+c*exp(d*x)");
DEFINE_int64(keyrange_num, 1,
             "The number of key ranges that are in the same prefix "
             "group, each prefix range will have its key access distribution");
DEFINE_double(key_dist_a, 0.0,
              "The parameter 'a' of key access distribution model f(x)=a*x^b");
DEFINE_double(key_dist_b, 0.0,
              "The parameter 'b' of key access distribution model f(x)=a*x^b");
DEFINE_double(value_theta, 0.0,
              "The parameter 'theta' of Generized Pareto Distribution "
              "f(x)=(1/sigma)*(1+k*(x-theta)/sigma)^-(1/k+1)");
// Use reasonable defaults based on the mixgraph paper
DEFINE_double(value_k, 0.2615,
              "The parameter 'k' of Generized Pareto Distribution "
              "f(x)=(1/sigma)*(1+k*(x-theta)/sigma)^-(1/k+1)");
// Use reasonable defaults based on the mixgraph paper
DEFINE_double(value_sigma, 25.45,
              "The parameter 'theta' of Generized Pareto Distribution "
              "f(x)=(1/sigma)*(1+k*(x-theta)/sigma)^-(1/k+1)");
DEFINE_double(iter_theta, 0.0,
              "The parameter 'theta' of Generized Pareto Distribution "
              "f(x)=(1/sigma)*(1+k*(x-theta)/sigma)^-(1/k+1)");
// Use reasonable defaults based on the mixgraph paper
DEFINE_double(iter_k, 2.517,
              "The parameter 'k' of Generized Pareto Distribution "
              "f(x)=(1/sigma)*(1+k*(x-theta)/sigma)^-(1/k+1)");
// Use reasonable defaults based on the mixgraph paper
DEFINE_double(iter_sigma, 14.236,
              "The parameter 'sigma' of Generized Pareto Distribution "
              "f(x)=(1/sigma)*(1+k*(x-theta)/sigma)^-(1/k+1)");
DEFINE_double(mix_get_ratio, 1.0,
              "The ratio of Get queries of mix_graph workload");
DEFINE_double(mix_put_ratio, 0.0,
              "The ratio of Put queries of mix_graph workload");
DEFINE_double(mix_seek_ratio, 0.0,
              "The ratio of Seek queries of mix_graph workload");
DEFINE_int64(mix_max_scan_len, 10000, "The max scan length of Iterator");
DEFINE_int64(mix_max_value_size, 1024, "The max value size of this workload");
DEFINE_double(
    sine_mix_rate_noise, 0.0,
    "Add the noise ratio to the sine rate, it is between 0.0 and 1.0");
DEFINE_bool(sine_mix_rate, false,
            "Enable the sine QPS control on the mix workload");
DEFINE_uint64(
    sine_mix_rate_interval_milliseconds, 10000,
    "Interval of which the sine wave read_rate_limit is recalculated");
DEFINE_int64(mix_accesses, -1,
             "The total query accesses of mix_graph workload");

DEFINE_uint64(
    benchmark_read_rate_limit, 0,
    "If non-zero, db_bench will rate-limit the reads from RocksDB. This "
    "is the global rate in ops/second.");

DEFINE_uint64(max_compaction_bytes,
              ROCKSDB_NAMESPACE::Options().max_compaction_bytes,
              "Max bytes allowed in one compaction");

DEFINE_bool(readonly, false, "Run read only benchmarks.");

DEFINE_bool(print_malloc_stats, false,
            "Print malloc stats to stdout after benchmarks finish.");

DEFINE_bool(disable_auto_compactions, false, "Do not auto trigger compactions");

DEFINE_uint64(wal_ttl_seconds, 0, "Set the TTL for the WAL Files in seconds.");
DEFINE_uint64(wal_size_limit_MB, 0,
              "Set the size limit for the WAL Files in MB.");
DEFINE_uint64(max_total_wal_size, 0, "Set total max WAL size");

DEFINE_bool(mmap_read, ROCKSDB_NAMESPACE::Options().allow_mmap_reads,
            "Allow reads to occur via mmap-ing files");

DEFINE_bool(mmap_write, ROCKSDB_NAMESPACE::Options().allow_mmap_writes,
            "Allow writes to occur via mmap-ing files");

DEFINE_bool(use_direct_reads, ROCKSDB_NAMESPACE::Options().use_direct_reads,
            "Use O_DIRECT for reading data");

DEFINE_bool(use_direct_io_for_flush_and_compaction,
            ROCKSDB_NAMESPACE::Options().use_direct_io_for_flush_and_compaction,
            "Use O_DIRECT for background flush and compaction writes");

DEFINE_bool(advise_random_on_open,
            ROCKSDB_NAMESPACE::Options().advise_random_on_open,
            "Advise random access on table file open");

DEFINE_string(compaction_fadvice, "NORMAL",
              "Access pattern advice when a file is compacted");
static auto FLAGS_compaction_fadvice_e =
    ROCKSDB_NAMESPACE::Options().access_hint_on_compaction_start;

DEFINE_bool(use_tailing_iterator, false,
            "Use tailing iterator to access a series of keys instead of get");

DEFINE_bool(use_adaptive_mutex, ROCKSDB_NAMESPACE::Options().use_adaptive_mutex,
            "Use adaptive mutex");

DEFINE_uint64(bytes_per_sync, ROCKSDB_NAMESPACE::Options().bytes_per_sync,
              "Allows OS to incrementally sync SST files to disk while they are"
              " being written, in the background. Issue one request for every"
              " bytes_per_sync written. 0 turns it off.");

DEFINE_uint64(wal_bytes_per_sync,
              ROCKSDB_NAMESPACE::Options().wal_bytes_per_sync,
              "Allows OS to incrementally sync WAL files to disk while they are"
              " being written, in the background. Issue one request for every"
              " wal_bytes_per_sync written. 0 turns it off.");

DEFINE_bool(use_single_deletes, true,
            "Use single deletes (used in RandomReplaceKeys only).");

DEFINE_double(stddev, 2000.0,
              "Standard deviation of normal distribution used for picking keys"
              " (used in RandomReplaceKeys only).");

DEFINE_int32(key_id_range, 100000,
             "Range of possible value of key id (used in TimeSeries only).");

DEFINE_string(expire_style, "none",
              "Style to remove expired time entries. Can be one of the options "
              "below: none (do not expired data), compaction_filter (use a "
              "compaction filter to remove expired data), delete (seek IDs and "
              "remove expired data) (used in TimeSeries only).");

DEFINE_uint64(
    time_range, 100000,
    "Range of timestamp that store in the database (used in TimeSeries"
    " only).");

DEFINE_int32(num_deletion_threads, 1,
             "Number of threads to do deletion (used in TimeSeries and delete "
             "expire_style only).");

DEFINE_int32(max_successive_merges, 0,
             "Maximum number of successive merge operations on a key in the "
             "memtable");

static bool ValidatePrefixSize(const char* flagname, int32_t value) {
  if (value < 0 || value >= 2000000000) {
    fprintf(stderr, "Invalid value for --%s: %d. 0<= PrefixSize <=2000000000\n",
            flagname, value);
    return false;
  }
  return true;
}

DEFINE_int32(prefix_size, 0,
             "control the prefix size for HashSkipList and plain table");
DEFINE_int64(keys_per_prefix, 0,
             "control average number of keys generated per prefix, 0 means no "
             "special handling of the prefix, i.e. use the prefix comes with "
             "the generated random number.");
DEFINE_bool(total_order_seek, false,
            "Enable total order seek regardless of index format.");
DEFINE_bool(prefix_same_as_start, false,
            "Enforce iterator to return keys with prefix same as seek key.");
DEFINE_bool(
    seek_missing_prefix, false,
    "Iterator seek to keys with non-exist prefixes. Require prefix_size > 8");

DEFINE_int32(memtable_insert_with_hint_prefix_size, 0,
             "If non-zero, enable "
             "memtable insert with hint with the given prefix size.");
DEFINE_bool(enable_io_prio, false,
            "Lower the background flush/compaction threads' IO priority");
DEFINE_bool(enable_cpu_prio, false,
            "Lower the background flush/compaction threads' CPU priority");
DEFINE_bool(identity_as_first_hash, false,
            "the first hash function of cuckoo table becomes an identity "
            "function. This is only valid when key is 8 bytes");
DEFINE_bool(dump_malloc_stats, true, "Dump malloc stats in LOG ");
DEFINE_uint64(stats_dump_period_sec,
              ROCKSDB_NAMESPACE::Options().stats_dump_period_sec,
              "Gap between printing stats to log in seconds");
DEFINE_uint64(stats_persist_period_sec,
              ROCKSDB_NAMESPACE::Options().stats_persist_period_sec,
              "Gap between persisting stats in seconds");
DEFINE_bool(persist_stats_to_disk,
            ROCKSDB_NAMESPACE::Options().persist_stats_to_disk,
            "whether to persist stats to disk");
DEFINE_uint64(stats_history_buffer_size,
              ROCKSDB_NAMESPACE::Options().stats_history_buffer_size,
              "Max number of stats snapshots to keep in memory");
DEFINE_bool(avoid_flush_during_recovery,
            ROCKSDB_NAMESPACE::Options().avoid_flush_during_recovery,
            "If true, avoids flushing the recovered WAL data where possible.");
DEFINE_int64(multiread_stride, 0,
             "Stride length for the keys in a MultiGet batch");
DEFINE_bool(multiread_batched, false, "Use the new MultiGet API");

DEFINE_string(memtablerep, "skip_list", "");
DEFINE_int64(hash_bucket_count, 1024 * 1024, "hash bucket count");
DEFINE_bool(use_plain_table, false,
            "if use plain table instead of block-based table format");
DEFINE_bool(use_cuckoo_table, false, "if use cuckoo table format");
DEFINE_double(cuckoo_hash_ratio, 0.9, "Hash ratio for Cuckoo SST table.");
DEFINE_bool(use_hash_search, false,
            "if use kHashSearch instead of kBinarySearch. "
            "This is valid if only we use BlockTable");
DEFINE_string(merge_operator, "",
              "The merge operator to use with the database."
              "If a new merge operator is specified, be sure to use fresh"
              " database The possible merge operators are defined in"
              " utilities/merge_operators.h");
DEFINE_int32(skip_list_lookahead, 0,
             "Used with skip_list memtablerep; try linear search first for "
             "this many steps from the previous position");
DEFINE_bool(report_file_operations, false,
            "if report number of file operations");
DEFINE_bool(report_open_timing, false, "if report open timing");
DEFINE_int32(readahead_size, 0, "Iterator readahead size");

DEFINE_bool(read_with_latest_user_timestamp, true,
            "If true, always use the current latest timestamp for read. If "
            "false, choose a random timestamp from the past.");

DEFINE_string(secondary_cache_uri, "",
              "Full URI for creating a custom secondary cache object");
static class std::shared_ptr<ROCKSDB_NAMESPACE::SecondaryCache> secondary_cache;
<<<<<<< HEAD
#endif  // ROCKSDB_LITE

DEFINE_double(max_hot_set_size, 0, "");
DEFINE_double(max_ralt_size, 0, "");
DEFINE_string(ralt_path, "", "Path to RALT");
DEFINE_int32(ralt_bloom_bits, 14, "");

static const bool FLAGS_soft_rate_limit_dummy __attribute__((__unused__)) =
    RegisterFlagValidator(&FLAGS_soft_rate_limit, &ValidateRateLimit);

static const bool FLAGS_hard_rate_limit_dummy __attribute__((__unused__)) =
    RegisterFlagValidator(&FLAGS_hard_rate_limit, &ValidateRateLimit);
=======
>>>>>>> 26df98ad

static const bool FLAGS_prefix_size_dummy __attribute__((__unused__)) =
    RegisterFlagValidator(&FLAGS_prefix_size, &ValidatePrefixSize);

static const bool FLAGS_key_size_dummy __attribute__((__unused__)) =
    RegisterFlagValidator(&FLAGS_key_size, &ValidateKeySize);

static const bool FLAGS_cache_numshardbits_dummy __attribute__((__unused__)) =
    RegisterFlagValidator(&FLAGS_cache_numshardbits,
                          &ValidateCacheNumshardbits);

static const bool FLAGS_readwritepercent_dummy __attribute__((__unused__)) =
    RegisterFlagValidator(&FLAGS_readwritepercent, &ValidateInt32Percent);

DEFINE_int32(disable_seek_compaction, false,
             "Not used, left here for backwards compatibility");

DEFINE_bool(allow_data_in_errors,
            ROCKSDB_NAMESPACE::Options().allow_data_in_errors,
            "If true, allow logging data, e.g. key, value in LOG files.");

static const bool FLAGS_deletepercent_dummy __attribute__((__unused__)) =
    RegisterFlagValidator(&FLAGS_deletepercent, &ValidateInt32Percent);
static const bool FLAGS_table_cache_numshardbits_dummy
    __attribute__((__unused__)) = RegisterFlagValidator(
        &FLAGS_table_cache_numshardbits, &ValidateTableCacheNumshardbits);

DEFINE_uint32(write_batch_protection_bytes_per_key, 0,
              "Size of per-key-value checksum in each write batch. Currently "
              "only value 0 and 8 are supported.");

DEFINE_uint32(
    memtable_protection_bytes_per_key, 0,
    "Enable memtable per key-value checksum protection. "
    "Each entry in memtable will be suffixed by a per key-value checksum. "
    "This options determines the size of such checksums. "
    "Supported values: 0, 1, 2, 4, 8.");

DEFINE_uint32(block_protection_bytes_per_key, 0,
              "Enable block per key-value checksum protection. "
              "Supported values: 0, 1, 2, 4, 8.");

DEFINE_bool(build_info, false,
            "Print the build info via GetRocksBuildInfoAsString");

DEFINE_bool(track_and_verify_wals_in_manifest, false,
            "If true, enable WAL tracking in the MANIFEST");

namespace ROCKSDB_NAMESPACE {
namespace {
static Status CreateMemTableRepFactory(
    const ConfigOptions& config_options,
    std::shared_ptr<MemTableRepFactory>* factory) {
  Status s;
  if (!strcasecmp(FLAGS_memtablerep.c_str(), SkipListFactory::kNickName())) {
    factory->reset(new SkipListFactory(FLAGS_skip_list_lookahead));
  } else if (!strcasecmp(FLAGS_memtablerep.c_str(), "prefix_hash")) {
    factory->reset(NewHashSkipListRepFactory(FLAGS_hash_bucket_count));
  } else if (!strcasecmp(FLAGS_memtablerep.c_str(),
                         VectorRepFactory::kNickName())) {
    factory->reset(new VectorRepFactory());
  } else if (!strcasecmp(FLAGS_memtablerep.c_str(), "hash_linkedlist")) {
    factory->reset(NewHashLinkListRepFactory(FLAGS_hash_bucket_count));
  } else {
    std::unique_ptr<MemTableRepFactory> unique;
    s = MemTableRepFactory::CreateFromString(config_options, FLAGS_memtablerep,
                                             &unique);
    if (s.ok()) {
      factory->reset(unique.release());
    }
  }
  return s;
}

}  // namespace

enum DistributionType : unsigned char { kFixed = 0, kUniform, kNormal };

static enum DistributionType FLAGS_value_size_distribution_type_e = kFixed;

static enum DistributionType StringToDistributionType(const char* ctype) {
  assert(ctype);

  if (!strcasecmp(ctype, "fixed"))
    return kFixed;
  else if (!strcasecmp(ctype, "uniform"))
    return kUniform;
  else if (!strcasecmp(ctype, "normal"))
    return kNormal;

  fprintf(stdout, "Cannot parse distribution type '%s'\n", ctype);
  exit(1);
}

class BaseDistribution {
 public:
  BaseDistribution(unsigned int _min, unsigned int _max)
      : min_value_size_(_min), max_value_size_(_max) {}
  virtual ~BaseDistribution() {}

  unsigned int Generate() {
    auto val = Get();
    if (NeedTruncate()) {
      val = std::max(min_value_size_, val);
      val = std::min(max_value_size_, val);
    }
    return val;
  }

 private:
  virtual unsigned int Get() = 0;
  virtual bool NeedTruncate() { return true; }
  unsigned int min_value_size_;
  unsigned int max_value_size_;
};

class FixedDistribution : public BaseDistribution {
 public:
  FixedDistribution(unsigned int size)
      : BaseDistribution(size, size), size_(size) {}

 private:
  virtual unsigned int Get() override { return size_; }
  virtual bool NeedTruncate() override { return false; }
  unsigned int size_;
};

class NormalDistribution : public BaseDistribution,
                           public std::normal_distribution<double> {
 public:
  NormalDistribution(unsigned int _min, unsigned int _max)
      : BaseDistribution(_min, _max),
        // 99.7% values within the range [min, max].
        std::normal_distribution<double>(
            (double)(_min + _max) / 2.0 /*mean*/,
            (double)(_max - _min) / 6.0 /*stddev*/),
        gen_(rd_()) {}

 private:
  virtual unsigned int Get() override {
    return static_cast<unsigned int>((*this)(gen_));
  }
  std::random_device rd_;
  std::mt19937 gen_;
};

class UniformDistribution : public BaseDistribution,
                            public std::uniform_int_distribution<unsigned int> {
 public:
  UniformDistribution(unsigned int _min, unsigned int _max)
      : BaseDistribution(_min, _max),
        std::uniform_int_distribution<unsigned int>(_min, _max),
        gen_(rd_()) {}

 private:
  virtual unsigned int Get() override { return (*this)(gen_); }
  virtual bool NeedTruncate() override { return false; }
  std::random_device rd_;
  std::mt19937 gen_;
};

// Helper for quickly generating random data.
class RandomGenerator {
 private:
  std::string data_;
  unsigned int pos_;
  std::unique_ptr<BaseDistribution> dist_;

 public:
  RandomGenerator() {
    auto max_value_size = FLAGS_value_size_max;
    switch (FLAGS_value_size_distribution_type_e) {
      case kUniform:
        dist_.reset(new UniformDistribution(FLAGS_value_size_min,
                                            FLAGS_value_size_max));
        break;
      case kNormal:
        dist_.reset(
            new NormalDistribution(FLAGS_value_size_min, FLAGS_value_size_max));
        break;
      case kFixed:
      default:
        dist_.reset(new FixedDistribution(value_size));
        max_value_size = value_size;
    }
    // We use a limited amount of data over and over again and ensure
    // that it is larger than the compression window (32KB), and also
    // large enough to serve all typical value sizes we want to write.
    Random rnd(301);
    std::string piece;
    while (data_.size() < (unsigned)std::max(1048576, max_value_size)) {
      // Add a short fragment that is as compressible as specified
      // by FLAGS_compression_ratio.
      test::CompressibleString(&rnd, FLAGS_compression_ratio, 100, &piece);
      data_.append(piece);
    }
    pos_ = 0;
  }

  Slice Generate(unsigned int len) {
    assert(len <= data_.size());
    if (pos_ + len > data_.size()) {
      pos_ = 0;
    }
    pos_ += len;
    return Slice(data_.data() + pos_ - len, len);
  }

  Slice Generate() {
    auto len = dist_->Generate();
    return Generate(len);
  }
};

static void AppendWithSpace(std::string* str, Slice msg) {
  if (msg.empty()) return;
  if (!str->empty()) {
    str->push_back(' ');
  }
  str->append(msg.data(), msg.size());
}

struct DBWithColumnFamilies {
  std::vector<ColumnFamilyHandle*> cfh;
  DB* db;
  OptimisticTransactionDB* opt_txn_db;
  std::atomic<size_t> num_created;  // Need to be updated after all the
                                    // new entries in cfh are set.
  size_t num_hot;  // Number of column families to be queried at each moment.
                   // After each CreateNewCf(), another num_hot number of new
                   // Column families will be created and used to be queried.
  port::Mutex create_cf_mutex;  // Only one thread can execute CreateNewCf()
  std::vector<int> cfh_idx_to_prob;  // ith index holds probability of operating
                                     // on cfh[i].

  DBWithColumnFamilies() : db(nullptr), opt_txn_db(nullptr) {
    cfh.clear();
    num_created = 0;
    num_hot = 0;
  }

  DBWithColumnFamilies(const DBWithColumnFamilies& other)
      : cfh(other.cfh),
        db(other.db),
        opt_txn_db(other.opt_txn_db),
        num_created(other.num_created.load()),
        num_hot(other.num_hot),
        cfh_idx_to_prob(other.cfh_idx_to_prob) {}

  void DeleteDBs() {
    std::for_each(cfh.begin(), cfh.end(),
                  [](ColumnFamilyHandle* cfhi) { delete cfhi; });
    cfh.clear();
    if (opt_txn_db) {
      delete opt_txn_db;
      opt_txn_db = nullptr;
    } else {
      delete db;
      db = nullptr;
    }
  }

  ColumnFamilyHandle* GetCfh(int64_t rand_num) {
    assert(num_hot > 0);
    size_t rand_offset = 0;
    if (!cfh_idx_to_prob.empty()) {
      assert(cfh_idx_to_prob.size() == num_hot);
      int sum = 0;
      while (sum + cfh_idx_to_prob[rand_offset] < rand_num % 100) {
        sum += cfh_idx_to_prob[rand_offset];
        ++rand_offset;
      }
      assert(rand_offset < cfh_idx_to_prob.size());
    } else {
      rand_offset = rand_num % num_hot;
    }
    return cfh[num_created.load(std::memory_order_acquire) - num_hot +
               rand_offset];
  }

  // stage: assume CF from 0 to stage * num_hot has be created. Need to create
  //        stage * num_hot + 1 to stage * (num_hot + 1).
  void CreateNewCf(ColumnFamilyOptions options, int64_t stage) {
    MutexLock l(&create_cf_mutex);
    if ((stage + 1) * num_hot <= num_created) {
      // Already created.
      return;
    }
    auto new_num_created = num_created + num_hot;
    assert(new_num_created <= cfh.size());
    for (size_t i = num_created; i < new_num_created; i++) {
      Status s =
          db->CreateColumnFamily(options, ColumnFamilyName(i), &(cfh[i]));
      if (!s.ok()) {
        fprintf(stderr, "create column family error: %s\n",
                s.ToString().c_str());
        abort();
      }
    }
    num_created.store(new_num_created, std::memory_order_release);
  }
};

enum OperationType : unsigned char {
  kRead = 0,
  kWrite,
  kDelete,
  kSeek,
  kMerge,
  kUpdate,
  kCompress,
  kUncompress,
  kCrc,
  kHash,
  kOthers,
  kOperationTypeEnumMax,
};

static std::unordered_map<OperationType, std::string, std::hash<unsigned char>>
    OperationTypeString = {{kRead, "read"},         {kWrite, "write"},
                           {kDelete, "delete"},     {kSeek, "seek"},
                           {kMerge, "merge"},       {kUpdate, "update"},
                           {kCompress, "compress"}, {kCompress, "uncompress"},
                           {kCrc, "crc"},           {kHash, "hash"},
                           {kOthers, "op"}};

// A class that reports stats to CSV file.
class ReporterAgent {
 public:
  ReporterAgent(Options& options, Env* env, const std::string& fname,
                uint64_t report_interval_secs)
      : options_(options),
        env_(env),
        total_ops_done_(0),
        last_report_(0),
        report_interval_secs_(report_interval_secs),
        stop_(false) {
    auto s = env_->NewWritableFile(fname, &report_file_, EnvOptions());
    if (s.ok()) {
      s = report_file_->Append(Header() + "\n");
    }
    if (s.ok()) {
      s = report_file_->Flush();
    }
    if (!s.ok()) {
      fprintf(stderr, "Can't open %s: %s\n", fname.c_str(),
              s.ToString().c_str());
      abort();
    }

    reporting_thread_ = port::Thread([&]() { SleepAndReport(); });
  }

  ~ReporterAgent() {
    {
      std::unique_lock<std::mutex> lk(mutex_);
      stop_ = true;
      stop_cv_.notify_all();
    }
    reporting_thread_.join();
  }

  // thread safe
  void ReportFinishedOps(int64_t num_ops) {
    total_ops_done_.fetch_add(num_ops);
  }
  // thread safe
  void FinishedOps(int64_t num_ops, enum OperationType op_type,
                   uint64_t micros) {
    ReportFinishedOps(num_ops);
    CountTime& count_time = count_time_[op_type];
    count_time.count.fetch_add(num_ops, std::memory_order_relaxed);
    count_time.micros.fetch_add(micros, std::memory_order_relaxed);
  }

 private:
  std::string Header() const {
    std::string header = "secs_elapsed,interval_qps";
    if (dbstats) {
      for (Tickers ticker : tickers_to_report_) {
        header += ',';
        assert(ticker == TickersNameMap[ticker].first);
        header += TickersNameMap[ticker].second;
      }
    }
    if (options_.ralt) {
      header += ",real_hot_set_size,real_phy_size";
    }
    return header;
  }
  void SleepAndReport() {
    auto* clock = env_->GetSystemClock().get();
    auto time_started = clock->NowMicros();
    while (true) {
      {
        std::unique_lock<std::mutex> lk(mutex_);
        if (stop_ ||
            stop_cv_.wait_for(lk, std::chrono::seconds(report_interval_secs_),
                              [&]() { return stop_; })) {
          // stopping
          break;
        }
        // else -> timeout, which means time for a report!
      }
      auto total_ops_done_snapshot = total_ops_done_.load();
      // round the seconds elapsed
      auto secs_elapsed =
          (clock->NowMicros() - time_started + kMicrosInSecond / 2) /
          kMicrosInSecond;
      std::string report = ToString(secs_elapsed) + "," +
                           ToString(total_ops_done_snapshot - last_report_);
      if (dbstats) {
        for (Tickers ticker : tickers_to_report_) {
          uint64_t cur = dbstats->getTickerCount(ticker);
          uint64_t& last = last_ticker_[ticker];
          report += ',' + std::to_string(cur - last);
          last = cur;
        }
      }
      if (options_.ralt) {
        ::RALT& ralt = *static_cast<::RALT*>(options_.ralt);
        report += ',' + std::to_string(ralt.GetRealHotSetSize()) + ',' +
                  std::to_string(ralt.GetRealPhySize());
      }
      report += '\n';
      auto s = report_file_->Append(report);
      if (s.ok()) {
        s = report_file_->Flush();
      }
      if (!s.ok()) {
        fprintf(stderr,
                "Can't write to report file (%s), stopping the reporting\n",
                s.ToString().c_str());
        break;
      }
      last_report_ = total_ops_done_snapshot;
      for (size_t i = 0; i < kOperationTypeEnumMax; ++i) {
        OperationType op = static_cast<OperationType>(i);
        const CountTime& count_time = count_time_[op];
        uint64_t count = count_time.count.load(std::memory_order_relaxed);
        if (count == 0) continue;
        uint64_t micros = count_time.micros.load(std::memory_order_relaxed);
        auto it = op_report_file_.find(op);
        if (it == op_report_file_.end()) {
          std::string fname = OperationTypeString[op] + "-count-time";
          std::unique_ptr<WritableFile> file;
          s = env_->NewWritableFile(fname, &file, EnvOptions());
          if (s.ok()) {
            s = file->Append("secs_elapsed count micros\n");
          }
          if (s.ok()) {
            s = file->Flush();
          }
          if (!s.ok()) {
            fprintf(stderr, "Can't open %s: %s\n", fname.c_str(),
                    s.ToString().c_str());
            abort();
          }
          auto res = op_report_file_.emplace(op, std::move(file));
          assert(res.second);
          it = res.first;
        }
        report = std::to_string(secs_elapsed) + ' ' + std::to_string(count) +
                 ' ' + std::to_string(micros) + '\n';
        s = it->second->Append(report);
        if (!s.ok()) {
          fprintf(stderr,
                  "Can't write to report file (%s), stopping the reporting\n",
                  s.ToString().c_str());
          return;
        }
      }
    }
  }

  Options& options_;
  Env* env_;
  std::unique_ptr<WritableFile> report_file_;
  std::atomic<int64_t> total_ops_done_;
  int64_t last_report_;
  const uint64_t report_interval_secs_;

  const std::vector<Tickers> tickers_to_report_{GET_HIT_T0,
                                                GET_HIT_T1,
                                                PROMOTED_FLUSH_BYTES,
                                                PROMOTED_2FDLAST_BYTES,
                                                PROMOTED_2SDFRONT_BYTES,
                                                RETAINED_BYTES,
                                                ACCESSED_COLD_BYTES,
                                                HAS_NEWER_VERSION_BYTES};
  std::unordered_map<Tickers, uint64_t> last_ticker_;

  std::unordered_map<OperationType, std::unique_ptr<WritableFile>>
      op_report_file_;
  struct CountTime {
    std::atomic<uint64_t> count;
    std::atomic<uint64_t> micros;
    CountTime() : count(0), micros(0) {}
  };
  CountTime count_time_[kOperationTypeEnumMax];

  ROCKSDB_NAMESPACE::port::Thread reporting_thread_;
  std::mutex mutex_;
  // will notify on stop
  std::condition_variable stop_cv_;
  bool stop_;
};

enum OperationType : unsigned char {
  kRead = 0,
  kWrite,
  kDelete,
  kSeek,
  kMerge,
  kUpdate,
  kCompress,
  kUncompress,
  kCrc,
  kHash,
  kOthers
};

static std::unordered_map<OperationType, std::string, std::hash<unsigned char>>
    OperationTypeString = {{kRead, "read"},         {kWrite, "write"},
                           {kDelete, "delete"},     {kSeek, "seek"},
                           {kMerge, "merge"},       {kUpdate, "update"},
                           {kCompress, "compress"}, {kCompress, "uncompress"},
                           {kCrc, "crc"},           {kHash, "hash"},
                           {kOthers, "op"}};

class CombinedStats;
class Stats {
 private:
  SystemClock* clock_;
  int id_;
  uint64_t start_ = 0;
  uint64_t sine_interval_;
  uint64_t finish_;
  double seconds_;
  uint64_t done_;
  uint64_t last_report_done_;
  uint64_t next_report_;
  uint64_t bytes_;
  uint64_t last_op_finish_;
  uint64_t last_report_finish_;
  std::unordered_map<OperationType, std::shared_ptr<HistogramImpl>,
                     std::hash<unsigned char>>
      hist_;
  std::string message_;
  bool exclude_from_merge_;
  ReporterAgent* reporter_agent_;  // does not own
  friend class CombinedStats;

 public:
  Stats() : clock_(FLAGS_env->GetSystemClock().get()) { Start(-1); }

  void SetReporterAgent(ReporterAgent* reporter_agent) {
    reporter_agent_ = reporter_agent;
  }

  void Start(int id) {
    id_ = id;
    next_report_ = FLAGS_stats_interval ? FLAGS_stats_interval : 100;
    last_op_finish_ = start_;
    hist_.clear();
    done_ = 0;
    last_report_done_ = 0;
    bytes_ = 0;
    seconds_ = 0;
    start_ = clock_->NowMicros();
    sine_interval_ = clock_->NowMicros();
    finish_ = start_;
    last_report_finish_ = start_;
    message_.clear();
    // When set, stats from this thread won't be merged with others.
    exclude_from_merge_ = false;
  }

  void Merge(const Stats& other) {
    if (other.exclude_from_merge_) return;

    for (auto it = other.hist_.begin(); it != other.hist_.end(); ++it) {
      auto this_it = hist_.find(it->first);
      if (this_it != hist_.end()) {
        this_it->second->Merge(*(other.hist_.at(it->first)));
      } else {
        hist_.insert({it->first, it->second});
      }
    }

    done_ += other.done_;
    bytes_ += other.bytes_;
    seconds_ += other.seconds_;
    if (other.start_ < start_) start_ = other.start_;
    if (other.finish_ > finish_) finish_ = other.finish_;

    // Just keep the messages from one thread.
    if (message_.empty()) message_ = other.message_;
  }

  void Stop() {
    finish_ = clock_->NowMicros();
    seconds_ = (finish_ - start_) * 1e-6;
  }

  void AddMessage(Slice msg) { AppendWithSpace(&message_, msg); }

  void SetId(int id) { id_ = id; }
  void SetExcludeFromMerge() { exclude_from_merge_ = true; }

  void PrintThreadStatus() {
    std::vector<ThreadStatus> thread_list;
    FLAGS_env->GetThreadList(&thread_list);

    fprintf(stderr, "\n%18s %10s %12s %20s %13s %45s %12s %s\n", "ThreadID",
            "ThreadType", "cfName", "Operation", "ElapsedTime", "Stage",
            "State", "OperationProperties");

    int64_t current_time = 0;
    clock_->GetCurrentTime(&current_time).PermitUncheckedError();
    for (auto ts : thread_list) {
      fprintf(stderr, "%18" PRIu64 " %10s %12s %20s %13s %45s %12s",
              ts.thread_id,
              ThreadStatus::GetThreadTypeName(ts.thread_type).c_str(),
              ts.cf_name.c_str(),
              ThreadStatus::GetOperationName(ts.operation_type).c_str(),
              ThreadStatus::MicrosToString(ts.op_elapsed_micros).c_str(),
              ThreadStatus::GetOperationStageName(ts.operation_stage).c_str(),
              ThreadStatus::GetStateName(ts.state_type).c_str());

      auto op_properties = ThreadStatus::InterpretOperationProperties(
          ts.operation_type, ts.op_properties);
      for (const auto& op_prop : op_properties) {
        fprintf(stderr, " %s %" PRIu64 " |", op_prop.first.c_str(),
                op_prop.second);
      }
      fprintf(stderr, "\n");
    }
  }

  void ResetSineInterval() { sine_interval_ = clock_->NowMicros(); }

  uint64_t GetSineInterval() { return sine_interval_; }

  uint64_t GetStart() { return start_; }

  void ResetLastOpTime() {
    // Set to now to avoid latency from calls to SleepForMicroseconds.
    last_op_finish_ = clock_->NowMicros();
  }

  void FinishedOps(DBWithColumnFamilies* db_with_cfh, DB* db, int64_t num_ops,
                   enum OperationType op_type = kOthers) {
    if (FLAGS_histogram || FLAGS_report_operation_count_time) {
      uint64_t now = clock_->NowMicros();
      uint64_t micros = now - last_op_finish_;

      if (hist_.find(op_type) == hist_.end()) {
        auto hist_temp = std::make_shared<HistogramImpl>();
        hist_.insert({op_type, std::move(hist_temp)});
      }
      hist_[op_type]->Add(micros);
      if (FLAGS_histogram) {
        if (hist_.find(op_type) == hist_.end()) {
          auto hist_temp = std::make_shared<HistogramImpl>();
          hist_.insert({op_type, std::move(hist_temp)});
        }
        hist_[op_type]->Add(micros);

        if (micros > FLAGS_slow_usecs && !FLAGS_stats_interval) {
          fprintf(stderr, "long op: %" PRIu64 " micros%30s\r", micros, "");
          fflush(stderr);
        }
      }
      if (FLAGS_report_operation_count_time) {
        assert(reporter_agent_);
        reporter_agent_->FinishedOps(num_ops, op_type, micros);
      } else if (reporter_agent_) {
        reporter_agent_->ReportFinishedOps(num_ops);
      }
      last_op_finish_ = now;
    } else if (reporter_agent_) {
      reporter_agent_->ReportFinishedOps(num_ops);
    }

    done_ += num_ops;
    if (done_ >= next_report_ && FLAGS_progress_reports) {
      if (!FLAGS_stats_interval) {
        if (next_report_ < 1000)
          next_report_ += 100;
        else if (next_report_ < 5000)
          next_report_ += 500;
        else if (next_report_ < 10000)
          next_report_ += 1000;
        else if (next_report_ < 50000)
          next_report_ += 5000;
        else if (next_report_ < 100000)
          next_report_ += 10000;
        else if (next_report_ < 500000)
          next_report_ += 50000;
        else
          next_report_ += 100000;
        fprintf(stderr, "... finished %" PRIu64 " ops%30s\r", done_, "");
      } else {
        uint64_t now = clock_->NowMicros();
        int64_t usecs_since_last = now - last_report_finish_;

        // Determine whether to print status where interval is either
        // each N operations or each N seconds.

        if (FLAGS_stats_interval_seconds &&
            usecs_since_last < (FLAGS_stats_interval_seconds * 1000000)) {
          // Don't check again for this many operations.
          next_report_ += FLAGS_stats_interval;

        } else {
          fprintf(stderr,
                  "%s ... thread %d: (%" PRIu64 ",%" PRIu64
                  ") ops and "
                  "(%.1f,%.1f) ops/second in (%.6f,%.6f) seconds\n",
                  clock_->TimeToString(now / 1000000).c_str(), id_,
                  done_ - last_report_done_, done_,
                  (done_ - last_report_done_) / (usecs_since_last / 1000000.0),
                  done_ / ((now - start_) / 1000000.0),
                  (now - last_report_finish_) / 1000000.0,
                  (now - start_) / 1000000.0);

          if (id_ == 0 && FLAGS_stats_per_interval) {
            std::string stats;

            if (db_with_cfh && db_with_cfh->num_created.load()) {
              for (size_t i = 0; i < db_with_cfh->num_created.load(); ++i) {
                if (db->GetProperty(db_with_cfh->cfh[i], "rocksdb.cfstats",
                                    &stats))
                  fprintf(stderr, "%s\n", stats.c_str());
                if (FLAGS_show_table_properties) {
                  for (int level = 0; level < FLAGS_num_levels; ++level) {
                    if (db->GetProperty(
                            db_with_cfh->cfh[i],
                            "rocksdb.aggregated-table-properties-at-level" +
                                std::to_string(level),
                            &stats)) {
                      if (stats.find("# entries=0") == std::string::npos) {
                        fprintf(stderr, "Level[%d]: %s\n", level,
                                stats.c_str());
                      }
                    }
                  }
                }
              }
            } else if (db) {
              if (db->GetProperty("rocksdb.stats", &stats)) {
                fprintf(stderr, "%s", stats.c_str());
              }
              if (db->GetProperty("rocksdb.num-running-compactions", &stats)) {
                fprintf(stderr, "num-running-compactions: %s\n", stats.c_str());
              }
              if (db->GetProperty("rocksdb.num-running-flushes", &stats)) {
                fprintf(stderr, "num-running-flushes: %s\n\n", stats.c_str());
              }
              if (FLAGS_show_table_properties) {
                for (int level = 0; level < FLAGS_num_levels; ++level) {
                  if (db->GetProperty(
                          "rocksdb.aggregated-table-properties-at-level" +
                              std::to_string(level),
                          &stats)) {
                    if (stats.find("# entries=0") == std::string::npos) {
                      fprintf(stderr, "Level[%d]: %s\n", level, stats.c_str());
                    }
                  }
                }
              }
            }
          }

          next_report_ += FLAGS_stats_interval;
          last_report_finish_ = now;
          last_report_done_ = done_;
        }
      }
      if (id_ == 0 && FLAGS_thread_status_per_interval) {
        PrintThreadStatus();
      }
      fflush(stderr);
    }
  }

  void AddBytes(int64_t n) { bytes_ += n; }

  void Report(const Slice& name) {
    // Pretend at least one op was done in case we are running a benchmark
    // that does not call FinishedOps().
    if (done_ < 1) done_ = 1;

    std::string extra;
    double elapsed = (finish_ - start_) * 1e-6;
    if (bytes_ > 0) {
      // Rate is computed on actual elapsed time, not the sum of per-thread
      // elapsed times.
      char rate[100];
      snprintf(rate, sizeof(rate), "%6.1f MB/s",
               (bytes_ / 1048576.0) / elapsed);
      extra = rate;
    }
    AppendWithSpace(&extra, message_);
    double throughput = (double)done_ / elapsed;

    fprintf(stdout,
            "%-12s : %11.3f micros/op %ld ops/sec %.3f seconds %" PRIu64
            " operations;%s%s\n",
            name.ToString().c_str(), seconds_ * 1e6 / done_, (long)throughput,
            elapsed, done_, (extra.empty() ? "" : " "), extra.c_str());
    if (FLAGS_histogram) {
      for (auto it = hist_.begin(); it != hist_.end(); ++it) {
        fprintf(stdout, "Microseconds per %s:\n%s\n",
                OperationTypeString[it->first].c_str(),
                it->second->ToString().c_str());
      }
    }
    if (FLAGS_report_file_operations) {
      auto* counted_fs =
          FLAGS_env->GetFileSystem()->CheckedCast<CountedFileSystem>();
      assert(counted_fs);
      fprintf(stdout, "%s", counted_fs->PrintCounters().c_str());
      counted_fs->ResetCounters();
    }
    fflush(stdout);
  }
};

class CombinedStats {
 public:
  void AddStats(const Stats& stat) {
    uint64_t total_ops = stat.done_;
    uint64_t total_bytes_ = stat.bytes_;
    double elapsed;

    if (total_ops < 1) {
      total_ops = 1;
    }

    elapsed = (stat.finish_ - stat.start_) * 1e-6;
    throughput_ops_.emplace_back(total_ops / elapsed);

    if (total_bytes_ > 0) {
      double mbs = (total_bytes_ / 1048576.0);
      throughput_mbs_.emplace_back(mbs / elapsed);
    }
  }

  void Report(const std::string& bench_name) {
    if (throughput_ops_.size() < 2) {
      // skip if there are not enough samples
      return;
    }

    const char* name = bench_name.c_str();
    int num_runs = static_cast<int>(throughput_ops_.size());

    if (throughput_mbs_.size() == throughput_ops_.size()) {
      fprintf(stdout,
              "%s [AVG %d runs] : %d (\xC2\xB1 %d) ops/sec; %6.1f (\xC2\xB1 "
              "%.1f) MB/sec\n",
              name, num_runs, static_cast<int>(CalcAvg(throughput_ops_)),
              static_cast<int>(CalcConfidence95(throughput_ops_)),
              CalcAvg(throughput_mbs_), CalcConfidence95(throughput_mbs_));
    } else {
      fprintf(stdout, "%s [AVG %d runs] : %d (\xC2\xB1 %d) ops/sec\n", name,
              num_runs, static_cast<int>(CalcAvg(throughput_ops_)),
              static_cast<int>(CalcConfidence95(throughput_ops_)));
    }
  }

  void ReportWithConfidenceIntervals(const std::string& bench_name) {
    if (throughput_ops_.size() < 2) {
      // skip if there are not enough samples
      return;
    }

    const char* name = bench_name.c_str();
    int num_runs = static_cast<int>(throughput_ops_.size());

    int ops_avg = static_cast<int>(CalcAvg(throughput_ops_));
    int ops_confidence_95 = static_cast<int>(CalcConfidence95(throughput_ops_));

    if (throughput_mbs_.size() == throughput_ops_.size()) {
      double mbs_avg = CalcAvg(throughput_mbs_);
      double mbs_confidence_95 = CalcConfidence95(throughput_mbs_);
      fprintf(stdout,
              "%s [CI95 %d runs] : (%d, %d) ops/sec; (%.1f, %.1f) MB/sec\n",
              name, num_runs, ops_avg - ops_confidence_95,
              ops_avg + ops_confidence_95, mbs_avg - mbs_confidence_95,
              mbs_avg + mbs_confidence_95);
    } else {
      fprintf(stdout, "%s [CI95 %d runs] : (%d, %d) ops/sec\n", name, num_runs,
              ops_avg - ops_confidence_95, ops_avg + ops_confidence_95);
    }
  }

  void ReportFinal(const std::string& bench_name) {
    if (throughput_ops_.size() < 2) {
      // skip if there are not enough samples
      return;
    }

    const char* name = bench_name.c_str();
    int num_runs = static_cast<int>(throughput_ops_.size());

    if (throughput_mbs_.size() == throughput_ops_.size()) {
      // \xC2\xB1 is +/- character in UTF-8
      fprintf(stdout,
              "%s [AVG    %d runs] : %d (\xC2\xB1 %d) ops/sec; %6.1f (\xC2\xB1 "
              "%.1f) MB/sec\n"
              "%s [MEDIAN %d runs] : %d ops/sec; %6.1f MB/sec\n",
              name, num_runs, static_cast<int>(CalcAvg(throughput_ops_)),
              static_cast<int>(CalcConfidence95(throughput_ops_)),
              CalcAvg(throughput_mbs_), CalcConfidence95(throughput_mbs_), name,
              num_runs, static_cast<int>(CalcMedian(throughput_ops_)),
              CalcMedian(throughput_mbs_));
    } else {
      fprintf(stdout,
              "%s [AVG    %d runs] : %d (\xC2\xB1 %d) ops/sec\n"
              "%s [MEDIAN %d runs] : %d ops/sec\n",
              name, num_runs, static_cast<int>(CalcAvg(throughput_ops_)),
              static_cast<int>(CalcConfidence95(throughput_ops_)), name,
              num_runs, static_cast<int>(CalcMedian(throughput_ops_)));
    }
  }

 private:
  double CalcAvg(std::vector<double>& data) {
    double avg = 0;
    for (double x : data) {
      avg += x;
    }
    avg = avg / data.size();
    return avg;
  }

  // Calculates 95% CI assuming a normal distribution of samples.
  // Samples are not from a normal distribution, but it still
  // provides useful approximation.
  double CalcConfidence95(std::vector<double>& data) {
    assert(data.size() > 1);
    double avg = CalcAvg(data);
    double std_error = CalcStdDev(data, avg) / std::sqrt(data.size());

    // Z score for the 97.5 percentile
    // see https://en.wikipedia.org/wiki/1.96
    return 1.959964 * std_error;
  }

  double CalcMedian(std::vector<double>& data) {
    assert(data.size() > 0);
    std::sort(data.begin(), data.end());

    size_t mid = data.size() / 2;
    if (data.size() % 2 == 1) {
      // Odd number of entries
      return data[mid];
    } else {
      // Even number of entries
      return (data[mid] + data[mid - 1]) / 2;
    }
  }

  double CalcStdDev(std::vector<double>& data, double average) {
    assert(data.size() > 1);
    double squared_sum = 0.0;
    for (double x : data) {
      squared_sum += std::pow(x - average, 2);
    }

    // using samples count - 1 following Bessel's correction
    // see https://en.wikipedia.org/wiki/Bessel%27s_correction
    return std::sqrt(squared_sum / (data.size() - 1));
  }

  std::vector<double> throughput_ops_;
  std::vector<double> throughput_mbs_;
};

class TimestampEmulator {
 private:
  std::atomic<uint64_t> timestamp_;

 public:
  TimestampEmulator() : timestamp_(0) {}
  uint64_t Get() const { return timestamp_.load(); }
  void Inc() { timestamp_++; }
  Slice Allocate(char* scratch) {
    // TODO: support larger timestamp sizes
    assert(FLAGS_user_timestamp_size == 8);
    assert(scratch);
    uint64_t ts = timestamp_.fetch_add(1);
    EncodeFixed64(scratch, ts);
    return Slice(scratch, FLAGS_user_timestamp_size);
  }
  Slice GetTimestampForRead(Random64& rand, char* scratch) {
    assert(FLAGS_user_timestamp_size == 8);
    assert(scratch);
    if (FLAGS_read_with_latest_user_timestamp) {
      return Allocate(scratch);
    }
    // Choose a random timestamp from the past.
    uint64_t ts = rand.Next() % Get();
    EncodeFixed64(scratch, ts);
    return Slice(scratch, FLAGS_user_timestamp_size);
  }
};

// State shared by all concurrent executions of the same benchmark.
struct SharedState {
  port::Mutex mu;
  port::CondVar cv;
  int total;
  int perf_level;
  std::shared_ptr<RateLimiter> write_rate_limiter;
  std::shared_ptr<RateLimiter> read_rate_limiter;

  // Each thread goes through the following states:
  //    (1) initializing
  //    (2) waiting for others to be initialized
  //    (3) running
  //    (4) done

  long num_initialized;
  long num_done;
  bool start;

  SharedState() : cv(&mu), perf_level(FLAGS_perf_level) {}
};

// Per-thread state for concurrent executions of the same benchmark.
struct ThreadState {
  int tid;        // 0..n-1 when running in n threads
  Random64 rand;  // Has different seeds for different threads
  Stats stats;
  SharedState* shared;

  explicit ThreadState(int index, int my_seed)
      : tid(index), rand(*seed_base + my_seed) {}
};

class Duration {
 public:
  Duration(uint64_t max_seconds, int64_t max_ops, int64_t ops_per_stage = 0) {
    max_seconds_ = max_seconds;
    max_ops_ = max_ops;
    ops_per_stage_ = (ops_per_stage > 0) ? ops_per_stage : max_ops;
    ops_ = 0;
    start_at_ = FLAGS_env->NowMicros();
  }

  int64_t GetStage() { return std::min(ops_, max_ops_ - 1) / ops_per_stage_; }

  bool Done(int64_t increment) {
    if (increment <= 0) increment = 1;  // avoid Done(0) and infinite loops
    ops_ += increment;

    if (max_seconds_) {
      // Recheck every appx 1000 ops (exact iff increment is factor of 1000)
      auto granularity = FLAGS_ops_between_duration_checks;
      if ((ops_ / granularity) != ((ops_ - increment) / granularity)) {
        uint64_t now = FLAGS_env->NowMicros();
        return ((now - start_at_) / 1000000) >= max_seconds_;
      } else {
        return false;
      }
    } else {
      return ops_ > max_ops_;
    }
  }

 private:
  uint64_t max_seconds_;
  int64_t max_ops_;
  int64_t ops_per_stage_;
  int64_t ops_;
  uint64_t start_at_;
};

class Benchmark {
 private:
  std::shared_ptr<Cache> cache_;
  std::shared_ptr<Cache> compressed_cache_;
  std::shared_ptr<const SliceTransform> prefix_extractor_;
  DBWithColumnFamilies db_;
  std::vector<DBWithColumnFamilies> multi_dbs_;
  int64_t num_;
  int key_size_;
  int user_timestamp_size_;
  int prefix_size_;
  int total_thread_count_;
  int64_t keys_per_prefix_;
  int64_t entries_per_batch_;
  int64_t writes_before_delete_range_;
  int64_t writes_per_range_tombstone_;
  int64_t range_tombstone_width_;
  int64_t max_num_range_tombstones_;
  ReadOptions read_options_;
  WriteOptions write_options_;
  Options open_options_;  // keep options around to properly destroy db later
  TraceOptions trace_options_;
  TraceOptions block_cache_trace_options_;
  int64_t reads_;
  int64_t deletes_;
  double read_random_exp_range_;
  int64_t writes_;
  int64_t readwrites_;
  int64_t merge_keys_;
  bool report_file_operations_;
  bool use_blob_db_;    // Stacked BlobDB
  bool read_operands_;  // read via GetMergeOperands()
  std::vector<std::string> keys_;

  class ErrorHandlerListener : public EventListener {
   public:
    ErrorHandlerListener()
        : mutex_(),
          cv_(&mutex_),
          no_auto_recovery_(false),
          recovery_complete_(false) {}

    ~ErrorHandlerListener() override {}

    const char* Name() const override { return kClassName(); }
    static const char* kClassName() { return "ErrorHandlerListener"; }

    void OnErrorRecoveryBegin(BackgroundErrorReason /*reason*/,
                              Status /*bg_error*/,
                              bool* auto_recovery) override {
      if (*auto_recovery && no_auto_recovery_) {
        *auto_recovery = false;
      }
    }

    void OnErrorRecoveryCompleted(Status /*old_bg_error*/) override {
      InstrumentedMutexLock l(&mutex_);
      recovery_complete_ = true;
      cv_.SignalAll();
    }

    bool WaitForRecovery(uint64_t abs_time_us) {
      InstrumentedMutexLock l(&mutex_);
      if (!recovery_complete_) {
        cv_.TimedWait(abs_time_us);
      }
      if (recovery_complete_) {
        recovery_complete_ = false;
        return true;
      }
      return false;
    }

    void EnableAutoRecovery(bool enable = true) { no_auto_recovery_ = !enable; }

   private:
    InstrumentedMutex mutex_;
    InstrumentedCondVar cv_;
    bool no_auto_recovery_;
    bool recovery_complete_;
  };

  std::shared_ptr<ErrorHandlerListener> listener_;

  std::unique_ptr<TimestampEmulator> mock_app_clock_;

  bool SanityCheck() {
    if (FLAGS_compression_ratio > 1) {
      fprintf(stderr, "compression_ratio should be between 0 and 1\n");
      return false;
    }
    return true;
  }

  inline bool CompressSlice(const CompressionInfo& compression_info,
                            const Slice& input, std::string* compressed) {
    constexpr uint32_t compress_format_version = 2;

    return CompressData(input, compression_info, compress_format_version,
                        compressed);
  }

  void PrintHeader(const Options& options) {
    PrintEnvironment();
    fprintf(stdout,
            "Keys:       %d bytes each (+ %d bytes user-defined timestamp)\n",
            FLAGS_key_size, FLAGS_user_timestamp_size);
    auto avg_value_size = FLAGS_value_size;
    if (FLAGS_value_size_distribution_type_e == kFixed) {
      fprintf(stdout,
              "Values:     %d bytes each (%d bytes after compression)\n",
              avg_value_size,
              static_cast<int>(avg_value_size * FLAGS_compression_ratio + 0.5));
    } else {
      avg_value_size = (FLAGS_value_size_min + FLAGS_value_size_max) / 2;
      fprintf(stdout,
              "Values:     %d avg bytes each (%d bytes after compression)\n",
              avg_value_size,
              static_cast<int>(avg_value_size * FLAGS_compression_ratio + 0.5));
      fprintf(stdout, "Values Distribution: %s (min: %d, max: %d)\n",
              FLAGS_value_size_distribution_type.c_str(), FLAGS_value_size_min,
              FLAGS_value_size_max);
    }
    fprintf(stdout, "Entries:    %" PRIu64 "\n", num_);
    fprintf(stdout, "Prefix:    %d bytes\n", FLAGS_prefix_size);
    fprintf(stdout, "Keys per prefix:    %" PRIu64 "\n", keys_per_prefix_);
    fprintf(stdout, "RawSize:    %.1f MB (estimated)\n",
            ((static_cast<int64_t>(FLAGS_key_size + avg_value_size) * num_) /
             1048576.0));
    fprintf(
        stdout, "FileSize:   %.1f MB (estimated)\n",
        (((FLAGS_key_size + avg_value_size * FLAGS_compression_ratio) * num_) /
         1048576.0));
    fprintf(stdout, "Write rate: %" PRIu64 " bytes/second\n",
            FLAGS_benchmark_write_rate_limit);
    fprintf(stdout, "Read rate: %" PRIu64 " ops/second\n",
            FLAGS_benchmark_read_rate_limit);
    if (FLAGS_enable_numa) {
      fprintf(stderr, "Running in NUMA enabled mode.\n");
#ifndef NUMA
      fprintf(stderr, "NUMA is not defined in the system.\n");
      exit(1);
#else
      if (numa_available() == -1) {
        fprintf(stderr, "NUMA is not supported by the system.\n");
        exit(1);
      }
#endif
    }

    auto compression = CompressionTypeToString(FLAGS_compression_type_e);
    fprintf(stdout, "Compression: %s\n", compression.c_str());
    fprintf(stdout, "Compression sampling rate: %" PRId64 "\n",
            FLAGS_sample_for_compression);
    if (options.memtable_factory != nullptr) {
      fprintf(stdout, "Memtablerep: %s\n",
              options.memtable_factory->GetId().c_str());
    }
    fprintf(stdout, "Perf Level: %d\n", FLAGS_perf_level);

    PrintWarnings(compression.c_str());
    fprintf(stdout, "------------------------------------------------\n");
  }

  void PrintWarnings(const char* compression) {
#if defined(__GNUC__) && !defined(__OPTIMIZE__)
    fprintf(
        stdout,
        "WARNING: Optimization is disabled: benchmarks unnecessarily slow\n");
#endif
#ifndef NDEBUG
    fprintf(stdout,
            "WARNING: Assertions are enabled; benchmarks unnecessarily slow\n");
#endif
    if (FLAGS_compression_type_e != ROCKSDB_NAMESPACE::kNoCompression) {
      // The test string should not be too small.
      const int len = FLAGS_block_size;
      std::string input_str(len, 'y');
      std::string compressed;
      CompressionOptions opts;
      CompressionContext context(FLAGS_compression_type_e, opts);
      CompressionInfo info(opts, context, CompressionDict::GetEmptyDict(),
                           FLAGS_compression_type_e,
                           FLAGS_sample_for_compression);
      bool result = CompressSlice(info, Slice(input_str), &compressed);

      if (!result) {
        fprintf(stdout, "WARNING: %s compression is not enabled\n",
                compression);
      } else if (compressed.size() >= input_str.size()) {
        fprintf(stdout, "WARNING: %s compression is not effective\n",
                compression);
      }
    }
  }

// Current the following isn't equivalent to OS_LINUX.
#if defined(__linux)
  static Slice TrimSpace(Slice s) {
    unsigned int start = 0;
    while (start < s.size() && isspace(s[start])) {
      start++;
    }
    unsigned int limit = static_cast<unsigned int>(s.size());
    while (limit > start && isspace(s[limit - 1])) {
      limit--;
    }
    return Slice(s.data() + start, limit - start);
  }
#endif

  void PrintEnvironment() {
    fprintf(stderr, "RocksDB:    version %s\n",
            GetRocksVersionAsString(true).c_str());

#if defined(__linux) || defined(__APPLE__) || defined(__FreeBSD__)
    time_t now = time(nullptr);
    char buf[52];
    // Lint complains about ctime() usage, so replace it with ctime_r(). The
    // requirement is to provide a buffer which is at least 26 bytes.
    fprintf(stderr, "Date:       %s",
            ctime_r(&now, buf));  // ctime_r() adds newline

#if defined(__linux)
    FILE* cpuinfo = fopen("/proc/cpuinfo", "r");
    if (cpuinfo != nullptr) {
      char line[1000];
      int num_cpus = 0;
      std::string cpu_type;
      std::string cache_size;
      while (fgets(line, sizeof(line), cpuinfo) != nullptr) {
        const char* sep = strchr(line, ':');
        if (sep == nullptr) {
          continue;
        }
        Slice key = TrimSpace(Slice(line, sep - 1 - line));
        Slice val = TrimSpace(Slice(sep + 1));
        if (key == "model name") {
          ++num_cpus;
          cpu_type = val.ToString();
        } else if (key == "cache size") {
          cache_size = val.ToString();
        }
      }
      fclose(cpuinfo);
      fprintf(stderr, "CPU:        %d * %s\n", num_cpus, cpu_type.c_str());
      fprintf(stderr, "CPUCache:   %s\n", cache_size.c_str());
    }
#elif defined(__APPLE__)
    struct host_basic_info h;
    size_t hlen = HOST_BASIC_INFO_COUNT;
    if (host_info(mach_host_self(), HOST_BASIC_INFO, (host_info_t)&h,
                  (uint32_t*)&hlen) == KERN_SUCCESS) {
      std::string cpu_type;
      std::string cache_size;
      size_t hcache_size;
      hlen = sizeof(hcache_size);
      if (sysctlbyname("hw.cachelinesize", &hcache_size, &hlen, NULL, 0) == 0) {
        cache_size = std::to_string(hcache_size);
      }
      switch (h.cpu_type) {
        case CPU_TYPE_X86_64:
          cpu_type = "x86_64";
          break;
        case CPU_TYPE_ARM64:
          cpu_type = "arm64";
          break;
        default:
          break;
      }
      fprintf(stderr, "CPU:        %d * %s\n", h.max_cpus, cpu_type.c_str());
      fprintf(stderr, "CPUCache:   %s\n", cache_size.c_str());
    }
#elif defined(__FreeBSD__)
    int ncpus;
    size_t len = sizeof(ncpus);
    int mib[2] = {CTL_HW, HW_NCPU};
    if (sysctl(mib, 2, &ncpus, &len, nullptr, 0) == 0) {
      char cpu_type[16];
      len = sizeof(cpu_type) - 1;
      mib[1] = HW_MACHINE;
      if (sysctl(mib, 2, cpu_type, &len, nullptr, 0) == 0) cpu_type[len] = 0;

      fprintf(stderr, "CPU:        %d * %s\n", ncpus, cpu_type);
      // no programmatic way to get the cache line size except on PPC
    }
#endif
#endif
  }

  static bool KeyExpired(const TimestampEmulator* timestamp_emulator,
                         const Slice& key) {
    const char* pos = key.data();
    pos += 8;
    uint64_t timestamp = 0;
    if (port::kLittleEndian) {
      int bytes_to_fill = 8;
      for (int i = 0; i < bytes_to_fill; ++i) {
        timestamp |= (static_cast<uint64_t>(static_cast<unsigned char>(pos[i]))
                      << ((bytes_to_fill - i - 1) << 3));
      }
    } else {
      memcpy(&timestamp, pos, sizeof(timestamp));
    }
    return timestamp_emulator->Get() - timestamp > FLAGS_time_range;
  }

  class ExpiredTimeFilter : public CompactionFilter {
   public:
    explicit ExpiredTimeFilter(
        const std::shared_ptr<TimestampEmulator>& timestamp_emulator)
        : timestamp_emulator_(timestamp_emulator) {}
    bool Filter(int /*level*/, const Slice& key,
                const Slice& /*existing_value*/, std::string* /*new_value*/,
                bool* /*value_changed*/) const override {
      return KeyExpired(timestamp_emulator_.get(), key);
    }
    const char* Name() const override { return "ExpiredTimeFilter"; }

   private:
    std::shared_ptr<TimestampEmulator> timestamp_emulator_;
  };

  class KeepFilter : public CompactionFilter {
   public:
    bool Filter(int /*level*/, const Slice& /*key*/, const Slice& /*value*/,
                std::string* /*new_value*/,
                bool* /*value_changed*/) const override {
      return false;
    }

    const char* Name() const override { return "KeepFilter"; }
  };

  static std::shared_ptr<MemoryAllocator> GetCacheAllocator() {
    std::shared_ptr<MemoryAllocator> allocator;

    if (FLAGS_use_cache_jemalloc_no_dump_allocator) {
      JemallocAllocatorOptions jemalloc_options;
      if (!NewJemallocNodumpAllocator(jemalloc_options, &allocator).ok()) {
        fprintf(stderr, "JemallocNodumpAllocator not supported.\n");
        exit(1);
      }
    } else if (FLAGS_use_cache_memkind_kmem_allocator) {
#ifdef MEMKIND
      allocator = std::make_shared<MemkindKmemAllocator>();
#else
      fprintf(stderr, "Memkind library is not linked with the binary.\n");
      exit(1);
#endif
    }

    return allocator;
  }

  static int32_t GetCacheHashSeed() {
    // For a fixed Cache seed, need a non-negative int32
    return static_cast<int32_t>(*seed_base) & 0x7fffffff;
  }

  static std::shared_ptr<Cache> NewCache(int64_t capacity) {
    CompressedSecondaryCacheOptions secondary_cache_opts;
    bool use_tiered_cache = false;
    if (capacity <= 0) {
      return nullptr;
    }
    if (FLAGS_use_compressed_secondary_cache) {
      secondary_cache_opts.capacity = FLAGS_compressed_secondary_cache_size;
      secondary_cache_opts.num_shard_bits =
          FLAGS_compressed_secondary_cache_numshardbits;
      secondary_cache_opts.high_pri_pool_ratio =
          FLAGS_compressed_secondary_cache_high_pri_pool_ratio;
      secondary_cache_opts.low_pri_pool_ratio =
          FLAGS_compressed_secondary_cache_low_pri_pool_ratio;
      secondary_cache_opts.compression_type =
          FLAGS_compressed_secondary_cache_compression_type_e;
      secondary_cache_opts.compress_format_version =
          FLAGS_compressed_secondary_cache_compress_format_version;
      if (FLAGS_use_tiered_volatile_cache) {
        use_tiered_cache = true;
      }
    }
    if (FLAGS_cache_type == "clock_cache") {
      fprintf(stderr, "Old clock cache implementation has been removed.\n");
      exit(1);
    } else if (EndsWith(FLAGS_cache_type, "hyper_clock_cache")) {
      size_t estimated_entry_charge;
      if (FLAGS_cache_type == "fixed_hyper_clock_cache" ||
          FLAGS_cache_type == "hyper_clock_cache") {
        estimated_entry_charge = FLAGS_block_size;
      } else if (FLAGS_cache_type == "auto_hyper_clock_cache") {
        estimated_entry_charge = 0;
      } else {
        fprintf(stderr, "Cache type not supported.");
        exit(1);
      }
      HyperClockCacheOptions opts(FLAGS_cache_size, estimated_entry_charge,
                                  FLAGS_cache_numshardbits);
      opts.hash_seed = GetCacheHashSeed();
      if (use_tiered_cache) {
        TieredCacheOptions tiered_opts;
        opts.capacity += secondary_cache_opts.capacity;
        tiered_opts.cache_type = PrimaryCacheType::kCacheTypeHCC;
        tiered_opts.cache_opts = &opts;
        tiered_opts.comp_cache_opts = secondary_cache_opts;
        return NewTieredCache(tiered_opts);
      } else {
        return opts.MakeSharedCache();
      }
    } else if (FLAGS_cache_type == "lru_cache") {
      LRUCacheOptions opts(
          static_cast<size_t>(capacity), FLAGS_cache_numshardbits,
          false /*strict_capacity_limit*/, FLAGS_cache_high_pri_pool_ratio,
          GetCacheAllocator(), kDefaultToAdaptiveMutex,
          kDefaultCacheMetadataChargePolicy, FLAGS_cache_low_pri_pool_ratio);
      opts.hash_seed = GetCacheHashSeed();
      if (!FLAGS_secondary_cache_uri.empty()) {
        Status s = SecondaryCache::CreateFromString(
            ConfigOptions(), FLAGS_secondary_cache_uri, &secondary_cache);
        if (secondary_cache == nullptr) {
          fprintf(
              stderr,
              "No secondary cache registered matching string: %s status=%s\n",
              FLAGS_secondary_cache_uri.c_str(), s.ToString().c_str());
          exit(1);
        }
        opts.secondary_cache = secondary_cache;
      } else if (FLAGS_use_compressed_secondary_cache && !use_tiered_cache) {
        opts.secondary_cache =
            NewCompressedSecondaryCache(secondary_cache_opts);
      }

      if (use_tiered_cache) {
        TieredCacheOptions tiered_opts;
        opts.capacity += secondary_cache_opts.capacity;
        tiered_opts.cache_type = PrimaryCacheType::kCacheTypeLRU;
        tiered_opts.cache_opts = &opts;
        tiered_opts.comp_cache_opts = secondary_cache_opts;
        return NewTieredCache(tiered_opts);
      } else {
        return opts.MakeSharedCache();
      }
    } else {
      fprintf(stderr, "Cache type not supported.");
      exit(1);
    }
  }

 public:
  Benchmark()
      : cache_(NewCache(FLAGS_cache_size)),
        compressed_cache_(NewCache(FLAGS_compressed_cache_size)),
        prefix_extractor_(FLAGS_prefix_size != 0
                              ? NewFixedPrefixTransform(FLAGS_prefix_size)
                              : nullptr),
        num_(FLAGS_num),
        key_size_(FLAGS_key_size),
        user_timestamp_size_(FLAGS_user_timestamp_size),
        prefix_size_(FLAGS_prefix_size),
        total_thread_count_(0),
        keys_per_prefix_(FLAGS_keys_per_prefix),
        entries_per_batch_(1),
        reads_(FLAGS_reads < 0 ? FLAGS_num : FLAGS_reads),
        read_random_exp_range_(0.0),
        writes_(FLAGS_writes < 0 ? FLAGS_num : FLAGS_writes),
        readwrites_(
            (FLAGS_writes < 0 && FLAGS_reads < 0)
                ? FLAGS_num
                : ((FLAGS_writes > FLAGS_reads) ? FLAGS_writes : FLAGS_reads)),
        merge_keys_(FLAGS_merge_keys < 0 ? FLAGS_num : FLAGS_merge_keys),
        report_file_operations_(FLAGS_report_file_operations),
        use_blob_db_(FLAGS_use_blob_db),  // Stacked BlobDB
        read_operands_(false) {
    // use simcache instead of cache
    if (FLAGS_simcache_size >= 0) {
      if (FLAGS_cache_numshardbits >= 1) {
        cache_ =
            NewSimCache(cache_, FLAGS_simcache_size, FLAGS_cache_numshardbits);
      } else {
        cache_ = NewSimCache(cache_, FLAGS_simcache_size, 0);
      }
    }

    if (report_file_operations_) {
      FLAGS_env = new CompositeEnvWrapper(
          FLAGS_env,
          std::make_shared<CountedFileSystem>(FLAGS_env->GetFileSystem()));
    }

    if (FLAGS_prefix_size > FLAGS_key_size) {
      fprintf(stderr, "prefix size is larger than key size");
      exit(1);
    }

    std::vector<std::string> files;
    FLAGS_env->GetChildren(FLAGS_db, &files);
    for (size_t i = 0; i < files.size(); i++) {
      if (Slice(files[i]).starts_with("heap-")) {
        FLAGS_env->DeleteFile(FLAGS_db + "/" + files[i]);
      }
    }
    if (!FLAGS_use_existing_db) {
      Options options;
      options.env = FLAGS_env;
      if (!FLAGS_wal_dir.empty()) {
        options.wal_dir = FLAGS_wal_dir;
      }
      if (use_blob_db_) {
        // Stacked BlobDB
        blob_db::DestroyBlobDB(FLAGS_db, options, blob_db::BlobDBOptions());
      }
      DestroyDB(FLAGS_db, options);
      if (!FLAGS_wal_dir.empty()) {
        FLAGS_env->DeleteDir(FLAGS_wal_dir);
      }

      if (FLAGS_num_multi_db > 1) {
        FLAGS_env->CreateDir(FLAGS_db);
        if (!FLAGS_wal_dir.empty()) {
          FLAGS_env->CreateDir(FLAGS_wal_dir);
        }
      }
    }

    listener_.reset(new ErrorHandlerListener());
    if (user_timestamp_size_ > 0) {
      mock_app_clock_.reset(new TimestampEmulator());
    }
  }

  void DeleteDBs() {
    db_.DeleteDBs();
    for (const DBWithColumnFamilies& dbwcf : multi_dbs_) {
      delete dbwcf.db;
    }
  }

  ~Benchmark() {
    DeleteDBs();
    if (cache_.get() != nullptr) {
      // Clear cache reference first
      open_options_.write_buffer_manager.reset();
      // this will leak, but we're shutting down so nobody cares
      cache_->DisownData();
    }
  }

  Slice AllocateKey(std::unique_ptr<const char[]>* key_guard) {
    char* data = new char[key_size_];
    const char* const_data = data;
    key_guard->reset(const_data);
    return Slice(key_guard->get(), key_size_);
  }

  // Generate key according to the given specification and random number.
  // The resulting key will have the following format:
  //   - If keys_per_prefix_ is positive, extra trailing bytes are either cut
  //     off or padded with '0'.
  //     The prefix value is derived from key value.
  //     ----------------------------
  //     | prefix 00000 | key 00000 |
  //     ----------------------------
  //
  //   - If keys_per_prefix_ is 0, the key is simply a binary representation of
  //     random number followed by trailing '0's
  //     ----------------------------
  //     |        key 00000         |
  //     ----------------------------
  void GenerateKeyFromInt(uint64_t v, int64_t num_keys, Slice* key) {
    if (!keys_.empty()) {
      assert(FLAGS_use_existing_keys);
      assert(keys_.size() == static_cast<size_t>(num_keys));
      assert(v < static_cast<uint64_t>(num_keys));
      *key = keys_[v];
      return;
    }
    char* start = const_cast<char*>(key->data());
    char* pos = start;
    if (keys_per_prefix_ > 0) {
      int64_t num_prefix = num_keys / keys_per_prefix_;
      int64_t prefix = v % num_prefix;
      int bytes_to_fill = std::min(prefix_size_, 8);
      if (port::kLittleEndian) {
        for (int i = 0; i < bytes_to_fill; ++i) {
          pos[i] = (prefix >> ((bytes_to_fill - i - 1) << 3)) & 0xFF;
        }
      } else {
        memcpy(pos, static_cast<void*>(&prefix), bytes_to_fill);
      }
      if (prefix_size_ > 8) {
        // fill the rest with 0s
        memset(pos + 8, '0', prefix_size_ - 8);
      }
      pos += prefix_size_;
    }

    int bytes_to_fill = std::min(key_size_ - static_cast<int>(pos - start), 8);
    if (port::kLittleEndian) {
      for (int i = 0; i < bytes_to_fill; ++i) {
        pos[i] = (v >> ((bytes_to_fill - i - 1) << 3)) & 0xFF;
      }
    } else {
      memcpy(pos, static_cast<void*>(&v), bytes_to_fill);
    }
    pos += bytes_to_fill;
    if (key_size_ > pos - start) {
      memset(pos, '0', key_size_ - (pos - start));
    }
  }

  void GenerateKeyFromIntForSeek(uint64_t v, int64_t num_keys, Slice* key) {
    GenerateKeyFromInt(v, num_keys, key);
    if (FLAGS_seek_missing_prefix) {
      assert(prefix_size_ > 8);
      char* key_ptr = const_cast<char*>(key->data());
      // This rely on GenerateKeyFromInt filling paddings with '0's.
      // Putting a '1' will create a non-existing prefix.
      key_ptr[8] = '1';
    }
  }

  std::string GetPathForMultiple(std::string base_name, size_t id) {
    if (!base_name.empty()) {
#ifndef OS_WIN
      if (base_name.back() != '/') {
        base_name += '/';
      }
#else
      if (base_name.back() != '\\') {
        base_name += '\\';
      }
#endif
    }
    return base_name + std::to_string(id);
  }

  void VerifyDBFromDB(std::string& truth_db_name) {
    DBWithColumnFamilies truth_db;
    auto s = DB::OpenForReadOnly(open_options_, truth_db_name, &truth_db.db);
    if (!s.ok()) {
      fprintf(stderr, "open error: %s\n", s.ToString().c_str());
      exit(1);
    }
    ReadOptions ro;
    ro.total_order_seek = true;
    std::unique_ptr<Iterator> truth_iter(truth_db.db->NewIterator(ro));
    std::unique_ptr<Iterator> db_iter(db_.db->NewIterator(ro));
    // Verify that all the key/values in truth_db are retrivable in db with
    // ::Get
    fprintf(stderr, "Verifying db >= truth_db with ::Get...\n");
    for (truth_iter->SeekToFirst(); truth_iter->Valid(); truth_iter->Next()) {
      std::string value;
      s = db_.db->Get(ro, truth_iter->key(), &value);
      assert(s.ok());
      // TODO(myabandeh): provide debugging hints
      assert(Slice(value) == truth_iter->value());
    }
    // Verify that the db iterator does not give any extra key/value
    fprintf(stderr, "Verifying db == truth_db...\n");
    for (db_iter->SeekToFirst(), truth_iter->SeekToFirst(); db_iter->Valid();
         db_iter->Next(), truth_iter->Next()) {
      assert(truth_iter->Valid());
      assert(truth_iter->value() == db_iter->value());
    }
    // No more key should be left unchecked in truth_db
    assert(!truth_iter->Valid());
    fprintf(stderr, "...Verified\n");
  }

  void ErrorExit() {
    DeleteDBs();
    exit(1);
  }

  void Run() {
    if (!SanityCheck()) {
      ErrorExit();
    }

    open_options_.max_bytes_for_level_multiplier_additional.clear();
    if (!FLAGS_ralt_path.empty()) {
      open_options_.ralt = new ::RALT(
          open_options_.comparator, FLAGS_ralt_path.c_str(),
          FLAGS_max_hot_set_size, FLAGS_max_hot_set_size,
          FLAGS_max_hot_set_size, FLAGS_max_ralt_size, FLAGS_ralt_bloom_bits);
    }

    Open(&open_options_);
    PrintHeader(open_options_);
    std::stringstream benchmark_stream(FLAGS_benchmarks);
    std::string name;
    std::unique_ptr<ExpiredTimeFilter> filter;
    while (std::getline(benchmark_stream, name, ',')) {
      // Sanitize parameters
      num_ = FLAGS_num;
      reads_ = (FLAGS_reads < 0 ? FLAGS_num : FLAGS_reads);
      writes_ = (FLAGS_writes < 0 ? FLAGS_num : FLAGS_writes);
      deletes_ = (FLAGS_deletes < 0 ? FLAGS_num : FLAGS_deletes);
      value_size = FLAGS_value_size;
      key_size_ = FLAGS_key_size;
      entries_per_batch_ = FLAGS_batch_size;
      writes_before_delete_range_ = FLAGS_writes_before_delete_range;
      writes_per_range_tombstone_ = FLAGS_writes_per_range_tombstone;
      range_tombstone_width_ = FLAGS_range_tombstone_width;
      max_num_range_tombstones_ = FLAGS_max_num_range_tombstones;
      write_options_ = WriteOptions();
      read_random_exp_range_ = FLAGS_read_random_exp_range;
      if (FLAGS_sync) {
        write_options_.sync = true;
      }
      write_options_.disableWAL = FLAGS_disable_wal;
      write_options_.rate_limiter_priority =
          FLAGS_rate_limit_auto_wal_flush ? Env::IO_USER : Env::IO_TOTAL;
      read_options_ = ReadOptions(FLAGS_verify_checksum, true);
      read_options_.total_order_seek = FLAGS_total_order_seek;
      read_options_.prefix_same_as_start = FLAGS_prefix_same_as_start;
      read_options_.rate_limiter_priority =
          FLAGS_rate_limit_user_ops ? Env::IO_USER : Env::IO_TOTAL;
      read_options_.tailing = FLAGS_use_tailing_iterator;
      read_options_.readahead_size = FLAGS_readahead_size;
      read_options_.adaptive_readahead = FLAGS_adaptive_readahead;
      read_options_.async_io = FLAGS_async_io;
      read_options_.optimize_multiget_for_io = FLAGS_optimize_multiget_for_io;
      read_options_.auto_readahead_size = FLAGS_auto_readahead_size;

      void (Benchmark::*method)(ThreadState*) = nullptr;
      void (Benchmark::*post_process_method)() = nullptr;

      bool fresh_db = false;
      int num_threads = FLAGS_threads;

      int num_repeat = 1;
      int num_warmup = 0;
      if (!name.empty() && *name.rbegin() == ']') {
        auto it = name.find('[');
        if (it == std::string::npos) {
          fprintf(stderr, "unknown benchmark arguments '%s'\n", name.c_str());
          ErrorExit();
        }
        std::string args = name.substr(it + 1);
        args.resize(args.size() - 1);
        name.resize(it);

        std::string bench_arg;
        std::stringstream args_stream(args);
        while (std::getline(args_stream, bench_arg, '-')) {
          if (bench_arg.empty()) {
            continue;
          }
          if (bench_arg[0] == 'X') {
            // Repeat the benchmark n times
            std::string num_str = bench_arg.substr(1);
            num_repeat = std::stoi(num_str);
          } else if (bench_arg[0] == 'W') {
            // Warm up the benchmark for n times
            std::string num_str = bench_arg.substr(1);
            num_warmup = std::stoi(num_str);
          }
        }
      }

      // Both fillseqdeterministic and filluniquerandomdeterministic
      // fill the levels except the max level with UNIQUE_RANDOM
      // and fill the max level with fillseq and filluniquerandom, respectively
      if (name == "fillseqdeterministic" ||
          name == "filluniquerandomdeterministic") {
        if (!FLAGS_disable_auto_compactions) {
          fprintf(stderr,
                  "Please disable_auto_compactions in FillDeterministic "
                  "benchmark\n");
          ErrorExit();
        }
        if (num_threads > 1) {
          fprintf(stderr,
                  "filldeterministic multithreaded not supported"
                  ", use 1 thread\n");
          num_threads = 1;
        }
        fresh_db = true;
        if (name == "fillseqdeterministic") {
          method = &Benchmark::WriteSeqDeterministic;
        } else {
          method = &Benchmark::WriteUniqueRandomDeterministic;
        }
      } else if (name == "fillseq") {
        fresh_db = true;
        method = &Benchmark::WriteSeq;
      } else if (name == "fillbatch") {
        fresh_db = true;
        entries_per_batch_ = 1000;
        method = &Benchmark::WriteSeq;
      } else if (name == "fillrandom") {
        fresh_db = true;
        method = &Benchmark::WriteRandom;
      } else if (name == "filluniquerandom" ||
                 name == "fillanddeleteuniquerandom") {
        fresh_db = true;
        if (num_threads > 1) {
          fprintf(stderr,
                  "filluniquerandom and fillanddeleteuniquerandom "
                  "multithreaded not supported, use 1 thread");
          num_threads = 1;
        }
        method = &Benchmark::WriteUniqueRandom;
      } else if (name == "overwrite") {
        method = &Benchmark::WriteRandom;
      } else if (name == "fillsync") {
        fresh_db = true;
        num_ /= 1000;
        write_options_.sync = true;
        method = &Benchmark::WriteRandom;
      } else if (name == "fill100K") {
        fresh_db = true;
        num_ /= 1000;
        value_size = 100 * 1000;
        method = &Benchmark::WriteRandom;
      } else if (name == "readseq") {
        method = &Benchmark::ReadSequential;
      } else if (name == "readtorowcache") {
        if (!FLAGS_use_existing_keys || !FLAGS_row_cache_size) {
          fprintf(stderr,
                  "Please set use_existing_keys to true and specify a "
                  "row cache size in readtorowcache benchmark\n");
          ErrorExit();
        }
        method = &Benchmark::ReadToRowCache;
      } else if (name == "readtocache") {
        method = &Benchmark::ReadSequential;
        num_threads = 1;
        reads_ = num_;
      } else if (name == "readreverse") {
        method = &Benchmark::ReadReverse;
      } else if (name == "readrandom") {
        if (FLAGS_multiread_stride) {
          fprintf(stderr, "entries_per_batch = %" PRIi64 "\n",
                  entries_per_batch_);
        }
        method = &Benchmark::ReadRandom;
      } else if (name == "readrandomfast") {
        method = &Benchmark::ReadRandomFast;
      } else if (name == "multireadrandom") {
        fprintf(stderr, "entries_per_batch = %" PRIi64 "\n",
                entries_per_batch_);
        method = &Benchmark::MultiReadRandom;
      } else if (name == "multireadwhilewriting") {
        fprintf(stderr, "entries_per_batch = %" PRIi64 "\n",
                entries_per_batch_);
        num_threads++;
        method = &Benchmark::MultiReadWhileWriting;
      } else if (name == "approximatesizerandom") {
        fprintf(stderr, "entries_per_batch = %" PRIi64 "\n",
                entries_per_batch_);
        method = &Benchmark::ApproximateSizeRandom;
      } else if (name == "mixgraph") {
        method = &Benchmark::MixGraph;
      } else if (name == "readmissing") {
        ++key_size_;
        method = &Benchmark::ReadRandom;
      } else if (name == "newiterator") {
        method = &Benchmark::IteratorCreation;
      } else if (name == "newiteratorwhilewriting") {
        num_threads++;  // Add extra thread for writing
        method = &Benchmark::IteratorCreationWhileWriting;
      } else if (name == "seekrandom") {
        method = &Benchmark::SeekRandom;
      } else if (name == "seekrandomwhilewriting") {
        num_threads++;  // Add extra thread for writing
        method = &Benchmark::SeekRandomWhileWriting;
      } else if (name == "seekrandomwhilemerging") {
        num_threads++;  // Add extra thread for merging
        method = &Benchmark::SeekRandomWhileMerging;
      } else if (name == "readrandomsmall") {
        reads_ /= 1000;
        method = &Benchmark::ReadRandom;
      } else if (name == "deleteseq") {
        method = &Benchmark::DeleteSeq;
      } else if (name == "deleterandom") {
        method = &Benchmark::DeleteRandom;
      } else if (name == "readwhilewriting") {
        num_threads++;  // Add extra thread for writing
        method = &Benchmark::ReadWhileWriting;
      } else if (name == "readwhilemerging") {
        num_threads++;  // Add extra thread for writing
        method = &Benchmark::ReadWhileMerging;
      } else if (name == "readwhilescanning") {
        num_threads++;  // Add extra thread for scaning
        method = &Benchmark::ReadWhileScanning;
      } else if (name == "readrandomwriterandom") {
        method = &Benchmark::ReadRandomWriteRandom;
      } else if (name == "readrandommergerandom") {
        if (FLAGS_merge_operator.empty()) {
          fprintf(stdout, "%-12s : skipped (--merge_operator is unknown)\n",
                  name.c_str());
          ErrorExit();
        }
        method = &Benchmark::ReadRandomMergeRandom;
      } else if (name == "updaterandom") {
        method = &Benchmark::UpdateRandom;
      } else if (name == "xorupdaterandom") {
        method = &Benchmark::XORUpdateRandom;
      } else if (name == "appendrandom") {
        method = &Benchmark::AppendRandom;
      } else if (name == "mergerandom") {
        if (FLAGS_merge_operator.empty()) {
          fprintf(stdout, "%-12s : skipped (--merge_operator is unknown)\n",
                  name.c_str());
          exit(1);
        }
        method = &Benchmark::MergeRandom;
      } else if (name == "randomwithverify") {
        method = &Benchmark::RandomWithVerify;
      } else if (name == "fillseekseq") {
        method = &Benchmark::WriteSeqSeekSeq;
      } else if (name == "compact") {
        method = &Benchmark::Compact;
      } else if (name == "compactall") {
        CompactAll();
      } else if (name == "compact0") {
        CompactLevel(0);
      } else if (name == "compact1") {
        CompactLevel(1);
      } else if (name == "waitforcompaction") {
        WaitForCompaction();
      } else if (name == "flush") {
        Flush();
      } else if (name == "crc32c") {
        method = &Benchmark::Crc32c;
      } else if (name == "xxhash") {
        method = &Benchmark::xxHash;
      } else if (name == "xxhash64") {
        method = &Benchmark::xxHash64;
      } else if (name == "xxh3") {
        method = &Benchmark::xxh3;
      } else if (name == "acquireload") {
        method = &Benchmark::AcquireLoad;
      } else if (name == "compress") {
        method = &Benchmark::Compress;
      } else if (name == "uncompress") {
        method = &Benchmark::Uncompress;
      } else if (name == "randomtransaction") {
        method = &Benchmark::RandomTransaction;
        post_process_method = &Benchmark::RandomTransactionVerify;
      } else if (name == "randomreplacekeys") {
        fresh_db = true;
        method = &Benchmark::RandomReplaceKeys;
      } else if (name == "timeseries") {
        timestamp_emulator_.reset(new TimestampEmulator());
        if (FLAGS_expire_style == "compaction_filter") {
          filter.reset(new ExpiredTimeFilter(timestamp_emulator_));
          fprintf(stdout, "Compaction filter is used to remove expired data");
          open_options_.compaction_filter = filter.get();
        }
        fresh_db = true;
        method = &Benchmark::TimeSeries;
      } else if (name == "block_cache_entry_stats") {
        // DB::Properties::kBlockCacheEntryStats
        PrintStats("rocksdb.block-cache-entry-stats");
      } else if (name == "cache_report_problems") {
        CacheReportProblems();
      } else if (name == "stats") {
        PrintStats("rocksdb.stats");
      } else if (name == "resetstats") {
        ResetStats();
      } else if (name == "verify") {
        VerifyDBFromDB(FLAGS_truth_db);
      } else if (name == "levelstats") {
        PrintStats("rocksdb.levelstats");
      } else if (name == "memstats") {
        std::vector<std::string> keys{"rocksdb.num-immutable-mem-table",
                                      "rocksdb.cur-size-active-mem-table",
                                      "rocksdb.cur-size-all-mem-tables",
                                      "rocksdb.size-all-mem-tables",
                                      "rocksdb.num-entries-active-mem-table",
                                      "rocksdb.num-entries-imm-mem-tables"};
        PrintStats(keys);
      } else if (name == "sstables") {
        PrintStats("rocksdb.sstables");
      } else if (name == "stats_history") {
        PrintStatsHistory();
      } else if (name == "replay") {
        if (num_threads > 1) {
          fprintf(stderr, "Multi-threaded replay is not yet supported\n");
          ErrorExit();
        }
        if (FLAGS_trace_file == "") {
          fprintf(stderr, "Please set --trace_file to be replayed from\n");
          ErrorExit();
        }
        method = &Benchmark::Replay;
      } else if (name == "getmergeoperands") {
        method = &Benchmark::GetMergeOperands;
      } else if (name == "verifychecksum") {
        method = &Benchmark::VerifyChecksum;
      } else if (name == "verifyfilechecksums") {
        method = &Benchmark::VerifyFileChecksums;
      } else if (name == "readrandomoperands") {
        read_operands_ = true;
        method = &Benchmark::ReadRandom;
      } else if (name == "backup") {
        method = &Benchmark::Backup;
      } else if (name == "restore") {
        method = &Benchmark::Restore;
      } else if (!name.empty()) {  // No error message for empty name
        fprintf(stderr, "unknown benchmark '%s'\n", name.c_str());
        ErrorExit();
      }

      if (fresh_db) {
        if (FLAGS_use_existing_db) {
          fprintf(stdout, "%-12s : skipped (--use_existing_db is true)\n",
                  name.c_str());
          method = nullptr;
        } else {
          if (db_.db != nullptr) {
            db_.DeleteDBs();
            DestroyDB(FLAGS_db, open_options_);
          }
          Options options = open_options_;
          for (size_t i = 0; i < multi_dbs_.size(); i++) {
            delete multi_dbs_[i].db;
            if (!open_options_.wal_dir.empty()) {
              options.wal_dir = GetPathForMultiple(open_options_.wal_dir, i);
            }
            DestroyDB(GetPathForMultiple(FLAGS_db, i), options);
          }
          multi_dbs_.clear();
        }
        Open(&open_options_);  // use open_options for the last accessed
      }

      std::unique_ptr<AutoTuner> autotuner;
      if (open_options_.ralt) {
        size_t first_level_in_sd = calc_first_level_in_sd(open_options_);
        autotuner = std::make_unique<AutoTuner>(
            *db_.db, first_level_in_sd,
            open_options_.db_paths[0].target_size * 0.05,
            open_options_.db_paths[0].target_size * 0.7);
      }

      if (method != nullptr) {
        fprintf(stdout, "DB path: [%s]\n", FLAGS_db.c_str());

        if (name == "backup") {
          std::cout << "Backup path: [" << FLAGS_backup_dir << "]" << std::endl;
        } else if (name == "restore") {
          std::cout << "Backup path: [" << FLAGS_backup_dir << "]" << std::endl;
          std::cout << "Restore path: [" << FLAGS_restore_dir << "]"
                    << std::endl;
        }
        // A trace_file option can be provided both for trace and replay
        // operations. But db_bench does not support tracing and replaying at
        // the same time, for now. So, start tracing only when it is not a
        // replay.
        if (FLAGS_trace_file != "" && name != "replay") {
          std::unique_ptr<TraceWriter> trace_writer;
          Status s = NewFileTraceWriter(FLAGS_env, EnvOptions(),
                                        FLAGS_trace_file, &trace_writer);
          if (!s.ok()) {
            fprintf(stderr, "Encountered an error starting a trace, %s\n",
                    s.ToString().c_str());
            ErrorExit();
          }
          s = db_.db->StartTrace(trace_options_, std::move(trace_writer));
          if (!s.ok()) {
            fprintf(stderr, "Encountered an error starting a trace, %s\n",
                    s.ToString().c_str());
            ErrorExit();
          }
          fprintf(stdout, "Tracing the workload to: [%s]\n",
                  FLAGS_trace_file.c_str());
        }
        // Start block cache tracing.
        if (!FLAGS_block_cache_trace_file.empty()) {
          // Sanity checks.
          if (FLAGS_block_cache_trace_sampling_frequency <= 0) {
            fprintf(stderr,
                    "Block cache trace sampling frequency must be higher than "
                    "0.\n");
            ErrorExit();
          }
          if (FLAGS_block_cache_trace_max_trace_file_size_in_bytes <= 0) {
            fprintf(stderr,
                    "The maximum file size for block cache tracing must be "
                    "higher than 0.\n");
            ErrorExit();
          }
          block_cache_trace_options_.max_trace_file_size =
              FLAGS_block_cache_trace_max_trace_file_size_in_bytes;
          block_cache_trace_options_.sampling_frequency =
              FLAGS_block_cache_trace_sampling_frequency;
          std::unique_ptr<TraceWriter> block_cache_trace_writer;
          Status s = NewFileTraceWriter(FLAGS_env, EnvOptions(),
                                        FLAGS_block_cache_trace_file,
                                        &block_cache_trace_writer);
          if (!s.ok()) {
            fprintf(stderr,
                    "Encountered an error when creating trace writer, %s\n",
                    s.ToString().c_str());
            ErrorExit();
          }
          s = db_.db->StartBlockCacheTrace(block_cache_trace_options_,
                                           std::move(block_cache_trace_writer));
          if (!s.ok()) {
            fprintf(
                stderr,
                "Encountered an error when starting block cache tracing, %s\n",
                s.ToString().c_str());
            ErrorExit();
          }
          fprintf(stdout, "Tracing block cache accesses to: [%s]\n",
                  FLAGS_block_cache_trace_file.c_str());
        }

        if (num_warmup > 0) {
          printf("Warming up benchmark by running %d times\n", num_warmup);
        }

        for (int i = 0; i < num_warmup; i++) {
          RunBenchmark(num_threads, name, method);
        }

        if (num_repeat > 1) {
          printf("Running benchmark for %d times\n", num_repeat);
        }

        CombinedStats combined_stats;
        for (int i = 0; i < num_repeat; i++) {
          Stats stats = RunBenchmark(num_threads, name, method);
          combined_stats.AddStats(stats);
          if (FLAGS_confidence_interval_only) {
            combined_stats.ReportWithConfidenceIntervals(name);
          } else {
            combined_stats.Report(name);
          }
        }
        if (num_repeat > 1) {
          combined_stats.ReportFinal(name);
        }
      }
      if (post_process_method != nullptr) {
        (this->*post_process_method)();
      }
    }

    if (secondary_update_thread_) {
      secondary_update_stopped_.store(1, std::memory_order_relaxed);
      secondary_update_thread_->join();
      secondary_update_thread_.reset();
    }

    if (name != "replay" && FLAGS_trace_file != "") {
      Status s = db_.db->EndTrace();
      if (!s.ok()) {
        fprintf(stderr, "Encountered an error ending the trace, %s\n",
                s.ToString().c_str());
      }
    }
    if (!FLAGS_block_cache_trace_file.empty()) {
      Status s = db_.db->EndBlockCacheTrace();
      if (!s.ok()) {
        fprintf(stderr,
                "Encountered an error ending the block cache tracing, %s\n",
                s.ToString().c_str());
      }
    }

    if (FLAGS_statistics) {
      fprintf(stdout, "STATISTICS:\n%s\n", dbstats->ToString().c_str());
    }
    if (FLAGS_simcache_size >= 0) {
      fprintf(
          stdout, "SIMULATOR CACHE STATISTICS:\n%s\n",
          static_cast_with_check<SimCache>(cache_.get())->ToString().c_str());
    }

    if (FLAGS_use_secondary_db) {
      fprintf(stdout, "Secondary instance updated  %" PRIu64 " times.\n",
              secondary_db_updates_);
    }
<<<<<<< HEAD
#endif  // ROCKSDB_LITE
    delete open_options_.ralt;
=======
>>>>>>> 26df98ad
  }

 private:
  std::shared_ptr<TimestampEmulator> timestamp_emulator_;
  std::unique_ptr<port::Thread> secondary_update_thread_;
  std::atomic<int> secondary_update_stopped_{0};
  uint64_t secondary_db_updates_ = 0;
  struct ThreadArg {
    Benchmark* bm;
    SharedState* shared;
    ThreadState* thread;
    void (Benchmark::*method)(ThreadState*);
  };

  static void ThreadBody(void* v) {
    ThreadArg* arg = reinterpret_cast<ThreadArg*>(v);
    SharedState* shared = arg->shared;
    ThreadState* thread = arg->thread;
    {
      MutexLock l(&shared->mu);
      shared->num_initialized++;
      if (shared->num_initialized >= shared->total) {
        shared->cv.SignalAll();
      }
      while (!shared->start) {
        shared->cv.Wait();
      }
    }

    SetPerfLevel(static_cast<PerfLevel>(shared->perf_level));
    perf_context.EnablePerLevelPerfContext();
    thread->stats.Start(thread->tid);
    (arg->bm->*(arg->method))(thread);
    if (FLAGS_perf_level > ROCKSDB_NAMESPACE::PerfLevel::kDisable) {
      thread->stats.AddMessage(std::string("PERF_CONTEXT:\n") +
                               get_perf_context()->ToString());
    }
    thread->stats.Stop();

    {
      MutexLock l(&shared->mu);
      shared->num_done++;
      if (shared->num_done >= shared->total) {
        shared->cv.SignalAll();
      }
    }
  }

  Stats RunBenchmark(int n, Slice name,
                     void (Benchmark::*method)(ThreadState*)) {
    SharedState shared;
    shared.total = n;
    shared.num_initialized = 0;
    shared.num_done = 0;
    shared.start = false;
    if (FLAGS_benchmark_write_rate_limit > 0) {
      shared.write_rate_limiter.reset(
          NewGenericRateLimiter(FLAGS_benchmark_write_rate_limit));
    }
    if (FLAGS_benchmark_read_rate_limit > 0) {
      shared.read_rate_limiter.reset(NewGenericRateLimiter(
          FLAGS_benchmark_read_rate_limit, 100000 /* refill_period_us */,
          10 /* fairness */, RateLimiter::Mode::kReadsOnly));
    }

    std::unique_ptr<ReporterAgent> reporter_agent;
    if (FLAGS_report_interval_seconds > 0) {
      reporter_agent.reset(new ReporterAgent(open_options_, FLAGS_env,
                                             FLAGS_report_file,
                                             FLAGS_report_interval_seconds));
    }

    ThreadArg* arg = new ThreadArg[n];

    for (int i = 0; i < n; i++) {
#ifdef NUMA
      if (FLAGS_enable_numa) {
        // Performs a local allocation of memory to threads in numa node.
        int n_nodes = numa_num_task_nodes();  // Number of nodes in NUMA.
        numa_exit_on_error = 1;
        int numa_node = i % n_nodes;
        bitmask* nodes = numa_allocate_nodemask();
        numa_bitmask_clearall(nodes);
        numa_bitmask_setbit(nodes, numa_node);
        // numa_bind() call binds the process to the node and these
        // properties are passed on to the thread that is created in
        // StartThread method called later in the loop.
        numa_bind(nodes);
        numa_set_strict(1);
        numa_free_nodemask(nodes);
      }
#endif
      arg[i].bm = this;
      arg[i].method = method;
      arg[i].shared = &shared;
      total_thread_count_++;
      arg[i].thread = new ThreadState(i, total_thread_count_);
      arg[i].thread->stats.SetReporterAgent(reporter_agent.get());
      arg[i].thread->shared = &shared;
      FLAGS_env->StartThread(ThreadBody, &arg[i]);
    }

    shared.mu.Lock();
    while (shared.num_initialized < n) {
      shared.cv.Wait();
    }

    shared.start = true;
    shared.cv.SignalAll();
    while (shared.num_done < n) {
      shared.cv.Wait();
    }
    shared.mu.Unlock();

    // Stats for some threads can be excluded.
    Stats merge_stats;
    for (int i = 0; i < n; i++) {
      merge_stats.Merge(arg[i].thread->stats);
    }
    merge_stats.Report(name);

    for (int i = 0; i < n; i++) {
      delete arg[i].thread;
    }
    delete[] arg;

    return merge_stats;
  }

  template <OperationType kOpType, typename FnType, typename... Args>
  static inline void ChecksumBenchmark(FnType fn, ThreadState* thread,
                                       Args... args) {
    const int size = FLAGS_block_size;  // use --block_size option for db_bench
    std::string labels = "(" + std::to_string(FLAGS_block_size) + " per op)";
    const char* label = labels.c_str();

    std::string data(size, 'x');
    uint64_t bytes = 0;
    uint32_t val = 0;
    while (bytes < 5000U * uint64_t{1048576}) {  // ~5GB
      val += static_cast<uint32_t>(fn(data.data(), size, args...));
      thread->stats.FinishedOps(nullptr, nullptr, 1, kOpType);
      bytes += size;
    }
    // Print so result is not dead
    fprintf(stderr, "... val=0x%x\r", static_cast<unsigned int>(val));

    thread->stats.AddBytes(bytes);
    thread->stats.AddMessage(label);
  }

  void Crc32c(ThreadState* thread) {
    ChecksumBenchmark<kCrc>(crc32c::Value, thread);
  }

  void xxHash(ThreadState* thread) {
    ChecksumBenchmark<kHash>(XXH32, thread, /*seed*/ 0);
  }

  void xxHash64(ThreadState* thread) {
    ChecksumBenchmark<kHash>(XXH64, thread, /*seed*/ 0);
  }

  void xxh3(ThreadState* thread) {
    ChecksumBenchmark<kHash>(XXH3_64bits, thread);
  }

  void AcquireLoad(ThreadState* thread) {
    int dummy;
    std::atomic<void*> ap(&dummy);
    int count = 0;
    void* ptr = nullptr;
    thread->stats.AddMessage("(each op is 1000 loads)");
    while (count < 100000) {
      for (int i = 0; i < 1000; i++) {
        ptr = ap.load(std::memory_order_acquire);
      }
      count++;
      thread->stats.FinishedOps(nullptr, nullptr, 1, kOthers);
    }
    if (ptr == nullptr) exit(1);  // Disable unused variable warning.
  }

  void Compress(ThreadState* thread) {
    RandomGenerator gen;
    Slice input = gen.Generate(FLAGS_block_size);
    int64_t bytes = 0;
    int64_t produced = 0;
    bool ok = true;
    std::string compressed;
    CompressionOptions opts;
    opts.level = FLAGS_compression_level;
    CompressionContext context(FLAGS_compression_type_e, opts);
    CompressionInfo info(opts, context, CompressionDict::GetEmptyDict(),
                         FLAGS_compression_type_e,
                         FLAGS_sample_for_compression);
    // Compress 1G
    while (ok && bytes < int64_t(1) << 30) {
      compressed.clear();
      ok = CompressSlice(info, input, &compressed);
      produced += compressed.size();
      bytes += input.size();
      thread->stats.FinishedOps(nullptr, nullptr, 1, kCompress);
    }

    if (!ok) {
      thread->stats.AddMessage("(compression failure)");
    } else {
      char buf[340];
      snprintf(buf, sizeof(buf), "(output: %.1f%%)",
               (produced * 100.0) / bytes);
      thread->stats.AddMessage(buf);
      thread->stats.AddBytes(bytes);
    }
  }

  void Uncompress(ThreadState* thread) {
    RandomGenerator gen;
    Slice input = gen.Generate(FLAGS_block_size);
    std::string compressed;

    CompressionOptions compression_opts;
    compression_opts.level = FLAGS_compression_level;
    CompressionContext compression_ctx(FLAGS_compression_type_e,
                                       compression_opts);
    CompressionInfo compression_info(
        compression_opts, compression_ctx, CompressionDict::GetEmptyDict(),
        FLAGS_compression_type_e, FLAGS_sample_for_compression);
    UncompressionContext uncompression_ctx(FLAGS_compression_type_e);
    UncompressionInfo uncompression_info(uncompression_ctx,
                                         UncompressionDict::GetEmptyDict(),
                                         FLAGS_compression_type_e);

    bool ok = CompressSlice(compression_info, input, &compressed);
    int64_t bytes = 0;
    size_t uncompressed_size = 0;
    while (ok && bytes < 1024 * 1048576) {
      constexpr uint32_t compress_format_version = 2;

      CacheAllocationPtr uncompressed = UncompressData(
          uncompression_info, compressed.data(), compressed.size(),
          &uncompressed_size, compress_format_version);

      ok = uncompressed.get() != nullptr;
      bytes += input.size();
      thread->stats.FinishedOps(nullptr, nullptr, 1, kUncompress);
    }

    if (!ok) {
      thread->stats.AddMessage("(compression failure)");
    } else {
      thread->stats.AddBytes(bytes);
    }
  }

  // Returns true if the options is initialized from the specified
  // options file.
  bool InitializeOptionsFromFile(Options* opts) {
    printf("Initializing RocksDB Options from the specified file\n");
    DBOptions db_opts;
    std::vector<ColumnFamilyDescriptor> cf_descs;
    if (FLAGS_options_file != "") {
      ConfigOptions config_opts;
      config_opts.ignore_unknown_options = false;
      config_opts.input_strings_escaped = true;
      config_opts.env = FLAGS_env;
      auto s = LoadOptionsFromFile(config_opts, FLAGS_options_file, &db_opts,
                                   &cf_descs);
      db_opts.env = FLAGS_env;
      if (s.ok()) {
        *opts = Options(db_opts, cf_descs[0].options);
        return true;
      }
      fprintf(stderr, "Unable to load options file %s --- %s\n",
              FLAGS_options_file.c_str(), s.ToString().c_str());
      exit(1);
    }
    return false;
  }

  void InitializeOptionsFromFlags(Options* opts) {
    printf("Initializing RocksDB Options from command-line flags\n");
    Options& options = *opts;
    ConfigOptions config_options(options);
    config_options.ignore_unsupported_options = false;

    assert(db_.db == nullptr);

    options.env = FLAGS_env;
    options.wal_dir = FLAGS_wal_dir;
    options.dump_malloc_stats = FLAGS_dump_malloc_stats;
    options.stats_dump_period_sec =
        static_cast<unsigned int>(FLAGS_stats_dump_period_sec);
    options.stats_persist_period_sec =
        static_cast<unsigned int>(FLAGS_stats_persist_period_sec);
    options.persist_stats_to_disk = FLAGS_persist_stats_to_disk;
    options.stats_history_buffer_size =
        static_cast<size_t>(FLAGS_stats_history_buffer_size);
    options.avoid_flush_during_recovery = FLAGS_avoid_flush_during_recovery;

    options.compression_opts.level = FLAGS_compression_level;
    options.compression_opts.max_dict_bytes = FLAGS_compression_max_dict_bytes;
    options.compression_opts.zstd_max_train_bytes =
        FLAGS_compression_zstd_max_train_bytes;
    options.compression_opts.parallel_threads =
        FLAGS_compression_parallel_threads;
    options.compression_opts.max_dict_buffer_bytes =
        FLAGS_compression_max_dict_buffer_bytes;
    options.compression_opts.use_zstd_dict_trainer =
        FLAGS_compression_use_zstd_dict_trainer;

    options.max_open_files = FLAGS_open_files;
    if (FLAGS_cost_write_buffer_to_cache || FLAGS_db_write_buffer_size != 0) {
      options.write_buffer_manager.reset(
          new WriteBufferManager(FLAGS_db_write_buffer_size, cache_));
    }
    options.arena_block_size = FLAGS_arena_block_size;
    options.write_buffer_size = FLAGS_write_buffer_size;
    options.max_write_buffer_number = FLAGS_max_write_buffer_number;
    options.min_write_buffer_number_to_merge =
        FLAGS_min_write_buffer_number_to_merge;
    options.max_write_buffer_number_to_maintain =
        FLAGS_max_write_buffer_number_to_maintain;
    options.max_write_buffer_size_to_maintain =
        FLAGS_max_write_buffer_size_to_maintain;
    options.max_background_jobs = FLAGS_max_background_jobs;
    options.max_background_compactions = FLAGS_max_background_compactions;
    options.max_subcompactions = static_cast<uint32_t>(FLAGS_subcompactions);
    options.max_background_flushes = FLAGS_max_background_flushes;
    options.compaction_style = FLAGS_compaction_style_e;
    options.compaction_pri = FLAGS_compaction_pri_e;
    options.allow_mmap_reads = FLAGS_mmap_read;
    options.allow_mmap_writes = FLAGS_mmap_write;
    options.use_direct_reads = FLAGS_use_direct_reads;
    options.use_direct_io_for_flush_and_compaction =
        FLAGS_use_direct_io_for_flush_and_compaction;
    options.manual_wal_flush = FLAGS_manual_wal_flush;
    options.wal_compression = FLAGS_wal_compression_e;
    options.ttl = FLAGS_fifo_compaction_ttl;
    options.compaction_options_fifo = CompactionOptionsFIFO(
        FLAGS_fifo_compaction_max_table_files_size_mb * 1024 * 1024,
        FLAGS_fifo_compaction_allow_compaction);
    options.compaction_options_fifo.age_for_warm = FLAGS_fifo_age_for_warm;
    options.prefix_extractor = prefix_extractor_;
    if (FLAGS_use_uint64_comparator) {
      options.comparator = test::Uint64Comparator();
      if (FLAGS_key_size != 8) {
        fprintf(stderr, "Using Uint64 comparator but key size is not 8.\n");
        exit(1);
      }
    }
    if (FLAGS_use_stderr_info_logger) {
      options.info_log = std::make_shared<StderrLogger>();
    }
    options.memtable_huge_page_size = FLAGS_memtable_use_huge_page ? 2048 : 0;
    options.memtable_prefix_bloom_size_ratio = FLAGS_memtable_bloom_size_ratio;
    options.memtable_whole_key_filtering = FLAGS_memtable_whole_key_filtering;
    if (FLAGS_memtable_insert_with_hint_prefix_size > 0) {
      options.memtable_insert_with_hint_prefix_extractor.reset(
          NewCappedPrefixTransform(
              FLAGS_memtable_insert_with_hint_prefix_size));
    }
    options.bloom_locality = FLAGS_bloom_locality;
    options.max_file_opening_threads = FLAGS_file_opening_threads;
    options.compaction_readahead_size = FLAGS_compaction_readahead_size;
    options.log_readahead_size = FLAGS_log_readahead_size;
    options.random_access_max_buffer_size = FLAGS_random_access_max_buffer_size;
    options.writable_file_max_buffer_size = FLAGS_writable_file_max_buffer_size;
    options.use_fsync = FLAGS_use_fsync;
    options.num_levels = FLAGS_num_levels;
    options.target_file_size_base = FLAGS_target_file_size_base;
    options.target_file_size_multiplier = FLAGS_target_file_size_multiplier;
    options.max_bytes_for_level_base = FLAGS_max_bytes_for_level_base;
    options.level_compaction_dynamic_level_bytes =
        FLAGS_level_compaction_dynamic_level_bytes;
    options.max_bytes_for_level_multiplier =
        FLAGS_max_bytes_for_level_multiplier;
    Status s =
        CreateMemTableRepFactory(config_options, &options.memtable_factory);
    if (!s.ok()) {
      fprintf(stderr, "Could not create memtable factory: %s\n",
              s.ToString().c_str());
      exit(1);
    } else if ((FLAGS_prefix_size == 0) &&
               (options.memtable_factory->IsInstanceOf("prefix_hash") ||
                options.memtable_factory->IsInstanceOf("hash_linkedlist"))) {
      fprintf(stderr,
              "prefix_size should be non-zero if PrefixHash or "
              "HashLinkedList memtablerep is used\n");
      exit(1);
    }
    if (FLAGS_use_plain_table) {
      if (!options.memtable_factory->IsInstanceOf("prefix_hash") &&
          !options.memtable_factory->IsInstanceOf("hash_linkedlist")) {
        fprintf(stderr, "Warning: plain table is used with %s\n",
                options.memtable_factory->Name());
      }

      int bloom_bits_per_key = FLAGS_bloom_bits;
      if (bloom_bits_per_key < 0) {
        bloom_bits_per_key = PlainTableOptions().bloom_bits_per_key;
      }

      PlainTableOptions plain_table_options;
      plain_table_options.user_key_len = FLAGS_key_size;
      plain_table_options.bloom_bits_per_key = bloom_bits_per_key;
      plain_table_options.hash_table_ratio = 0.75;
      options.table_factory = std::shared_ptr<TableFactory>(
          NewPlainTableFactory(plain_table_options));
    } else if (FLAGS_use_cuckoo_table) {
      if (FLAGS_cuckoo_hash_ratio > 1 || FLAGS_cuckoo_hash_ratio < 0) {
        fprintf(stderr, "Invalid cuckoo_hash_ratio\n");
        exit(1);
      }

      if (!FLAGS_mmap_read) {
        fprintf(stderr, "cuckoo table format requires mmap read to operate\n");
        exit(1);
      }

      ROCKSDB_NAMESPACE::CuckooTableOptions table_options;
      table_options.hash_table_ratio = FLAGS_cuckoo_hash_ratio;
      table_options.identity_as_first_hash = FLAGS_identity_as_first_hash;
      options.table_factory =
          std::shared_ptr<TableFactory>(NewCuckooTableFactory(table_options));
    } else {
      BlockBasedTableOptions block_based_options;
      block_based_options.checksum =
          static_cast<ChecksumType>(FLAGS_checksum_type);
      if (FLAGS_use_hash_search) {
        if (FLAGS_prefix_size == 0) {
          fprintf(stderr,
                  "prefix_size not assigned when enable use_hash_search \n");
          exit(1);
        }
        block_based_options.index_type = BlockBasedTableOptions::kHashSearch;
      } else {
        block_based_options.index_type = BlockBasedTableOptions::kBinarySearch;
      }
      if (FLAGS_partition_index_and_filters || FLAGS_partition_index) {
        if (FLAGS_index_with_first_key) {
          fprintf(stderr,
                  "--index_with_first_key is not compatible with"
                  " partition index.");
        }
        if (FLAGS_use_hash_search) {
          fprintf(stderr,
                  "use_hash_search is incompatible with "
                  "partition index and is ignored");
        }
        block_based_options.index_type =
            BlockBasedTableOptions::kTwoLevelIndexSearch;
        block_based_options.metadata_block_size = FLAGS_metadata_block_size;
        if (FLAGS_partition_index_and_filters) {
          block_based_options.partition_filters = true;
        }
      } else if (FLAGS_index_with_first_key) {
        block_based_options.index_type =
            BlockBasedTableOptions::kBinarySearchWithFirstKey;
      }
      BlockBasedTableOptions::IndexShorteningMode index_shortening =
          block_based_options.index_shortening;
      switch (FLAGS_index_shortening_mode) {
        case 0:
          index_shortening =
              BlockBasedTableOptions::IndexShorteningMode::kNoShortening;
          break;
        case 1:
          index_shortening =
              BlockBasedTableOptions::IndexShorteningMode::kShortenSeparators;
          break;
        case 2:
          index_shortening = BlockBasedTableOptions::IndexShorteningMode::
              kShortenSeparatorsAndSuccessor;
          break;
        default:
          fprintf(stderr, "Unknown key shortening mode\n");
      }
      block_based_options.optimize_filters_for_memory =
          FLAGS_optimize_filters_for_memory;
      block_based_options.index_shortening = index_shortening;
      if (cache_ == nullptr) {
        block_based_options.no_block_cache = true;
      }
      block_based_options.cache_index_and_filter_blocks =
          FLAGS_cache_index_and_filter_blocks;
      block_based_options.pin_l0_filter_and_index_blocks_in_cache =
          FLAGS_pin_l0_filter_and_index_blocks_in_cache;
      block_based_options.pin_top_level_index_and_filter =
          FLAGS_pin_top_level_index_and_filter;
      if (FLAGS_cache_high_pri_pool_ratio > 1e-6) {  // > 0.0 + eps
        block_based_options.cache_index_and_filter_blocks_with_high_priority =
            true;
      }
      if (FLAGS_cache_high_pri_pool_ratio + FLAGS_cache_low_pri_pool_ratio >
          1.0) {
        fprintf(stderr,
                "Sum of high_pri_pool_ratio and low_pri_pool_ratio "
                "cannot exceed 1.0.\n");
      }
      block_based_options.block_cache = cache_;
      block_based_options.cache_usage_options.options_overrides.insert(
          {CacheEntryRole::kCompressionDictionaryBuildingBuffer,
           {/*.charged = */ FLAGS_charge_compression_dictionary_building_buffer
                ? CacheEntryRoleOptions::Decision::kEnabled
                : CacheEntryRoleOptions::Decision::kDisabled}});
      block_based_options.cache_usage_options.options_overrides.insert(
          {CacheEntryRole::kFilterConstruction,
           {/*.charged = */ FLAGS_charge_filter_construction
                ? CacheEntryRoleOptions::Decision::kEnabled
                : CacheEntryRoleOptions::Decision::kDisabled}});
      block_based_options.cache_usage_options.options_overrides.insert(
          {CacheEntryRole::kBlockBasedTableReader,
           {/*.charged = */ FLAGS_charge_table_reader
                ? CacheEntryRoleOptions::Decision::kEnabled
                : CacheEntryRoleOptions::Decision::kDisabled}});
      block_based_options.cache_usage_options.options_overrides.insert(
          {CacheEntryRole::kFileMetadata,
           {/*.charged = */ FLAGS_charge_file_metadata
                ? CacheEntryRoleOptions::Decision::kEnabled
                : CacheEntryRoleOptions::Decision::kDisabled}});
      block_based_options.cache_usage_options.options_overrides.insert(
          {CacheEntryRole::kBlobCache,
           {/*.charged = */ FLAGS_charge_blob_cache
                ? CacheEntryRoleOptions::Decision::kEnabled
                : CacheEntryRoleOptions::Decision::kDisabled}});
      block_based_options.block_size = FLAGS_block_size;
      block_based_options.block_restart_interval = FLAGS_block_restart_interval;
      block_based_options.index_block_restart_interval =
          FLAGS_index_block_restart_interval;
      block_based_options.format_version =
          static_cast<uint32_t>(FLAGS_format_version);
      block_based_options.read_amp_bytes_per_bit = FLAGS_read_amp_bytes_per_bit;
      block_based_options.enable_index_compression =
          FLAGS_enable_index_compression;
      block_based_options.block_align = FLAGS_block_align;
      block_based_options.whole_key_filtering = FLAGS_whole_key_filtering;
      block_based_options.max_auto_readahead_size =
          FLAGS_max_auto_readahead_size;
      block_based_options.initial_auto_readahead_size =
          FLAGS_initial_auto_readahead_size;
      block_based_options.num_file_reads_for_auto_readahead =
          FLAGS_num_file_reads_for_auto_readahead;
      BlockBasedTableOptions::PrepopulateBlockCache prepopulate_block_cache =
          block_based_options.prepopulate_block_cache;
      switch (FLAGS_prepopulate_block_cache) {
        case 0:
          prepopulate_block_cache =
              BlockBasedTableOptions::PrepopulateBlockCache::kDisable;
          break;
        case 1:
          prepopulate_block_cache =
              BlockBasedTableOptions::PrepopulateBlockCache::kFlushOnly;
          break;
        default:
          fprintf(stderr, "Unknown prepopulate block cache mode\n");
      }
      block_based_options.prepopulate_block_cache = prepopulate_block_cache;
      if (FLAGS_use_data_block_hash_index) {
        block_based_options.data_block_index_type =
            ROCKSDB_NAMESPACE::BlockBasedTableOptions::kDataBlockBinaryAndHash;
      } else {
        block_based_options.data_block_index_type =
            ROCKSDB_NAMESPACE::BlockBasedTableOptions::kDataBlockBinarySearch;
      }
      block_based_options.data_block_hash_table_util_ratio =
          FLAGS_data_block_hash_table_util_ratio;
      if (FLAGS_read_cache_path != "") {
        Status rc_status;

        // Read cache need to be provided with a the Logger, we will put all
        // reac cache logs in the read cache path in a file named rc_LOG
        rc_status = FLAGS_env->CreateDirIfMissing(FLAGS_read_cache_path);
        std::shared_ptr<Logger> read_cache_logger;
        if (rc_status.ok()) {
          rc_status = FLAGS_env->NewLogger(FLAGS_read_cache_path + "/rc_LOG",
                                           &read_cache_logger);
        }

        if (rc_status.ok()) {
          PersistentCacheConfig rc_cfg(FLAGS_env, FLAGS_read_cache_path,
                                       FLAGS_read_cache_size,
                                       read_cache_logger);

          rc_cfg.enable_direct_reads = FLAGS_read_cache_direct_read;
          rc_cfg.enable_direct_writes = FLAGS_read_cache_direct_write;
          rc_cfg.writer_qdepth = 4;
          rc_cfg.writer_dispatch_size = 4 * 1024;

          auto pcache = std::make_shared<BlockCacheTier>(rc_cfg);
          block_based_options.persistent_cache = pcache;
          rc_status = pcache->Open();
        }

        if (!rc_status.ok()) {
          fprintf(stderr, "Error initializing read cache, %s\n",
                  rc_status.ToString().c_str());
          exit(1);
        }
      }

      if (FLAGS_use_blob_cache) {
        if (FLAGS_use_shared_block_and_blob_cache) {
          options.blob_cache = cache_;
        } else {
          if (FLAGS_blob_cache_size > 0) {
            LRUCacheOptions co;
            co.capacity = FLAGS_blob_cache_size;
            co.num_shard_bits = FLAGS_blob_cache_numshardbits;
            co.memory_allocator = GetCacheAllocator();

            options.blob_cache = NewLRUCache(co);
          } else {
            fprintf(
                stderr,
                "Unable to create a standalone blob cache if blob_cache_size "
                "<= 0.\n");
            exit(1);
          }
        }
        switch (FLAGS_prepopulate_blob_cache) {
          case 0:
            options.prepopulate_blob_cache = PrepopulateBlobCache::kDisable;
            break;
          case 1:
            options.prepopulate_blob_cache = PrepopulateBlobCache::kFlushOnly;
            break;
          default:
            fprintf(stderr, "Unknown prepopulate blob cache mode\n");
            exit(1);
        }

        fprintf(stdout,
                "Integrated BlobDB: blob cache enabled"
                ", block and blob caches shared: %d",
                FLAGS_use_shared_block_and_blob_cache);
        if (!FLAGS_use_shared_block_and_blob_cache) {
          fprintf(stdout,
                  ", blob cache size %" PRIu64
                  ", blob cache num shard bits: %d",
                  FLAGS_blob_cache_size, FLAGS_blob_cache_numshardbits);
        }
        fprintf(stdout, ", blob cache prepopulated: %d\n",
                FLAGS_prepopulate_blob_cache);
      } else {
        fprintf(stdout, "Integrated BlobDB: blob cache disabled\n");
      }

      options.table_factory.reset(
          NewBlockBasedTableFactory(block_based_options));
    }
    if (FLAGS_max_bytes_for_level_multiplier_additional_v.size() > 0) {
      if (FLAGS_max_bytes_for_level_multiplier_additional_v.size() !=
          static_cast<unsigned int>(FLAGS_num_levels)) {
        fprintf(stderr, "Insufficient number of fanouts specified %d\n",
                static_cast<int>(
                    FLAGS_max_bytes_for_level_multiplier_additional_v.size()));
        exit(1);
      }
      options.max_bytes_for_level_multiplier_additional =
          FLAGS_max_bytes_for_level_multiplier_additional_v;
    }
    options.level0_stop_writes_trigger = FLAGS_level0_stop_writes_trigger;
    options.level0_file_num_compaction_trigger =
        FLAGS_level0_file_num_compaction_trigger;
    options.level0_slowdown_writes_trigger =
        FLAGS_level0_slowdown_writes_trigger;
    options.compression = FLAGS_compression_type_e;
    if (FLAGS_simulate_hybrid_fs_file != "") {
      options.bottommost_temperature = Temperature::kWarm;
    }
    options.preclude_last_level_data_seconds =
        FLAGS_preclude_last_level_data_seconds;
    options.preserve_internal_time_seconds =
        FLAGS_preserve_internal_time_seconds;
    options.sample_for_compression = FLAGS_sample_for_compression;
    options.WAL_ttl_seconds = FLAGS_wal_ttl_seconds;
    options.WAL_size_limit_MB = FLAGS_wal_size_limit_MB;
    options.max_total_wal_size = FLAGS_max_total_wal_size;

    if (FLAGS_min_level_to_compress >= 0) {
      assert(FLAGS_min_level_to_compress <= FLAGS_num_levels);
      options.compression_per_level.resize(FLAGS_num_levels);
      for (int i = 0; i < FLAGS_min_level_to_compress; i++) {
        options.compression_per_level[i] = kNoCompression;
      }
      for (int i = FLAGS_min_level_to_compress; i < FLAGS_num_levels; i++) {
        options.compression_per_level[i] = FLAGS_compression_type_e;
      }
    }
    options.soft_pending_compaction_bytes_limit =
        FLAGS_soft_pending_compaction_bytes_limit;
    options.hard_pending_compaction_bytes_limit =
        FLAGS_hard_pending_compaction_bytes_limit;
    options.delayed_write_rate = FLAGS_delayed_write_rate;
    options.allow_concurrent_memtable_write =
        FLAGS_allow_concurrent_memtable_write;
    options.experimental_mempurge_threshold =
        FLAGS_experimental_mempurge_threshold;
    options.inplace_update_support = FLAGS_inplace_update_support;
    options.inplace_update_num_locks = FLAGS_inplace_update_num_locks;
    options.enable_write_thread_adaptive_yield =
        FLAGS_enable_write_thread_adaptive_yield;
    options.enable_pipelined_write = FLAGS_enable_pipelined_write;
    options.unordered_write = FLAGS_unordered_write;
    options.write_thread_max_yield_usec = FLAGS_write_thread_max_yield_usec;
    options.write_thread_slow_yield_usec = FLAGS_write_thread_slow_yield_usec;
    options.table_cache_numshardbits = FLAGS_table_cache_numshardbits;
    options.max_compaction_bytes = FLAGS_max_compaction_bytes;
    options.disable_auto_compactions = FLAGS_disable_auto_compactions;
    options.optimize_filters_for_hits = FLAGS_optimize_filters_for_hits;
    options.paranoid_checks = FLAGS_paranoid_checks;
    options.force_consistency_checks = FLAGS_force_consistency_checks;
    options.check_flush_compaction_key_order =
        FLAGS_check_flush_compaction_key_order;
    options.periodic_compaction_seconds = FLAGS_periodic_compaction_seconds;
    options.ttl = FLAGS_ttl_seconds;
    // fill storage options
    options.advise_random_on_open = FLAGS_advise_random_on_open;
    options.access_hint_on_compaction_start = FLAGS_compaction_fadvice_e;
    options.use_adaptive_mutex = FLAGS_use_adaptive_mutex;
    options.bytes_per_sync = FLAGS_bytes_per_sync;
    options.wal_bytes_per_sync = FLAGS_wal_bytes_per_sync;

    // merge operator options
    if (!FLAGS_merge_operator.empty()) {
      s = MergeOperator::CreateFromString(config_options, FLAGS_merge_operator,
                                          &options.merge_operator);
      if (!s.ok()) {
        fprintf(stderr, "invalid merge operator[%s]: %s\n",
                FLAGS_merge_operator.c_str(), s.ToString().c_str());
        exit(1);
      }
    }
    options.max_successive_merges = FLAGS_max_successive_merges;
    options.report_bg_io_stats = FLAGS_report_bg_io_stats;

    // set universal style compaction configurations, if applicable
    if (FLAGS_universal_size_ratio != 0) {
      options.compaction_options_universal.size_ratio =
          FLAGS_universal_size_ratio;
    }
    if (FLAGS_universal_min_merge_width != 0) {
      options.compaction_options_universal.min_merge_width =
          FLAGS_universal_min_merge_width;
    }
    if (FLAGS_universal_max_merge_width != 0) {
      options.compaction_options_universal.max_merge_width =
          FLAGS_universal_max_merge_width;
    }
    if (FLAGS_universal_max_size_amplification_percent != 0) {
      options.compaction_options_universal.max_size_amplification_percent =
          FLAGS_universal_max_size_amplification_percent;
    }
    if (FLAGS_universal_compression_size_percent != -1) {
      options.compaction_options_universal.compression_size_percent =
          FLAGS_universal_compression_size_percent;
    }
    options.compaction_options_universal.allow_trivial_move =
        FLAGS_universal_allow_trivial_move;
    options.compaction_options_universal.incremental =
        FLAGS_universal_incremental;
    if (FLAGS_thread_status_per_interval > 0) {
      options.enable_thread_tracking = true;
    }

    if (FLAGS_user_timestamp_size > 0) {
      if (FLAGS_user_timestamp_size != 8) {
        fprintf(stderr, "Only 64 bits timestamps are supported.\n");
        exit(1);
      }
      options.comparator = test::BytewiseComparatorWithU64TsWrapper();
    }

    options.allow_data_in_errors = FLAGS_allow_data_in_errors;
    options.track_and_verify_wals_in_manifest =
        FLAGS_track_and_verify_wals_in_manifest;

    // Integrated BlobDB
    options.enable_blob_files = FLAGS_enable_blob_files;
    options.min_blob_size = FLAGS_min_blob_size;
    options.blob_file_size = FLAGS_blob_file_size;
    options.blob_compression_type =
        StringToCompressionType(FLAGS_blob_compression_type.c_str());
    options.enable_blob_garbage_collection =
        FLAGS_enable_blob_garbage_collection;
    options.blob_garbage_collection_age_cutoff =
        FLAGS_blob_garbage_collection_age_cutoff;
    options.blob_garbage_collection_force_threshold =
        FLAGS_blob_garbage_collection_force_threshold;
    options.blob_compaction_readahead_size =
        FLAGS_blob_compaction_readahead_size;
    options.blob_file_starting_level = FLAGS_blob_file_starting_level;

    if (FLAGS_readonly && FLAGS_transaction_db) {
      fprintf(stderr, "Cannot use readonly flag with transaction_db\n");
      exit(1);
    }
    if (FLAGS_use_secondary_db &&
        (FLAGS_transaction_db || FLAGS_optimistic_transaction_db)) {
      fprintf(stderr, "Cannot use use_secondary_db flag with transaction_db\n");
      exit(1);
    }
    options.memtable_protection_bytes_per_key =
        FLAGS_memtable_protection_bytes_per_key;
    options.block_protection_bytes_per_key =
        FLAGS_block_protection_bytes_per_key;
  }

  void InitializeOptionsGeneral(Options* opts) {
    // Be careful about what is set here to avoid accidentally overwriting
    // settings already configured by OPTIONS file. Only configure settings that
    // are needed for the benchmark to run, settings for shared objects that
    // were not configured already, settings that require dynamically invoking
    // APIs, and settings for the benchmark itself.
    Options& options = *opts;

    // Always set these since they are harmless when not needed and prevent
    // a guaranteed failure when they are needed.
    options.create_missing_column_families = true;
    options.create_if_missing = true;

    if (options.statistics == nullptr) {
      options.statistics = dbstats;
    }

    auto table_options =
        options.table_factory->GetOptions<BlockBasedTableOptions>();
    if (table_options != nullptr) {
      if (FLAGS_cache_size > 0) {
        // This violates this function's rules on when to set options. But we
        // have to do it because the case of unconfigured block cache in OPTIONS
        // file is indistinguishable (it is sanitized to 32MB by this point, not
        // nullptr), and our regression tests assume this will be the shared
        // block cache, even with OPTIONS file provided.
        table_options->block_cache = cache_;
      }
      if (table_options->filter_policy == nullptr) {
        if (FLAGS_bloom_bits < 0) {
          table_options->filter_policy = BlockBasedTableOptions().filter_policy;
        } else if (FLAGS_bloom_bits == 0) {
          table_options->filter_policy.reset();
        } else {
          table_options->filter_policy.reset(
              FLAGS_use_ribbon_filter ? NewRibbonFilterPolicy(FLAGS_bloom_bits)
                                      : NewBloomFilterPolicy(FLAGS_bloom_bits));
        }
      }
    }

    if (options.row_cache == nullptr) {
      if (FLAGS_row_cache_size) {
        if (FLAGS_cache_numshardbits >= 1) {
          options.row_cache =
              NewLRUCache(FLAGS_row_cache_size, FLAGS_cache_numshardbits);
        } else {
          options.row_cache = NewLRUCache(FLAGS_row_cache_size);
        }
      }
    }

    if (options.env == Env::Default()) {
      options.env = FLAGS_env;
    }
    if (FLAGS_enable_io_prio) {
      options.env->LowerThreadPoolIOPriority(Env::LOW);
      options.env->LowerThreadPoolIOPriority(Env::HIGH);
    }
    if (FLAGS_enable_cpu_prio) {
      options.env->LowerThreadPoolCPUPriority(Env::LOW);
      options.env->LowerThreadPoolCPUPriority(Env::HIGH);
    }

    if (FLAGS_sine_write_rate) {
      FLAGS_benchmark_write_rate_limit = static_cast<uint64_t>(SineRate(0));
    }

    if (options.rate_limiter == nullptr) {
      if (FLAGS_rate_limiter_bytes_per_sec > 0) {
        options.rate_limiter.reset(NewGenericRateLimiter(
            FLAGS_rate_limiter_bytes_per_sec,
            FLAGS_rate_limiter_refill_period_us, 10 /* fairness */,
            // TODO: replace this with a more general FLAG for deciding
            // RateLimiter::Mode as now we also rate-limit foreground reads e.g,
            // Get()/MultiGet()
            FLAGS_rate_limit_bg_reads ? RateLimiter::Mode::kReadsOnly
                                      : RateLimiter::Mode::kWritesOnly,
            FLAGS_rate_limiter_auto_tuned));
      }
    }

    options.listeners.emplace_back(listener_);

    if (options.file_checksum_gen_factory == nullptr) {
      if (FLAGS_file_checksum) {
        options.file_checksum_gen_factory.reset(
            new FileChecksumGenCrc32cFactory());
      }
    }

    if (FLAGS_num_multi_db <= 1) {
      options.db_paths = parse_db_paths(FLAGS_db_paths);
      OpenDb(options, FLAGS_db, &db_);
    } else {
      // Not supported yet.
      assert(false);
      multi_dbs_.clear();
      multi_dbs_.resize(FLAGS_num_multi_db);
      auto wal_dir = options.wal_dir;
      for (int i = 0; i < FLAGS_num_multi_db; i++) {
        if (!wal_dir.empty()) {
          options.wal_dir = GetPathForMultiple(wal_dir, i);
        }
        OpenDb(options, GetPathForMultiple(FLAGS_db, i), &multi_dbs_[i]);
      }
      options.wal_dir = wal_dir;
    }

    // KeepFilter is a noop filter, this can be used to test compaction filter
    if (options.compaction_filter == nullptr) {
      if (FLAGS_use_keep_filter) {
        options.compaction_filter = new KeepFilter();
        fprintf(stdout, "A noop compaction filter is used\n");
      }
    }

    if (FLAGS_use_existing_keys) {
      // Only work on single database
      assert(db_.db != nullptr);
      ReadOptions read_opts;  // before read_options_ initialized
      read_opts.total_order_seek = true;
      Iterator* iter = db_.db->NewIterator(read_opts);
      for (iter->SeekToFirst(); iter->Valid(); iter->Next()) {
        keys_.emplace_back(iter->key().ToString());
      }
      delete iter;
      FLAGS_num = keys_.size();
    }
  }

  void Open(Options* opts) {
    if (!InitializeOptionsFromFile(opts)) {
      InitializeOptionsFromFlags(opts);
    }

    InitializeOptionsGeneral(opts);
  }

  void OpenDb(Options options, const std::string& db_name,
              DBWithColumnFamilies* db) {
    uint64_t open_start = FLAGS_report_open_timing ? FLAGS_env->NowNanos() : 0;
    Status s;
    // Open with column families if necessary.
    if (FLAGS_num_column_families > 1) {
      size_t num_hot = FLAGS_num_column_families;
      if (FLAGS_num_hot_column_families > 0 &&
          FLAGS_num_hot_column_families < FLAGS_num_column_families) {
        num_hot = FLAGS_num_hot_column_families;
      } else {
        FLAGS_num_hot_column_families = FLAGS_num_column_families;
      }
      std::vector<ColumnFamilyDescriptor> column_families;
      for (size_t i = 0; i < num_hot; i++) {
        column_families.push_back(ColumnFamilyDescriptor(
            ColumnFamilyName(i), ColumnFamilyOptions(options)));
      }
      std::vector<int> cfh_idx_to_prob;
      if (!FLAGS_column_family_distribution.empty()) {
        std::stringstream cf_prob_stream(FLAGS_column_family_distribution);
        std::string cf_prob;
        int sum = 0;
        while (std::getline(cf_prob_stream, cf_prob, ',')) {
          cfh_idx_to_prob.push_back(std::stoi(cf_prob));
          sum += cfh_idx_to_prob.back();
        }
        if (sum != 100) {
          fprintf(stderr, "column_family_distribution items must sum to 100\n");
          exit(1);
        }
        if (cfh_idx_to_prob.size() != num_hot) {
          fprintf(stderr,
                  "got %" ROCKSDB_PRIszt
                  " column_family_distribution items; expected "
                  "%" ROCKSDB_PRIszt "\n",
                  cfh_idx_to_prob.size(), num_hot);
          exit(1);
        }
      }
      if (FLAGS_readonly) {
        s = DB::OpenForReadOnly(options, db_name, column_families, &db->cfh,
                                &db->db);
      } else if (FLAGS_optimistic_transaction_db) {
        s = OptimisticTransactionDB::Open(options, db_name, column_families,
                                          &db->cfh, &db->opt_txn_db);
        if (s.ok()) {
          db->db = db->opt_txn_db->GetBaseDB();
        }
      } else if (FLAGS_transaction_db) {
        TransactionDB* ptr;
        TransactionDBOptions txn_db_options;
        if (options.unordered_write) {
          options.two_write_queues = true;
          txn_db_options.skip_concurrency_control = true;
          txn_db_options.write_policy = WRITE_PREPARED;
        }
        s = TransactionDB::Open(options, txn_db_options, db_name,
                                column_families, &db->cfh, &ptr);
        if (s.ok()) {
          db->db = ptr;
        }
      } else {
        s = DB::Open(options, db_name, column_families, &db->cfh, &db->db);
      }
      db->cfh.resize(FLAGS_num_column_families);
      db->num_created = num_hot;
      db->num_hot = num_hot;
      db->cfh_idx_to_prob = std::move(cfh_idx_to_prob);
    } else if (FLAGS_readonly) {
      s = DB::OpenForReadOnly(options, db_name, &db->db);
    } else if (FLAGS_optimistic_transaction_db) {
      s = OptimisticTransactionDB::Open(options, db_name, &db->opt_txn_db);
      if (s.ok()) {
        db->db = db->opt_txn_db->GetBaseDB();
      }
    } else if (FLAGS_transaction_db) {
      TransactionDB* ptr = nullptr;
      TransactionDBOptions txn_db_options;
      if (options.unordered_write) {
        options.two_write_queues = true;
        txn_db_options.skip_concurrency_control = true;
        txn_db_options.write_policy = WRITE_PREPARED;
      }
      s = CreateLoggerFromOptions(db_name, options, &options.info_log);
      if (s.ok()) {
        s = TransactionDB::Open(options, txn_db_options, db_name, &ptr);
      }
      if (s.ok()) {
        db->db = ptr;
      }
    } else if (FLAGS_use_blob_db) {
      // Stacked BlobDB
      blob_db::BlobDBOptions blob_db_options;
      blob_db_options.enable_garbage_collection = FLAGS_blob_db_enable_gc;
      blob_db_options.garbage_collection_cutoff = FLAGS_blob_db_gc_cutoff;
      blob_db_options.is_fifo = FLAGS_blob_db_is_fifo;
      blob_db_options.max_db_size = FLAGS_blob_db_max_db_size;
      blob_db_options.ttl_range_secs = FLAGS_blob_db_ttl_range_secs;
      blob_db_options.min_blob_size = FLAGS_blob_db_min_blob_size;
      blob_db_options.bytes_per_sync = FLAGS_blob_db_bytes_per_sync;
      blob_db_options.blob_file_size = FLAGS_blob_db_file_size;
      blob_db_options.compression = FLAGS_blob_db_compression_type_e;
      blob_db::BlobDB* ptr = nullptr;
      s = blob_db::BlobDB::Open(options, blob_db_options, db_name, &ptr);
      if (s.ok()) {
        db->db = ptr;
      }
    } else if (FLAGS_use_secondary_db) {
      if (FLAGS_secondary_path.empty()) {
        std::string default_secondary_path;
        FLAGS_env->GetTestDirectory(&default_secondary_path);
        default_secondary_path += "/dbbench_secondary";
        FLAGS_secondary_path = default_secondary_path;
      }
      s = DB::OpenAsSecondary(options, db_name, FLAGS_secondary_path, &db->db);
      if (s.ok() && FLAGS_secondary_update_interval > 0) {
        secondary_update_thread_.reset(new port::Thread(
            [this](int interval, DBWithColumnFamilies* _db) {
              while (0 == secondary_update_stopped_.load(
                              std::memory_order_relaxed)) {
                Status secondary_update_status =
                    _db->db->TryCatchUpWithPrimary();
                if (!secondary_update_status.ok()) {
                  fprintf(stderr, "Failed to catch up with primary: %s\n",
                          secondary_update_status.ToString().c_str());
                  break;
                }
                ++secondary_db_updates_;
                FLAGS_env->SleepForMicroseconds(interval * 1000000);
              }
            },
            FLAGS_secondary_update_interval, db));
      }
    } else {
      s = DB::Open(options, db_name, &db->db);
    }
    if (FLAGS_report_open_timing) {
      std::cout << "OpenDb:     "
                << (FLAGS_env->NowNanos() - open_start) / 1000000.0
                << " milliseconds\n";
    }
    if (!s.ok()) {
      fprintf(stderr, "open error: %s\n", s.ToString().c_str());
      exit(1);
    }
  }

  enum WriteMode { RANDOM, SEQUENTIAL, UNIQUE_RANDOM };

  void WriteSeqDeterministic(ThreadState* thread) {
    DoDeterministicCompact(thread, open_options_.compaction_style, SEQUENTIAL);
  }

  void WriteUniqueRandomDeterministic(ThreadState* thread) {
    DoDeterministicCompact(thread, open_options_.compaction_style,
                           UNIQUE_RANDOM);
  }

  void WriteSeq(ThreadState* thread) { DoWrite(thread, SEQUENTIAL); }

  void WriteRandom(ThreadState* thread) { DoWrite(thread, RANDOM); }

  void WriteUniqueRandom(ThreadState* thread) {
    DoWrite(thread, UNIQUE_RANDOM);
  }

  class KeyGenerator {
   public:
    KeyGenerator(Random64* rand, WriteMode mode, uint64_t num,
                 uint64_t /*num_per_set*/ = 64 * 1024)
        : rand_(rand), mode_(mode), num_(num), next_(0) {
      if (mode_ == UNIQUE_RANDOM) {
        // NOTE: if memory consumption of this approach becomes a concern,
        // we can either break it into pieces and only random shuffle a section
        // each time. Alternatively, use a bit map implementation
        // (https://reviews.facebook.net/differential/diff/54627/)
        values_.resize(num_);
        for (uint64_t i = 0; i < num_; ++i) {
          values_[i] = i;
        }
        RandomShuffle(values_.begin(), values_.end(),
                      static_cast<uint32_t>(*seed_base));
      }
    }

    uint64_t Next() {
      switch (mode_) {
        case SEQUENTIAL:
          return next_++;
        case RANDOM:
          return rand_->Next() % num_;
        case UNIQUE_RANDOM:
          assert(next_ < num_);
          return values_[next_++];
      }
      assert(false);
      return std::numeric_limits<uint64_t>::max();
    }

    // Only available for UNIQUE_RANDOM mode.
    uint64_t Fetch(uint64_t index) {
      assert(mode_ == UNIQUE_RANDOM);
      assert(index < values_.size());
      return values_[index];
    }

   private:
    Random64* rand_;
    WriteMode mode_;
    const uint64_t num_;
    uint64_t next_;
    std::vector<uint64_t> values_;
  };

  DB* SelectDB(ThreadState* thread) { return SelectDBWithCfh(thread)->db; }

  DBWithColumnFamilies* SelectDBWithCfh(ThreadState* thread) {
    return SelectDBWithCfh(thread->rand.Next());
  }

  DBWithColumnFamilies* SelectDBWithCfh(uint64_t rand_int) {
    if (db_.db != nullptr) {
      return &db_;
    } else {
      return &multi_dbs_[rand_int % multi_dbs_.size()];
    }
  }

  double SineRate(double x) {
    return FLAGS_sine_a * sin((FLAGS_sine_b * x) + FLAGS_sine_c) + FLAGS_sine_d;
  }

  void DoWrite(ThreadState* thread, WriteMode write_mode) {
    const int test_duration = write_mode == RANDOM ? FLAGS_duration : 0;
    const int64_t num_ops = writes_ == 0 ? num_ : writes_;

    size_t num_key_gens = 1;
    if (db_.db == nullptr) {
      num_key_gens = multi_dbs_.size();
    }
    std::vector<std::unique_ptr<KeyGenerator>> key_gens(num_key_gens);
    int64_t max_ops = num_ops * num_key_gens;
    int64_t ops_per_stage = max_ops;
    if (FLAGS_num_column_families > 1 && FLAGS_num_hot_column_families > 0) {
      ops_per_stage = (max_ops - 1) / (FLAGS_num_column_families /
                                       FLAGS_num_hot_column_families) +
                      1;
    }

    Duration duration(test_duration, max_ops, ops_per_stage);
    const uint64_t num_per_key_gen = num_ + max_num_range_tombstones_;
    for (size_t i = 0; i < num_key_gens; i++) {
      key_gens[i].reset(new KeyGenerator(&(thread->rand), write_mode,
                                         num_per_key_gen, ops_per_stage));
    }

    if (num_ != FLAGS_num) {
      char msg[100];
      snprintf(msg, sizeof(msg), "(%" PRIu64 " ops)", num_);
      thread->stats.AddMessage(msg);
    }

    RandomGenerator gen;
    WriteBatch batch(/*reserved_bytes=*/0, /*max_bytes=*/0,
                     FLAGS_write_batch_protection_bytes_per_key,
                     user_timestamp_size_);
    Status s;
    int64_t bytes = 0;

    std::unique_ptr<const char[]> key_guard;
    Slice key = AllocateKey(&key_guard);
    std::unique_ptr<const char[]> begin_key_guard;
    Slice begin_key = AllocateKey(&begin_key_guard);
    std::unique_ptr<const char[]> end_key_guard;
    Slice end_key = AllocateKey(&end_key_guard);
    double p = 0.0;
    uint64_t num_overwrites = 0, num_unique_keys = 0, num_selective_deletes = 0;
    // If user set overwrite_probability flag,
    // check if value is in [0.0,1.0].
    if (FLAGS_overwrite_probability > 0.0) {
      p = FLAGS_overwrite_probability > 1.0 ? 1.0 : FLAGS_overwrite_probability;
      // If overwrite set by user, and UNIQUE_RANDOM mode on,
      // the overwrite_window_size must be > 0.
      if (write_mode == UNIQUE_RANDOM && FLAGS_overwrite_window_size == 0) {
        fprintf(stderr,
                "Overwrite_window_size must be  strictly greater than 0.\n");
        ErrorExit();
      }
    }

    // Default_random_engine provides slightly
    // improved throughput over mt19937.
    std::default_random_engine overwrite_gen{
        static_cast<unsigned int>(*seed_base)};
    std::bernoulli_distribution overwrite_decider(p);

    // Inserted key window is filled with the last N
    // keys previously inserted into the DB (with
    // N=FLAGS_overwrite_window_size).
    // We use a deque struct because:
    // - random access is O(1)
    // - insertion/removal at beginning/end is also O(1).
    std::deque<int64_t> inserted_key_window;
    Random64 reservoir_id_gen(*seed_base);

    // --- Variables used in disposable/persistent keys simulation:
    // The following variables are used when
    // disposable_entries_batch_size is >0. We simualte a workload
    // where the following sequence is repeated multiple times:
    // "A set of keys S1 is inserted ('disposable entries'), then after
    // some delay another set of keys S2 is inserted ('persistent entries')
    // and the first set of keys S1 is deleted. S2 artificially represents
    // the insertion of hypothetical results from some undefined computation
    // done on the first set of keys S1. The next sequence can start as soon
    // as the last disposable entry in the set S1 of this sequence is
    // inserted, if the delay is non negligible"
    bool skip_for_loop = false, is_disposable_entry = true;
    std::vector<uint64_t> disposable_entries_index(num_key_gens, 0);
    std::vector<uint64_t> persistent_ent_and_del_index(num_key_gens, 0);
    const uint64_t kNumDispAndPersEntries =
        FLAGS_disposable_entries_batch_size +
        FLAGS_persistent_entries_batch_size;
    if (kNumDispAndPersEntries > 0) {
      if ((write_mode != UNIQUE_RANDOM) || (writes_per_range_tombstone_ > 0) ||
          (p > 0.0)) {
        fprintf(
            stderr,
            "Disposable/persistent deletes are not compatible with overwrites "
            "and DeleteRanges; and are only supported in filluniquerandom.\n");
        ErrorExit();
      }
      if (FLAGS_disposable_entries_value_size < 0 ||
          FLAGS_persistent_entries_value_size < 0) {
        fprintf(
            stderr,
            "disposable_entries_value_size and persistent_entries_value_size"
            "have to be positive.\n");
        ErrorExit();
      }
    }
    Random rnd_disposable_entry(static_cast<uint32_t>(*seed_base));
    std::string random_value;
    // Queue that stores scheduled timestamp of disposable entries deletes,
    // along with starting index of disposable entry keys to delete.
    std::vector<std::queue<std::pair<uint64_t, uint64_t>>> disposable_entries_q(
        num_key_gens);
    // --- End of variables used in disposable/persistent keys simulation.

    std::vector<std::unique_ptr<const char[]>> expanded_key_guards;
    std::vector<Slice> expanded_keys;
    if (FLAGS_expand_range_tombstones) {
      expanded_key_guards.resize(range_tombstone_width_);
      for (auto& expanded_key_guard : expanded_key_guards) {
        expanded_keys.emplace_back(AllocateKey(&expanded_key_guard));
      }
    }

    std::unique_ptr<char[]> ts_guard;
    if (user_timestamp_size_ > 0) {
      ts_guard.reset(new char[user_timestamp_size_]);
    }

    int64_t stage = 0;
    int64_t num_written = 0;
    int64_t next_seq_db_at = num_ops;
    size_t id = 0;
    int64_t num_range_deletions = 0;

    while ((num_per_key_gen != 0) && !duration.Done(entries_per_batch_)) {
      if (duration.GetStage() != stage) {
        stage = duration.GetStage();
        if (db_.db != nullptr) {
          db_.CreateNewCf(open_options_, stage);
        } else {
          for (auto& db : multi_dbs_) {
            db.CreateNewCf(open_options_, stage);
          }
        }
      }

      if (write_mode != SEQUENTIAL) {
        id = thread->rand.Next() % num_key_gens;
      } else {
        // When doing a sequential load with multiple databases, load them in
        // order rather than all at the same time to avoid:
        // 1) long delays between flushing memtables
        // 2) flushing memtables for all of them at the same point in time
        // 3) not putting the same number of keys in each database
        if (num_written >= next_seq_db_at) {
          next_seq_db_at += num_ops;
          id++;
          if (id >= num_key_gens) {
            fprintf(stderr, "Logic error. Filled all databases\n");
            ErrorExit();
          }
        }
      }
      DBWithColumnFamilies* db_with_cfh = SelectDBWithCfh(id);

      batch.Clear();
      int64_t batch_bytes = 0;

      for (int64_t j = 0; j < entries_per_batch_; j++) {
        int64_t rand_num = 0;
        if ((write_mode == UNIQUE_RANDOM) && (p > 0.0)) {
          if ((inserted_key_window.size() > 0) &&
              overwrite_decider(overwrite_gen)) {
            num_overwrites++;
            rand_num = inserted_key_window[reservoir_id_gen.Next() %
                                           inserted_key_window.size()];
          } else {
            num_unique_keys++;
            rand_num = key_gens[id]->Next();
            if (inserted_key_window.size() < FLAGS_overwrite_window_size) {
              inserted_key_window.push_back(rand_num);
            } else {
              inserted_key_window.pop_front();
              inserted_key_window.push_back(rand_num);
            }
          }
        } else if (kNumDispAndPersEntries > 0) {
          // Check if queue is non-empty and if we need to insert
          // 'persistent' KV entries (KV entries that are never deleted)
          // and delete disposable entries previously inserted.
          if (!disposable_entries_q[id].empty() &&
              (disposable_entries_q[id].front().first <
               FLAGS_env->NowMicros())) {
            // If we need to perform a "merge op" pattern,
            // we first write all the persistent KV entries not targeted
            // by deletes, and then we write the disposable entries deletes.
            if (persistent_ent_and_del_index[id] <
                FLAGS_persistent_entries_batch_size) {
              // Generate key to insert.
              rand_num =
                  key_gens[id]->Fetch(disposable_entries_q[id].front().second +
                                      FLAGS_disposable_entries_batch_size +
                                      persistent_ent_and_del_index[id]);
              persistent_ent_and_del_index[id]++;
              is_disposable_entry = false;
              skip_for_loop = false;
            } else if (persistent_ent_and_del_index[id] <
                       kNumDispAndPersEntries) {
              // Find key of the entry to delete.
              rand_num =
                  key_gens[id]->Fetch(disposable_entries_q[id].front().second +
                                      (persistent_ent_and_del_index[id] -
                                       FLAGS_persistent_entries_batch_size));
              persistent_ent_and_del_index[id]++;
              GenerateKeyFromInt(rand_num, FLAGS_num, &key);
              // For the delete operation, everything happens here and we
              // skip the rest of the for-loop, which is designed for
              // inserts.
              if (FLAGS_num_column_families <= 1) {
                batch.Delete(key);
              } else {
                // We use same rand_num as seed for key and column family so
                // that we can deterministically find the cfh corresponding to a
                // particular key while reading the key.
                batch.Delete(db_with_cfh->GetCfh(rand_num), key);
              }
              // A delete only includes Key+Timestamp (no value).
              batch_bytes += key_size_ + user_timestamp_size_;
              bytes += key_size_ + user_timestamp_size_;
              num_selective_deletes++;
              // Skip rest of the for-loop (j=0, j<entries_per_batch_,j++).
              skip_for_loop = true;
            } else {
              assert(false);  // should never reach this point.
            }
            // If disposable_entries_q needs to be updated (ie: when a selective
            // insert+delete was successfully completed, pop the job out of the
            // queue).
            if (!disposable_entries_q[id].empty() &&
                (disposable_entries_q[id].front().first <
                 FLAGS_env->NowMicros()) &&
                persistent_ent_and_del_index[id] == kNumDispAndPersEntries) {
              disposable_entries_q[id].pop();
              persistent_ent_and_del_index[id] = 0;
            }

            // If we are deleting disposable entries, skip the rest of the
            // for-loop since there is no key-value inserts at this moment in
            // time.
            if (skip_for_loop) {
              continue;
            }

          }
          // If no job is in the queue, then we keep inserting disposable KV
          // entries that will be deleted later by a series of deletes.
          else {
            rand_num = key_gens[id]->Fetch(disposable_entries_index[id]);
            disposable_entries_index[id]++;
            is_disposable_entry = true;
            if ((disposable_entries_index[id] %
                 FLAGS_disposable_entries_batch_size) == 0) {
              // Skip the persistent KV entries inserts for now
              disposable_entries_index[id] +=
                  FLAGS_persistent_entries_batch_size;
            }
          }
        } else {
          rand_num = key_gens[id]->Next();
        }
        GenerateKeyFromInt(rand_num, FLAGS_num, &key);
        Slice val;
        if (kNumDispAndPersEntries > 0) {
          random_value = rnd_disposable_entry.RandomString(
              is_disposable_entry ? FLAGS_disposable_entries_value_size
                                  : FLAGS_persistent_entries_value_size);
          val = Slice(random_value);
          num_unique_keys++;
        } else {
          val = gen.Generate();
        }
        if (use_blob_db_) {
          // Stacked BlobDB
          blob_db::BlobDB* blobdb =
              static_cast<blob_db::BlobDB*>(db_with_cfh->db);
          if (FLAGS_blob_db_max_ttl_range > 0) {
            int ttl = rand() % FLAGS_blob_db_max_ttl_range;
            s = blobdb->PutWithTTL(write_options_, key, val, ttl);
          } else {
            s = blobdb->Put(write_options_, key, val);
          }
        } else if (FLAGS_num_column_families <= 1) {
          batch.Put(key, val);
        } else {
          // We use same rand_num as seed for key and column family so that we
          // can deterministically find the cfh corresponding to a particular
          // key while reading the key.
          batch.Put(db_with_cfh->GetCfh(rand_num), key, val);
        }
        batch_bytes += val.size() + key_size_ + user_timestamp_size_;
        bytes += val.size() + key_size_ + user_timestamp_size_;
        ++num_written;

        // If all disposable entries have been inserted, then we need to
        // add in the job queue a call for 'persistent entry insertions +
        // disposable entry deletions'.
        if (kNumDispAndPersEntries > 0 && is_disposable_entry &&
            ((disposable_entries_index[id] % kNumDispAndPersEntries) == 0)) {
          // Queue contains [timestamp, starting_idx],
          // timestamp = current_time + delay (minimum aboslute time when to
          // start inserting the selective deletes) starting_idx = index in the
          // keygen of the rand_num to generate the key of the first KV entry to
          // delete (= key of the first selective delete).
          disposable_entries_q[id].push(std::make_pair(
              FLAGS_env->NowMicros() +
                  FLAGS_disposable_entries_delete_delay /* timestamp */,
              disposable_entries_index[id] - kNumDispAndPersEntries
              /*starting idx*/));
        }
        if (writes_per_range_tombstone_ > 0 &&
            num_written > writes_before_delete_range_ &&
            (num_written - writes_before_delete_range_) /
                    writes_per_range_tombstone_ <=
                max_num_range_tombstones_ &&
            (num_written - writes_before_delete_range_) %
                    writes_per_range_tombstone_ ==
                0) {
          num_range_deletions++;
          int64_t begin_num = key_gens[id]->Next();
          if (FLAGS_expand_range_tombstones) {
            for (int64_t offset = 0; offset < range_tombstone_width_;
                 ++offset) {
              GenerateKeyFromInt(begin_num + offset, FLAGS_num,
                                 &expanded_keys[offset]);
              if (use_blob_db_) {
                // Stacked BlobDB
                s = db_with_cfh->db->Delete(write_options_,
                                            expanded_keys[offset]);
              } else if (FLAGS_num_column_families <= 1) {
                batch.Delete(expanded_keys[offset]);
              } else {
                batch.Delete(db_with_cfh->GetCfh(rand_num),
                             expanded_keys[offset]);
              }
            }
          } else {
            GenerateKeyFromInt(begin_num, FLAGS_num, &begin_key);
            GenerateKeyFromInt(begin_num + range_tombstone_width_, FLAGS_num,
                               &end_key);
            if (use_blob_db_) {
              // Stacked BlobDB
              s = db_with_cfh->db->DeleteRange(
                  write_options_, db_with_cfh->db->DefaultColumnFamily(),
                  begin_key, end_key);
            } else if (FLAGS_num_column_families <= 1) {
              batch.DeleteRange(begin_key, end_key);
            } else {
              batch.DeleteRange(db_with_cfh->GetCfh(rand_num), begin_key,
                                end_key);
            }
          }
        }
      }
      if (thread->shared->write_rate_limiter.get() != nullptr) {
        thread->shared->write_rate_limiter->Request(
            batch_bytes, Env::IO_HIGH, nullptr /* stats */,
            RateLimiter::OpType::kWrite);
        // Set time at which last op finished to Now() to hide latency and
        // sleep from rate limiter. Also, do the check once per batch, not
        // once per write.
        thread->stats.ResetLastOpTime();
      }
      if (user_timestamp_size_ > 0) {
        Slice user_ts = mock_app_clock_->Allocate(ts_guard.get());
        s = batch.UpdateTimestamps(
            user_ts, [this](uint32_t) { return user_timestamp_size_; });
        if (!s.ok()) {
          fprintf(stderr, "assign timestamp to write batch: %s\n",
                  s.ToString().c_str());
          ErrorExit();
        }
      }
      if (!use_blob_db_) {
        // Not stacked BlobDB
        s = db_with_cfh->db->Write(write_options_, &batch);
      }
      thread->stats.FinishedOps(db_with_cfh, db_with_cfh->db,
                                entries_per_batch_, kWrite);
      if (FLAGS_sine_write_rate) {
        uint64_t now = FLAGS_env->NowMicros();

        uint64_t usecs_since_last;
        if (now > thread->stats.GetSineInterval()) {
          usecs_since_last = now - thread->stats.GetSineInterval();
        } else {
          usecs_since_last = 0;
        }

        if (usecs_since_last >
            (FLAGS_sine_write_rate_interval_milliseconds * uint64_t{1000})) {
          double usecs_since_start =
              static_cast<double>(now - thread->stats.GetStart());
          thread->stats.ResetSineInterval();
          uint64_t write_rate =
              static_cast<uint64_t>(SineRate(usecs_since_start / 1000000.0));
          thread->shared->write_rate_limiter.reset(
              NewGenericRateLimiter(write_rate));
        }
      }
      if (!s.ok()) {
        s = listener_->WaitForRecovery(600000000) ? Status::OK() : s;
      }

      if (!s.ok()) {
        fprintf(stderr, "put error: %s\n", s.ToString().c_str());
        ErrorExit();
      }
    }
    if ((write_mode == UNIQUE_RANDOM) && (p > 0.0)) {
      fprintf(stdout,
              "Number of unique keys inserted: %" PRIu64
              ".\nNumber of overwrites: %" PRIu64 "\n",
              num_unique_keys, num_overwrites);
    } else if (kNumDispAndPersEntries > 0) {
      fprintf(stdout,
              "Number of unique keys inserted (disposable+persistent): %" PRIu64
              ".\nNumber of 'disposable entry delete': %" PRIu64 "\n",
              num_written, num_selective_deletes);
    }
    if (num_range_deletions > 0) {
      std::cout << "Number of range deletions: " << num_range_deletions
                << std::endl;
    }
    thread->stats.AddBytes(bytes);
  }

  Status DoDeterministicCompact(ThreadState* thread,
                                CompactionStyle compaction_style,
                                WriteMode write_mode) {
    ColumnFamilyMetaData meta;
    std::vector<DB*> db_list;
    if (db_.db != nullptr) {
      db_list.push_back(db_.db);
    } else {
      for (auto& db : multi_dbs_) {
        db_list.push_back(db.db);
      }
    }
    std::vector<Options> options_list;
    for (auto db : db_list) {
      options_list.push_back(db->GetOptions());
      if (compaction_style != kCompactionStyleFIFO) {
        db->SetOptions({{"disable_auto_compactions", "1"},
                        {"level0_slowdown_writes_trigger", "400000000"},
                        {"level0_stop_writes_trigger", "400000000"}});
      } else {
        db->SetOptions({{"disable_auto_compactions", "1"}});
      }
    }

    assert(!db_list.empty());
    auto num_db = db_list.size();
    size_t num_levels = static_cast<size_t>(open_options_.num_levels);
    size_t output_level = open_options_.num_levels - 1;
    std::vector<std::vector<std::vector<SstFileMetaData>>> sorted_runs(num_db);
    std::vector<size_t> num_files_at_level0(num_db, 0);
    if (compaction_style == kCompactionStyleLevel) {
      if (num_levels == 0) {
        return Status::InvalidArgument("num_levels should be larger than 1");
      }
      bool should_stop = false;
      while (!should_stop) {
        if (sorted_runs[0].empty()) {
          DoWrite(thread, write_mode);
        } else {
          DoWrite(thread, UNIQUE_RANDOM);
        }
        for (size_t i = 0; i < num_db; i++) {
          auto db = db_list[i];
          db->Flush(FlushOptions());
          db->GetColumnFamilyMetaData(&meta);
          if (num_files_at_level0[i] == meta.levels[0].files.size() ||
              writes_ == 0) {
            should_stop = true;
            continue;
          }
          sorted_runs[i].emplace_back(
              meta.levels[0].files.begin(),
              meta.levels[0].files.end() - num_files_at_level0[i]);
          num_files_at_level0[i] = meta.levels[0].files.size();
          if (sorted_runs[i].back().size() == 1) {
            should_stop = true;
            continue;
          }
          if (sorted_runs[i].size() == output_level) {
            auto& L1 = sorted_runs[i].back();
            L1.erase(L1.begin(), L1.begin() + L1.size() / 3);
            should_stop = true;
            continue;
          }
        }
        writes_ /=
            static_cast<int64_t>(open_options_.max_bytes_for_level_multiplier);
      }
      for (size_t i = 0; i < num_db; i++) {
        if (sorted_runs[i].size() < num_levels - 1) {
          fprintf(stderr, "n is too small to fill %" ROCKSDB_PRIszt " levels\n",
                  num_levels);
          exit(1);
        }
      }
      for (size_t i = 0; i < num_db; i++) {
        auto db = db_list[i];
        auto compactionOptions = CompactionOptions();
        compactionOptions.compression = FLAGS_compression_type_e;
        auto options = db->GetOptions();
        MutableCFOptions mutable_cf_options(options);
        for (size_t j = 0; j < sorted_runs[i].size(); j++) {
          compactionOptions.output_file_size_limit = MaxFileSizeForLevel(
              mutable_cf_options, static_cast<int>(output_level),
              compaction_style);
          std::cout << sorted_runs[i][j].size() << std::endl;
          db->CompactFiles(
              compactionOptions,
              {sorted_runs[i][j].back().name, sorted_runs[i][j].front().name},
              static_cast<int>(output_level - j) /*level*/);
        }
      }
    } else if (compaction_style == kCompactionStyleUniversal) {
      auto ratio = open_options_.compaction_options_universal.size_ratio;
      bool should_stop = false;
      while (!should_stop) {
        if (sorted_runs[0].empty()) {
          DoWrite(thread, write_mode);
        } else {
          DoWrite(thread, UNIQUE_RANDOM);
        }
        for (size_t i = 0; i < num_db; i++) {
          auto db = db_list[i];
          db->Flush(FlushOptions());
          db->GetColumnFamilyMetaData(&meta);
          if (num_files_at_level0[i] == meta.levels[0].files.size() ||
              writes_ == 0) {
            should_stop = true;
            continue;
          }
          sorted_runs[i].emplace_back(
              meta.levels[0].files.begin(),
              meta.levels[0].files.end() - num_files_at_level0[i]);
          num_files_at_level0[i] = meta.levels[0].files.size();
          if (sorted_runs[i].back().size() == 1) {
            should_stop = true;
            continue;
          }
          num_files_at_level0[i] = meta.levels[0].files.size();
        }
        writes_ = static_cast<int64_t>(writes_ * static_cast<double>(100) /
                                       (ratio + 200));
      }
      for (size_t i = 0; i < num_db; i++) {
        if (sorted_runs[i].size() < num_levels) {
          fprintf(stderr, "n is too small to fill %" ROCKSDB_PRIszt " levels\n",
                  num_levels);
          exit(1);
        }
      }
      for (size_t i = 0; i < num_db; i++) {
        auto db = db_list[i];
        auto compactionOptions = CompactionOptions();
        compactionOptions.compression = FLAGS_compression_type_e;
        auto options = db->GetOptions();
        MutableCFOptions mutable_cf_options(options);
        for (size_t j = 0; j < sorted_runs[i].size(); j++) {
          compactionOptions.output_file_size_limit = MaxFileSizeForLevel(
              mutable_cf_options, static_cast<int>(output_level),
              compaction_style);
          db->CompactFiles(
              compactionOptions,
              {sorted_runs[i][j].back().name, sorted_runs[i][j].front().name},
              (output_level > j ? static_cast<int>(output_level - j)
                                : 0) /*level*/);
        }
      }
    } else if (compaction_style == kCompactionStyleFIFO) {
      if (num_levels != 1) {
        return Status::InvalidArgument(
            "num_levels should be 1 for FIFO compaction");
      }
      if (FLAGS_num_multi_db != 0) {
        return Status::InvalidArgument("Doesn't support multiDB");
      }
      auto db = db_list[0];
      std::vector<std::string> file_names;
      while (true) {
        if (sorted_runs[0].empty()) {
          DoWrite(thread, write_mode);
        } else {
          DoWrite(thread, UNIQUE_RANDOM);
        }
        db->Flush(FlushOptions());
        db->GetColumnFamilyMetaData(&meta);
        auto total_size = meta.levels[0].size;
        if (total_size >=
            db->GetOptions().compaction_options_fifo.max_table_files_size) {
          for (auto file_meta : meta.levels[0].files) {
            file_names.emplace_back(file_meta.name);
          }
          break;
        }
      }
      // TODO(shuzhang1989): Investigate why CompactFiles not working
      // auto compactionOptions = CompactionOptions();
      // db->CompactFiles(compactionOptions, file_names, 0);
      auto compactionOptions = CompactRangeOptions();
      compactionOptions.max_subcompactions =
          static_cast<uint32_t>(FLAGS_subcompactions);
      db->CompactRange(compactionOptions, nullptr, nullptr);
    } else {
      fprintf(stdout,
              "%-12s : skipped (-compaction_stype=kCompactionStyleNone)\n",
              "filldeterministic");
      return Status::InvalidArgument("None compaction is not supported");
    }

// Verify seqno and key range
// Note: the seqno get changed at the max level by implementation
// optimization, so skip the check of the max level.
#ifndef NDEBUG
    for (size_t k = 0; k < num_db; k++) {
      auto db = db_list[k];
      db->GetColumnFamilyMetaData(&meta);
      // verify the number of sorted runs
      if (compaction_style == kCompactionStyleLevel) {
        assert(num_levels - 1 == sorted_runs[k].size());
      } else if (compaction_style == kCompactionStyleUniversal) {
        assert(meta.levels[0].files.size() + num_levels - 1 ==
               sorted_runs[k].size());
      } else if (compaction_style == kCompactionStyleFIFO) {
        // TODO(gzh): FIFO compaction
        db->GetColumnFamilyMetaData(&meta);
        auto total_size = meta.levels[0].size;
        assert(total_size <=
               db->GetOptions().compaction_options_fifo.max_table_files_size);
        break;
      }

      // verify smallest/largest seqno and key range of each sorted run
      auto max_level = num_levels - 1;
      int level;
      for (size_t i = 0; i < sorted_runs[k].size(); i++) {
        level = static_cast<int>(max_level - i);
        SequenceNumber sorted_run_smallest_seqno = kMaxSequenceNumber;
        SequenceNumber sorted_run_largest_seqno = 0;
        std::string sorted_run_smallest_key, sorted_run_largest_key;
        bool first_key = true;
        for (auto fileMeta : sorted_runs[k][i]) {
          sorted_run_smallest_seqno =
              std::min(sorted_run_smallest_seqno, fileMeta.smallest_seqno);
          sorted_run_largest_seqno =
              std::max(sorted_run_largest_seqno, fileMeta.largest_seqno);
          if (first_key ||
              db->DefaultColumnFamily()->GetComparator()->Compare(
                  fileMeta.smallestkey, sorted_run_smallest_key) < 0) {
            sorted_run_smallest_key = fileMeta.smallestkey;
          }
          if (first_key ||
              db->DefaultColumnFamily()->GetComparator()->Compare(
                  fileMeta.largestkey, sorted_run_largest_key) > 0) {
            sorted_run_largest_key = fileMeta.largestkey;
          }
          first_key = false;
        }
        if (compaction_style == kCompactionStyleLevel ||
            (compaction_style == kCompactionStyleUniversal && level > 0)) {
          SequenceNumber level_smallest_seqno = kMaxSequenceNumber;
          SequenceNumber level_largest_seqno = 0;
          for (auto fileMeta : meta.levels[level].files) {
            level_smallest_seqno =
                std::min(level_smallest_seqno, fileMeta.smallest_seqno);
            level_largest_seqno =
                std::max(level_largest_seqno, fileMeta.largest_seqno);
          }
          assert(sorted_run_smallest_key ==
                 meta.levels[level].files.front().smallestkey);
          assert(sorted_run_largest_key ==
                 meta.levels[level].files.back().largestkey);
          if (level != static_cast<int>(max_level)) {
            // compaction at max_level would change sequence number
            assert(sorted_run_smallest_seqno == level_smallest_seqno);
            assert(sorted_run_largest_seqno == level_largest_seqno);
          }
        } else if (compaction_style == kCompactionStyleUniversal) {
          // level <= 0 means sorted runs on level 0
          auto level0_file =
              meta.levels[0].files[sorted_runs[k].size() - 1 - i];
          assert(sorted_run_smallest_key == level0_file.smallestkey);
          assert(sorted_run_largest_key == level0_file.largestkey);
          if (level != static_cast<int>(max_level)) {
            assert(sorted_run_smallest_seqno == level0_file.smallest_seqno);
            assert(sorted_run_largest_seqno == level0_file.largest_seqno);
          }
        }
      }
    }
#endif
    // print the size of each sorted_run
    for (size_t k = 0; k < num_db; k++) {
      auto db = db_list[k];
      fprintf(stdout,
              "---------------------- DB %" ROCKSDB_PRIszt
              " LSM ---------------------\n",
              k);
      db->GetColumnFamilyMetaData(&meta);
      for (auto& levelMeta : meta.levels) {
        if (levelMeta.files.empty()) {
          continue;
        }
        if (levelMeta.level == 0) {
          for (auto& fileMeta : levelMeta.files) {
            fprintf(stdout, "Level[%d]: %s(size: %" PRIi64 " bytes)\n",
                    levelMeta.level, fileMeta.name.c_str(), fileMeta.size);
          }
        } else {
          fprintf(stdout, "Level[%d]: %s - %s(total size: %" PRIi64 " bytes)\n",
                  levelMeta.level, levelMeta.files.front().name.c_str(),
                  levelMeta.files.back().name.c_str(), levelMeta.size);
        }
      }
    }
    for (size_t i = 0; i < num_db; i++) {
      db_list[i]->SetOptions(
          {{"disable_auto_compactions",
            std::to_string(options_list[i].disable_auto_compactions)},
           {"level0_slowdown_writes_trigger",
            std::to_string(options_list[i].level0_slowdown_writes_trigger)},
           {"level0_stop_writes_trigger",
            std::to_string(options_list[i].level0_stop_writes_trigger)}});
    }
    return Status::OK();
  }

  void ReadSequential(ThreadState* thread) {
    if (db_.db != nullptr) {
      ReadSequential(thread, db_.db);
    } else {
      for (const auto& db_with_cfh : multi_dbs_) {
        ReadSequential(thread, db_with_cfh.db);
      }
    }
  }

  void ReadSequential(ThreadState* thread, DB* db) {
    ReadOptions options = read_options_;
    std::unique_ptr<char[]> ts_guard;
    Slice ts;
    if (user_timestamp_size_ > 0) {
      ts_guard.reset(new char[user_timestamp_size_]);
      ts = mock_app_clock_->GetTimestampForRead(thread->rand, ts_guard.get());
      options.timestamp = &ts;
    }

    options.adaptive_readahead = FLAGS_adaptive_readahead;
    options.async_io = FLAGS_async_io;
    options.auto_readahead_size = FLAGS_auto_readahead_size;

    Iterator* iter = db->NewIterator(options);
    int64_t i = 0;
    int64_t bytes = 0;
    for (iter->SeekToFirst(); i < reads_ && iter->Valid(); iter->Next()) {
      bytes += iter->key().size() + iter->value().size();
      thread->stats.FinishedOps(nullptr, db, 1, kRead);
      ++i;

      if (thread->shared->read_rate_limiter.get() != nullptr &&
          i % 1024 == 1023) {
        thread->shared->read_rate_limiter->Request(1024, Env::IO_HIGH,
                                                   nullptr /* stats */,
                                                   RateLimiter::OpType::kRead);
      }
    }

    delete iter;
    thread->stats.AddBytes(bytes);
  }

  void ReadToRowCache(ThreadState* thread) {
    int64_t read = 0;
    int64_t found = 0;
    int64_t bytes = 0;
    int64_t key_rand = 0;
    std::unique_ptr<const char[]> key_guard;
    Slice key = AllocateKey(&key_guard);
    PinnableSlice pinnable_val;

    while (key_rand < FLAGS_num) {
      DBWithColumnFamilies* db_with_cfh = SelectDBWithCfh(thread);
      // We use same key_rand as seed for key and column family so that we can
      // deterministically find the cfh corresponding to a particular key, as it
      // is done in DoWrite method.
      GenerateKeyFromInt(key_rand, FLAGS_num, &key);
      key_rand++;
      read++;
      Status s;
      if (FLAGS_num_column_families > 1) {
        s = db_with_cfh->db->Get(read_options_, db_with_cfh->GetCfh(key_rand),
                                 key, &pinnable_val);
      } else {
        pinnable_val.Reset();
        s = db_with_cfh->db->Get(read_options_,
                                 db_with_cfh->db->DefaultColumnFamily(), key,
                                 &pinnable_val);
      }

      if (s.ok()) {
        found++;
        bytes += key.size() + pinnable_val.size();
      } else if (!s.IsNotFound()) {
        fprintf(stderr, "Get returned an error: %s\n", s.ToString().c_str());
        abort();
      }

      if (thread->shared->read_rate_limiter.get() != nullptr &&
          read % 256 == 255) {
        thread->shared->read_rate_limiter->Request(
            256, Env::IO_HIGH, nullptr /* stats */, RateLimiter::OpType::kRead);
      }

      thread->stats.FinishedOps(db_with_cfh, db_with_cfh->db, 1, kRead);
    }

    char msg[100];
    snprintf(msg, sizeof(msg), "(%" PRIu64 " of %" PRIu64 " found)\n", found,
             read);

    thread->stats.AddBytes(bytes);
    thread->stats.AddMessage(msg);
  }

  void ReadReverse(ThreadState* thread) {
    if (db_.db != nullptr) {
      ReadReverse(thread, db_.db);
    } else {
      for (const auto& db_with_cfh : multi_dbs_) {
        ReadReverse(thread, db_with_cfh.db);
      }
    }
  }

  void ReadReverse(ThreadState* thread, DB* db) {
    Iterator* iter = db->NewIterator(read_options_);
    int64_t i = 0;
    int64_t bytes = 0;
    for (iter->SeekToLast(); i < reads_ && iter->Valid(); iter->Prev()) {
      bytes += iter->key().size() + iter->value().size();
      thread->stats.FinishedOps(nullptr, db, 1, kRead);
      ++i;
      if (thread->shared->read_rate_limiter.get() != nullptr &&
          i % 1024 == 1023) {
        thread->shared->read_rate_limiter->Request(1024, Env::IO_HIGH,
                                                   nullptr /* stats */,
                                                   RateLimiter::OpType::kRead);
      }
    }
    delete iter;
    thread->stats.AddBytes(bytes);
  }

  void ReadRandomFast(ThreadState* thread) {
    int64_t read = 0;
    int64_t found = 0;
    int64_t nonexist = 0;
    ReadOptions options = read_options_;
    std::unique_ptr<const char[]> key_guard;
    Slice key = AllocateKey(&key_guard);
    std::string value;
    Slice ts;
    std::unique_ptr<char[]> ts_guard;
    if (user_timestamp_size_ > 0) {
      ts_guard.reset(new char[user_timestamp_size_]);
    }
    DB* db = SelectDBWithCfh(thread)->db;

    int64_t pot = 1;
    while (pot < FLAGS_num) {
      pot <<= 1;
    }

    Duration duration(FLAGS_duration, reads_);
    do {
      for (int i = 0; i < 100; ++i) {
        int64_t key_rand = thread->rand.Next() & (pot - 1);
        GenerateKeyFromInt(key_rand, FLAGS_num, &key);
        ++read;
        std::string ts_ret;
        std::string* ts_ptr = nullptr;
        if (user_timestamp_size_ > 0) {
          ts = mock_app_clock_->GetTimestampForRead(thread->rand,
                                                    ts_guard.get());
          options.timestamp = &ts;
          ts_ptr = &ts_ret;
        }
        auto status = db->Get(options, key, &value, ts_ptr);
        if (status.ok()) {
          ++found;
        } else if (!status.IsNotFound()) {
          fprintf(stderr, "Get returned an error: %s\n",
                  status.ToString().c_str());
          abort();
        }
        if (key_rand >= FLAGS_num) {
          ++nonexist;
        }
      }
      if (thread->shared->read_rate_limiter.get() != nullptr) {
        thread->shared->read_rate_limiter->Request(
            100, Env::IO_HIGH, nullptr /* stats */, RateLimiter::OpType::kRead);
      }

      thread->stats.FinishedOps(nullptr, db, 100, kRead);
    } while (!duration.Done(100));

    char msg[100];
    snprintf(msg, sizeof(msg),
             "(%" PRIu64 " of %" PRIu64
             " found, "
             "issued %" PRIu64 " non-exist keys)\n",
             found, read, nonexist);

    thread->stats.AddMessage(msg);
  }

  int64_t GetRandomKey(Random64* rand) {
    uint64_t rand_int = rand->Next();
    int64_t key_rand;
    if (read_random_exp_range_ == 0) {
      key_rand = rand_int % FLAGS_num;
    } else {
      const uint64_t kBigInt = static_cast<uint64_t>(1U) << 62;
      long double order = -static_cast<long double>(rand_int % kBigInt) /
                          static_cast<long double>(kBigInt) *
                          read_random_exp_range_;
      long double exp_ran = std::exp(order);
      uint64_t rand_num =
          static_cast<int64_t>(exp_ran * static_cast<long double>(FLAGS_num));
      // Map to a different number to avoid locality.
      const uint64_t kBigPrime = 0x5bd1e995;
      // Overflow is like %(2^64). Will have little impact of results.
      key_rand = static_cast<int64_t>((rand_num * kBigPrime) % FLAGS_num);
    }
    return key_rand;
  }

  void ReadRandom(ThreadState* thread) {
    int64_t read = 0;
    int64_t found = 0;
    int64_t bytes = 0;
    int num_keys = 0;
    int64_t key_rand = 0;
    ReadOptions options = read_options_;
    std::unique_ptr<const char[]> key_guard;
    Slice key = AllocateKey(&key_guard);
    PinnableSlice pinnable_val;
    std::vector<PinnableSlice> pinnable_vals;
    if (read_operands_) {
      // Start off with a small-ish value that'll be increased later if
      // `GetMergeOperands()` tells us it is not large enough.
      pinnable_vals.resize(8);
    }
    std::unique_ptr<char[]> ts_guard;
    Slice ts;
    if (user_timestamp_size_ > 0) {
      ts_guard.reset(new char[user_timestamp_size_]);
    }

    Duration duration(FLAGS_duration, reads_);
    while (!duration.Done(1)) {
      DBWithColumnFamilies* db_with_cfh = SelectDBWithCfh(thread);
      // We use same key_rand as seed for key and column family so that we can
      // deterministically find the cfh corresponding to a particular key, as it
      // is done in DoWrite method.
      if (entries_per_batch_ > 1 && FLAGS_multiread_stride) {
        if (++num_keys == entries_per_batch_) {
          num_keys = 0;
          key_rand = GetRandomKey(&thread->rand);
          if ((key_rand + (entries_per_batch_ - 1) * FLAGS_multiread_stride) >=
              FLAGS_num) {
            key_rand = FLAGS_num - entries_per_batch_ * FLAGS_multiread_stride;
          }
        } else {
          key_rand += FLAGS_multiread_stride;
        }
      } else {
        key_rand = GetRandomKey(&thread->rand);
      }
      GenerateKeyFromInt(key_rand, FLAGS_num, &key);
      read++;
      std::string ts_ret;
      std::string* ts_ptr = nullptr;
      if (user_timestamp_size_ > 0) {
        ts = mock_app_clock_->GetTimestampForRead(thread->rand, ts_guard.get());
        options.timestamp = &ts;
        ts_ptr = &ts_ret;
      }
      Status s;
      pinnable_val.Reset();
      for (size_t i = 0; i < pinnable_vals.size(); ++i) {
        pinnable_vals[i].Reset();
      }
      ColumnFamilyHandle* cfh;
      if (FLAGS_num_column_families > 1) {
        cfh = db_with_cfh->GetCfh(key_rand);
      } else {
        cfh = db_with_cfh->db->DefaultColumnFamily();
      }
      if (read_operands_) {
        GetMergeOperandsOptions get_merge_operands_options;
        get_merge_operands_options.expected_max_number_of_operands =
            static_cast<int>(pinnable_vals.size());
        int number_of_operands;
        s = db_with_cfh->db->GetMergeOperands(
            options, cfh, key, pinnable_vals.data(),
            &get_merge_operands_options, &number_of_operands);
        if (s.IsIncomplete()) {
          // Should only happen a few times when we encounter a key that had
          // more merge operands than any key seen so far. Production use case
          // would typically retry in such event to get all the operands so do
          // that here.
          pinnable_vals.resize(number_of_operands);
          get_merge_operands_options.expected_max_number_of_operands =
              static_cast<int>(pinnable_vals.size());
          s = db_with_cfh->db->GetMergeOperands(
              options, cfh, key, pinnable_vals.data(),
              &get_merge_operands_options, &number_of_operands);
        }
      } else {
        s = db_with_cfh->db->Get(options, cfh, key, &pinnable_val, ts_ptr);
      }

      if (s.ok()) {
        found++;
        bytes += key.size() + pinnable_val.size() + user_timestamp_size_;
        for (size_t i = 0; i < pinnable_vals.size(); ++i) {
          bytes += pinnable_vals[i].size();
          pinnable_vals[i].Reset();
        }
      } else if (!s.IsNotFound()) {
        fprintf(stderr, "Get returned an error: %s\n", s.ToString().c_str());
        abort();
      }

      if (thread->shared->read_rate_limiter.get() != nullptr &&
          read % 256 == 255) {
        thread->shared->read_rate_limiter->Request(
            256, Env::IO_HIGH, nullptr /* stats */, RateLimiter::OpType::kRead);
      }

      thread->stats.FinishedOps(db_with_cfh, db_with_cfh->db, 1, kRead);
    }

    char msg[100];
    snprintf(msg, sizeof(msg), "(%" PRIu64 " of %" PRIu64 " found)\n", found,
             read);

    thread->stats.AddBytes(bytes);
    thread->stats.AddMessage(msg);
  }

  // Calls MultiGet over a list of keys from a random distribution.
  // Returns the total number of keys found.
  void MultiReadRandom(ThreadState* thread) {
    int64_t read = 0;
    int64_t bytes = 0;
    int64_t num_multireads = 0;
    int64_t found = 0;
    ReadOptions options = read_options_;
    std::vector<Slice> keys;
    std::vector<std::unique_ptr<const char[]>> key_guards;
    std::vector<std::string> values(entries_per_batch_);
    PinnableSlice* pin_values = new PinnableSlice[entries_per_batch_];
    std::unique_ptr<PinnableSlice[]> pin_values_guard(pin_values);
    std::vector<Status> stat_list(entries_per_batch_);
    while (static_cast<int64_t>(keys.size()) < entries_per_batch_) {
      key_guards.push_back(std::unique_ptr<const char[]>());
      keys.push_back(AllocateKey(&key_guards.back()));
    }

    std::unique_ptr<char[]> ts_guard;
    if (user_timestamp_size_ > 0) {
      ts_guard.reset(new char[user_timestamp_size_]);
    }

    Duration duration(FLAGS_duration, reads_);
    while (!duration.Done(entries_per_batch_)) {
      DB* db = SelectDB(thread);
      if (FLAGS_multiread_stride) {
        int64_t key = GetRandomKey(&thread->rand);
        if ((key + (entries_per_batch_ - 1) * FLAGS_multiread_stride) >=
            static_cast<int64_t>(FLAGS_num)) {
          key = FLAGS_num - entries_per_batch_ * FLAGS_multiread_stride;
        }
        for (int64_t i = 0; i < entries_per_batch_; ++i) {
          GenerateKeyFromInt(key, FLAGS_num, &keys[i]);
          key += FLAGS_multiread_stride;
        }
      } else {
        for (int64_t i = 0; i < entries_per_batch_; ++i) {
          GenerateKeyFromInt(GetRandomKey(&thread->rand), FLAGS_num, &keys[i]);
        }
      }
      Slice ts;
      if (user_timestamp_size_ > 0) {
        ts = mock_app_clock_->GetTimestampForRead(thread->rand, ts_guard.get());
        options.timestamp = &ts;
      }
      if (!FLAGS_multiread_batched) {
        std::vector<Status> statuses = db->MultiGet(options, keys, &values);
        assert(static_cast<int64_t>(statuses.size()) == entries_per_batch_);

        read += entries_per_batch_;
        num_multireads++;
        for (int64_t i = 0; i < entries_per_batch_; ++i) {
          if (statuses[i].ok()) {
            bytes += keys[i].size() + values[i].size() + user_timestamp_size_;
            ++found;
          } else if (!statuses[i].IsNotFound()) {
            fprintf(stderr, "MultiGet returned an error: %s\n",
                    statuses[i].ToString().c_str());
            abort();
          }
        }
      } else {
        db->MultiGet(options, db->DefaultColumnFamily(), keys.size(),
                     keys.data(), pin_values, stat_list.data());

        read += entries_per_batch_;
        num_multireads++;
        for (int64_t i = 0; i < entries_per_batch_; ++i) {
          if (stat_list[i].ok()) {
            bytes +=
                keys[i].size() + pin_values[i].size() + user_timestamp_size_;
            ++found;
          } else if (!stat_list[i].IsNotFound()) {
            fprintf(stderr, "MultiGet returned an error: %s\n",
                    stat_list[i].ToString().c_str());
            abort();
          }
          stat_list[i] = Status::OK();
          pin_values[i].Reset();
        }
      }
      if (thread->shared->read_rate_limiter.get() != nullptr &&
          num_multireads % 256 == 255) {
        thread->shared->read_rate_limiter->Request(
            256 * entries_per_batch_, Env::IO_HIGH, nullptr /* stats */,
            RateLimiter::OpType::kRead);
      }
      thread->stats.FinishedOps(nullptr, db, entries_per_batch_, kRead);
    }

    char msg[100];
    snprintf(msg, sizeof(msg), "(%" PRIu64 " of %" PRIu64 " found)", found,
             read);
    thread->stats.AddBytes(bytes);
    thread->stats.AddMessage(msg);
  }

  // Calls ApproximateSize over random key ranges.
  void ApproximateSizeRandom(ThreadState* thread) {
    int64_t size_sum = 0;
    int64_t num_sizes = 0;
    const size_t batch_size = entries_per_batch_;
    std::vector<Range> ranges;
    std::vector<Slice> lkeys;
    std::vector<std::unique_ptr<const char[]>> lkey_guards;
    std::vector<Slice> rkeys;
    std::vector<std::unique_ptr<const char[]>> rkey_guards;
    std::vector<uint64_t> sizes;
    while (ranges.size() < batch_size) {
      // Ugly without C++17 return from emplace_back
      lkey_guards.emplace_back();
      rkey_guards.emplace_back();
      lkeys.emplace_back(AllocateKey(&lkey_guards.back()));
      rkeys.emplace_back(AllocateKey(&rkey_guards.back()));
      ranges.emplace_back(lkeys.back(), rkeys.back());
      sizes.push_back(0);
    }
    Duration duration(FLAGS_duration, reads_);
    while (!duration.Done(1)) {
      DB* db = SelectDB(thread);
      for (size_t i = 0; i < batch_size; ++i) {
        int64_t lkey = GetRandomKey(&thread->rand);
        int64_t rkey = GetRandomKey(&thread->rand);
        if (lkey > rkey) {
          std::swap(lkey, rkey);
        }
        GenerateKeyFromInt(lkey, FLAGS_num, &lkeys[i]);
        GenerateKeyFromInt(rkey, FLAGS_num, &rkeys[i]);
      }
      db->GetApproximateSizes(&ranges[0], static_cast<int>(entries_per_batch_),
                              &sizes[0]);
      num_sizes += entries_per_batch_;
      for (int64_t size : sizes) {
        size_sum += size;
      }
      thread->stats.FinishedOps(nullptr, db, entries_per_batch_, kOthers);
    }

    char msg[100];
    snprintf(msg, sizeof(msg), "(Avg approx size=%g)",
             static_cast<double>(size_sum) / static_cast<double>(num_sizes));
    thread->stats.AddMessage(msg);
  }

  // The inverse function of Pareto distribution
  int64_t ParetoCdfInversion(double u, double theta, double k, double sigma) {
    double ret;
    if (k == 0.0) {
      ret = theta - sigma * std::log(u);
    } else {
      ret = theta + sigma * (std::pow(u, -1 * k) - 1) / k;
    }
    return static_cast<int64_t>(ceil(ret));
  }
  // The inverse function of power distribution (y=ax^b)
  int64_t PowerCdfInversion(double u, double a, double b) {
    double ret;
    ret = std::pow((u / a), (1 / b));
    return static_cast<int64_t>(ceil(ret));
  }

  // Add the noice to the QPS
  double AddNoise(double origin, double noise_ratio) {
    if (noise_ratio < 0.0 || noise_ratio > 1.0) {
      return origin;
    }
    int band_int = static_cast<int>(FLAGS_sine_a);
    double delta = (rand() % band_int - band_int / 2) * noise_ratio;
    if (origin + delta < 0) {
      return origin;
    } else {
      return (origin + delta);
    }
  }

  // Decide the ratio of different query types
  // 0 Get, 1 Put, 2 Seek, 3 SeekForPrev, 4 Delete, 5 SingleDelete, 6 merge
  class QueryDecider {
   public:
    std::vector<int> type_;
    std::vector<double> ratio_;
    int range_;

    QueryDecider() {}
    ~QueryDecider() {}

    Status Initiate(std::vector<double> ratio_input) {
      int range_max = 1000;
      double sum = 0.0;
      for (auto& ratio : ratio_input) {
        sum += ratio;
      }
      range_ = 0;
      for (auto& ratio : ratio_input) {
        range_ += static_cast<int>(ceil(range_max * (ratio / sum)));
        type_.push_back(range_);
        ratio_.push_back(ratio / sum);
      }
      return Status::OK();
    }

    int GetType(int64_t rand_num) {
      if (rand_num < 0) {
        rand_num = rand_num * (-1);
      }
      assert(range_ != 0);
      int pos = static_cast<int>(rand_num % range_);
      for (int i = 0; i < static_cast<int>(type_.size()); i++) {
        if (pos < type_[i]) {
          return i;
        }
      }
      return 0;
    }
  };

  // KeyrangeUnit is the struct of a keyrange. It is used in a keyrange vector
  // to transfer a random value to one keyrange based on the hotness.
  struct KeyrangeUnit {
    int64_t keyrange_start;
    int64_t keyrange_access;
    int64_t keyrange_keys;
  };

  // From our observations, the prefix hotness (key-range hotness) follows
  // the two-term-exponential distribution: f(x) = a*exp(b*x) + c*exp(d*x).
  // However, we cannot directly use the inverse function to decide a
  // key-range from a random distribution. To achieve it, we create a list of
  // KeyrangeUnit, each KeyrangeUnit occupies a range of integers whose size is
  // decided based on the hotness of the key-range. When a random value is
  // generated based on uniform distribution, we map it to the KeyrangeUnit Vec
  // and one KeyrangeUnit is selected. The probability of a  KeyrangeUnit being
  // selected is the same as the hotness of this KeyrangeUnit. After that, the
  // key can be randomly allocated to the key-range of this KeyrangeUnit, or we
  // can based on the power distribution (y=ax^b) to generate the offset of
  // the key in the selected key-range. In this way, we generate the keyID
  // based on the hotness of the prefix and also the key hotness distribution.
  class GenerateTwoTermExpKeys {
   public:
    // Avoid uninitialized warning-as-error in some compilers
    int64_t keyrange_rand_max_ = 0;
    int64_t keyrange_size_ = 0;
    int64_t keyrange_num_ = 0;
    std::vector<KeyrangeUnit> keyrange_set_;

    // Initiate the KeyrangeUnit vector and calculate the size of each
    // KeyrangeUnit.
    Status InitiateExpDistribution(int64_t total_keys, double prefix_a,
                                   double prefix_b, double prefix_c,
                                   double prefix_d) {
      int64_t amplify = 0;
      int64_t keyrange_start = 0;
      if (FLAGS_keyrange_num <= 0) {
        keyrange_num_ = 1;
      } else {
        keyrange_num_ = FLAGS_keyrange_num;
      }
      keyrange_size_ = total_keys / keyrange_num_;

      // Calculate the key-range shares size based on the input parameters
      for (int64_t pfx = keyrange_num_; pfx >= 1; pfx--) {
        // Step 1. Calculate the probability that this key range will be
        // accessed in a query. It is based on the two-term expoential
        // distribution
        double keyrange_p = prefix_a * std::exp(prefix_b * pfx) +
                            prefix_c * std::exp(prefix_d * pfx);
        if (keyrange_p < std::pow(10.0, -16.0)) {
          keyrange_p = 0.0;
        }
        // Step 2. Calculate the amplify
        // In order to allocate a query to a key-range based on the random
        // number generated for this query, we need to extend the probability
        // of each key range from [0,1] to [0, amplify]. Amplify is calculated
        // by 1/(smallest key-range probability). In this way, we ensure that
        // all key-ranges are assigned with an Integer that  >=0
        if (amplify == 0 && keyrange_p > 0) {
          amplify = static_cast<int64_t>(std::floor(1 / keyrange_p)) + 1;
        }

        // Step 3. For each key-range, we calculate its position in the
        // [0, amplify] range, including the start, the size (keyrange_access)
        KeyrangeUnit p_unit;
        p_unit.keyrange_start = keyrange_start;
        if (0.0 >= keyrange_p) {
          p_unit.keyrange_access = 0;
        } else {
          p_unit.keyrange_access =
              static_cast<int64_t>(std::floor(amplify * keyrange_p));
        }
        p_unit.keyrange_keys = keyrange_size_;
        keyrange_set_.push_back(p_unit);
        keyrange_start += p_unit.keyrange_access;
      }
      keyrange_rand_max_ = keyrange_start;

      // Step 4. Shuffle the key-ranges randomly
      // Since the access probability is calculated from small to large,
      // If we do not re-allocate them, hot key-ranges are always at the end
      // and cold key-ranges are at the begin of the key space. Therefore, the
      // key-ranges are shuffled and the rand seed is only decide by the
      // key-range hotness distribution. With the same distribution parameters
      // the shuffle results are the same.
      Random64 rand_loca(keyrange_rand_max_);
      for (int64_t i = 0; i < FLAGS_keyrange_num; i++) {
        int64_t pos = rand_loca.Next() % FLAGS_keyrange_num;
        assert(i >= 0 && i < static_cast<int64_t>(keyrange_set_.size()) &&
               pos >= 0 && pos < static_cast<int64_t>(keyrange_set_.size()));
        std::swap(keyrange_set_[i], keyrange_set_[pos]);
      }

      // Step 5. Recalculate the prefix start postion after shuffling
      int64_t offset = 0;
      for (auto& p_unit : keyrange_set_) {
        p_unit.keyrange_start = offset;
        offset += p_unit.keyrange_access;
      }

      return Status::OK();
    }

    // Generate the Key ID according to the input ini_rand and key distribution
    int64_t DistGetKeyID(int64_t ini_rand, double key_dist_a,
                         double key_dist_b) {
      int64_t keyrange_rand = ini_rand % keyrange_rand_max_;

      // Calculate and select one key-range that contains the new key
      int64_t start = 0, end = static_cast<int64_t>(keyrange_set_.size());
      while (start + 1 < end) {
        int64_t mid = start + (end - start) / 2;
        assert(mid >= 0 && mid < static_cast<int64_t>(keyrange_set_.size()));
        if (keyrange_rand < keyrange_set_[mid].keyrange_start) {
          end = mid;
        } else {
          start = mid;
        }
      }
      int64_t keyrange_id = start;

      // Select one key in the key-range and compose the keyID
      int64_t key_offset = 0, key_seed;
      if (key_dist_a == 0.0 || key_dist_b == 0.0) {
        key_offset = ini_rand % keyrange_size_;
      } else {
        double u =
            static_cast<double>(ini_rand % keyrange_size_) / keyrange_size_;
        key_seed = static_cast<int64_t>(
            ceil(std::pow((u / key_dist_a), (1 / key_dist_b))));
        Random64 rand_key(key_seed);
        key_offset = rand_key.Next() % keyrange_size_;
      }
      return keyrange_size_ * keyrange_id + key_offset;
    }
  };

  // The social graph workload mixed with Get, Put, Iterator queries.
  // The value size and iterator length follow Pareto distribution.
  // The overall key access follow power distribution. If user models the
  // workload based on different key-ranges (or different prefixes), user
  // can use two-term-exponential distribution to fit the workload. User
  // needs to decide the ratio between Get, Put, Iterator queries before
  // starting the benchmark.
  void MixGraph(ThreadState* thread) {
    int64_t gets = 0;
    int64_t puts = 0;
    int64_t get_found = 0;
    int64_t seek = 0;
    int64_t seek_found = 0;
    int64_t bytes = 0;
    double total_scan_length = 0;
    double total_val_size = 0;
    const int64_t default_value_max = 1 * 1024 * 1024;
    int64_t value_max = default_value_max;
    int64_t scan_len_max = FLAGS_mix_max_scan_len;
    double write_rate = 1000000.0;
    double read_rate = 1000000.0;
    bool use_prefix_modeling = false;
    bool use_random_modeling = false;
    GenerateTwoTermExpKeys gen_exp;
    std::vector<double> ratio{FLAGS_mix_get_ratio, FLAGS_mix_put_ratio,
                              FLAGS_mix_seek_ratio};
    char value_buffer[default_value_max];
    QueryDecider query;
    RandomGenerator gen;
    Status s;
    if (value_max > FLAGS_mix_max_value_size) {
      value_max = FLAGS_mix_max_value_size;
    }

    std::unique_ptr<const char[]> key_guard;
    Slice key = AllocateKey(&key_guard);
    PinnableSlice pinnable_val;
    query.Initiate(ratio);

    // the limit of qps initiation
    if (FLAGS_sine_mix_rate) {
      thread->shared->read_rate_limiter.reset(
          NewGenericRateLimiter(static_cast<int64_t>(read_rate)));
      thread->shared->write_rate_limiter.reset(
          NewGenericRateLimiter(static_cast<int64_t>(write_rate)));
    }

    // Decide if user wants to use prefix based key generation
    if (FLAGS_keyrange_dist_a != 0.0 || FLAGS_keyrange_dist_b != 0.0 ||
        FLAGS_keyrange_dist_c != 0.0 || FLAGS_keyrange_dist_d != 0.0) {
      use_prefix_modeling = true;
      gen_exp.InitiateExpDistribution(
          FLAGS_num, FLAGS_keyrange_dist_a, FLAGS_keyrange_dist_b,
          FLAGS_keyrange_dist_c, FLAGS_keyrange_dist_d);
    }
    if (FLAGS_key_dist_a == 0 || FLAGS_key_dist_b == 0) {
      use_random_modeling = true;
    }

    Duration duration(FLAGS_duration, reads_);
    while (!duration.Done(1)) {
      DBWithColumnFamilies* db_with_cfh = SelectDBWithCfh(thread);
      int64_t ini_rand, rand_v, key_rand, key_seed;
      ini_rand = GetRandomKey(&thread->rand);
      rand_v = ini_rand % FLAGS_num;
      double u = static_cast<double>(rand_v) / FLAGS_num;

      // Generate the keyID based on the key hotness and prefix hotness
      if (use_random_modeling) {
        key_rand = ini_rand;
      } else if (use_prefix_modeling) {
        key_rand =
            gen_exp.DistGetKeyID(ini_rand, FLAGS_key_dist_a, FLAGS_key_dist_b);
      } else {
        key_seed = PowerCdfInversion(u, FLAGS_key_dist_a, FLAGS_key_dist_b);
        Random64 rand(key_seed);
        key_rand = static_cast<int64_t>(rand.Next()) % FLAGS_num;
      }
      GenerateKeyFromInt(key_rand, FLAGS_num, &key);
      int query_type = query.GetType(rand_v);

      // change the qps
      uint64_t now = FLAGS_env->NowMicros();
      uint64_t usecs_since_last;
      if (now > thread->stats.GetSineInterval()) {
        usecs_since_last = now - thread->stats.GetSineInterval();
      } else {
        usecs_since_last = 0;
      }

      if (FLAGS_sine_mix_rate &&
          usecs_since_last >
              (FLAGS_sine_mix_rate_interval_milliseconds * uint64_t{1000})) {
        double usecs_since_start =
            static_cast<double>(now - thread->stats.GetStart());
        thread->stats.ResetSineInterval();
        double mix_rate_with_noise = AddNoise(
            SineRate(usecs_since_start / 1000000.0), FLAGS_sine_mix_rate_noise);
        read_rate = mix_rate_with_noise * (query.ratio_[0] + query.ratio_[2]);
        write_rate = mix_rate_with_noise * query.ratio_[1];

        if (read_rate > 0) {
          thread->shared->read_rate_limiter->SetBytesPerSecond(
              static_cast<int64_t>(read_rate));
        }
        if (write_rate > 0) {
          thread->shared->write_rate_limiter->SetBytesPerSecond(
              static_cast<int64_t>(write_rate));
        }
      }
      // Start the query
      if (query_type == 0) {
        // the Get query
        gets++;
        read++;
        if (thread->shared->read_rate_limiter && (gets + seek) % 100 == 0) {
          thread->shared->read_rate_limiter->Request(100, Env::IO_HIGH,
                                                     nullptr /*stats*/);
          thread->stats.ResetLastOpTime();
        }
        if (FLAGS_num_column_families > 1) {
          s = db_with_cfh->db->Get(read_options_, db_with_cfh->GetCfh(key_rand),
                                   key, &pinnable_val);
        } else {
          pinnable_val.Reset();
          s = db_with_cfh->db->Get(read_options_,
                                   db_with_cfh->db->DefaultColumnFamily(), key,
                                   &pinnable_val);
        }

        if (s.ok()) {
          get_found++;
          bytes += key.size() + pinnable_val.size();
        } else if (!s.IsNotFound()) {
          fprintf(stderr, "Get returned an error: %s\n", s.ToString().c_str());
          abort();
        }

        thread->stats.FinishedOps(db_with_cfh, db_with_cfh->db, 1, kRead);
      } else if (query_type == 1) {
        // the Put query
        puts++;
        int64_t val_size = ParetoCdfInversion(u, FLAGS_value_theta,
                                              FLAGS_value_k, FLAGS_value_sigma);
        if (val_size < 0) {
          val_size = 10;
        } else if (val_size > value_max) {
          val_size = val_size % value_max;
        }
        total_val_size += val_size;

        s = db_with_cfh->db->Put(
            write_options_, key,
            gen.Generate(static_cast<unsigned int>(val_size)));
        if (!s.ok()) {
          fprintf(stderr, "put error: %s\n", s.ToString().c_str());
          ErrorExit();
        }

        thread->stats.FinishedOps(db_with_cfh, db_with_cfh->db, 1, kWrite);
      } else if (query_type == 2) {
        // Seek query
        if (db_with_cfh->db != nullptr) {
          Iterator* single_iter = nullptr;
          single_iter = db_with_cfh->db->NewIterator(read_options_);
          if (single_iter != nullptr) {
            single_iter->Seek(key);
            seek++;
            if (single_iter->Valid() && single_iter->key().compare(key) == 0) {
              seek_found++;
            }
            int64_t scan_length =
                ParetoCdfInversion(u, FLAGS_iter_theta, FLAGS_iter_k,
                                   FLAGS_iter_sigma) %
                scan_len_max;
            for (int64_t j = 0; j < scan_length && single_iter->Valid(); j++) {
              Slice value = single_iter->value();
              memcpy(value_buffer, value.data(),
                     std::min(value.size(), sizeof(value_buffer)));
              bytes += single_iter->key().size() + single_iter->value().size();
              single_iter->Next();
              assert(single_iter->status().ok());
              total_scan_length++;
            }
          }
          delete single_iter;
        }
        thread->stats.FinishedOps(db_with_cfh, db_with_cfh->db, 1, kSeek);
      }
    }
    char msg[256];
    snprintf(msg, sizeof(msg),
             "( Gets:%" PRIu64 " Puts:%" PRIu64 " Seek:%" PRIu64
             ", reads %" PRIu64 " in %" PRIu64
             " found, "
             "avg size: %.1f value, %.1f scan)\n",
             gets, puts, seek, get_found + seek_found, gets + seek,
             total_val_size / puts, total_scan_length / seek);

    thread->stats.AddBytes(bytes);
    thread->stats.AddMessage(msg);
  }

  void IteratorCreation(ThreadState* thread) {
    Duration duration(FLAGS_duration, reads_);
    ReadOptions options = read_options_;
    std::unique_ptr<char[]> ts_guard;
    if (user_timestamp_size_ > 0) {
      ts_guard.reset(new char[user_timestamp_size_]);
    }
    while (!duration.Done(1)) {
      DB* db = SelectDB(thread);
      Slice ts;
      if (user_timestamp_size_ > 0) {
        ts = mock_app_clock_->GetTimestampForRead(thread->rand, ts_guard.get());
        options.timestamp = &ts;
      }
      Iterator* iter = db->NewIterator(options);
      delete iter;
      thread->stats.FinishedOps(nullptr, db, 1, kOthers);
    }
  }

  void IteratorCreationWhileWriting(ThreadState* thread) {
    if (thread->tid > 0) {
      IteratorCreation(thread);
    } else {
      BGWriter(thread, kWrite);
    }
  }

  void SeekRandom(ThreadState* thread) {
    int64_t read = 0;
    int64_t found = 0;
    int64_t bytes = 0;
    ReadOptions options = read_options_;
    std::unique_ptr<char[]> ts_guard;
    Slice ts;
    if (user_timestamp_size_ > 0) {
      ts_guard.reset(new char[user_timestamp_size_]);
      ts = mock_app_clock_->GetTimestampForRead(thread->rand, ts_guard.get());
      options.timestamp = &ts;
    }

    std::vector<Iterator*> tailing_iters;
    if (FLAGS_use_tailing_iterator) {
      if (db_.db != nullptr) {
        tailing_iters.push_back(db_.db->NewIterator(options));
      } else {
        for (const auto& db_with_cfh : multi_dbs_) {
          tailing_iters.push_back(db_with_cfh.db->NewIterator(options));
        }
      }
    }
    options.auto_prefix_mode = FLAGS_auto_prefix_mode;

    std::unique_ptr<const char[]> key_guard;
    Slice key = AllocateKey(&key_guard);

    std::unique_ptr<const char[]> upper_bound_key_guard;
    Slice upper_bound = AllocateKey(&upper_bound_key_guard);
    std::unique_ptr<const char[]> lower_bound_key_guard;
    Slice lower_bound = AllocateKey(&lower_bound_key_guard);

    Duration duration(FLAGS_duration, reads_);
    char value_buffer[256];
    while (!duration.Done(1)) {
      int64_t seek_pos = thread->rand.Next() % FLAGS_num;
      GenerateKeyFromIntForSeek(static_cast<uint64_t>(seek_pos), FLAGS_num,
                                &key);
      if (FLAGS_max_scan_distance != 0) {
        if (FLAGS_reverse_iterator) {
          GenerateKeyFromInt(
              static_cast<uint64_t>(std::max(
                  static_cast<int64_t>(0), seek_pos - FLAGS_max_scan_distance)),
              FLAGS_num, &lower_bound);
          options.iterate_lower_bound = &lower_bound;
        } else {
          auto min_num =
              std::min(FLAGS_num, seek_pos + FLAGS_max_scan_distance);
          GenerateKeyFromInt(static_cast<uint64_t>(min_num), FLAGS_num,
                             &upper_bound);
          options.iterate_upper_bound = &upper_bound;
        }
      } else if (FLAGS_auto_prefix_mode && prefix_extractor_ &&
                 !FLAGS_reverse_iterator) {
        // Set upper bound to next prefix
        auto mutable_upper_bound = const_cast<char*>(upper_bound.data());
        std::memcpy(mutable_upper_bound, key.data(), prefix_size_);
        mutable_upper_bound[prefix_size_ - 1]++;
        upper_bound = Slice(upper_bound.data(), prefix_size_);
        options.iterate_upper_bound = &upper_bound;
      }

      // Pick a Iterator to use
      uint64_t db_idx_to_use =
          (db_.db == nullptr)
              ? (uint64_t{thread->rand.Next()} % multi_dbs_.size())
              : 0;
      std::unique_ptr<Iterator> single_iter;
      Iterator* iter_to_use;
      if (FLAGS_use_tailing_iterator) {
        iter_to_use = tailing_iters[db_idx_to_use];
      } else {
        if (db_.db != nullptr) {
          single_iter.reset(db_.db->NewIterator(options));
        } else {
          single_iter.reset(multi_dbs_[db_idx_to_use].db->NewIterator(options));
        }
        iter_to_use = single_iter.get();
      }

      iter_to_use->Seek(key);
      read++;
      if (iter_to_use->Valid() && iter_to_use->key().compare(key) == 0) {
        found++;
      }

      for (int j = 0; j < FLAGS_seek_nexts && iter_to_use->Valid(); ++j) {
        // Copy out iterator's value to make sure we read them.
        Slice value = iter_to_use->value();
        memcpy(value_buffer, value.data(),
               std::min(value.size(), sizeof(value_buffer)));
        bytes += iter_to_use->key().size() + iter_to_use->value().size();

        if (!FLAGS_reverse_iterator) {
          iter_to_use->Next();
        } else {
          iter_to_use->Prev();
        }
        assert(iter_to_use->status().ok());
      }

      if (thread->shared->read_rate_limiter.get() != nullptr &&
          read % 256 == 255) {
        thread->shared->read_rate_limiter->Request(
            256, Env::IO_HIGH, nullptr /* stats */, RateLimiter::OpType::kRead);
      }

      thread->stats.FinishedOps(&db_, db_.db, 1, kSeek);
    }
    for (auto iter : tailing_iters) {
      delete iter;
    }

    char msg[100];
    snprintf(msg, sizeof(msg), "(%" PRIu64 " of %" PRIu64 " found)\n", found,
             read);
    thread->stats.AddBytes(bytes);
    thread->stats.AddMessage(msg);
  }

  void SeekRandomWhileWriting(ThreadState* thread) {
    if (thread->tid > 0) {
      SeekRandom(thread);
    } else {
      BGWriter(thread, kWrite);
    }
  }

  void SeekRandomWhileMerging(ThreadState* thread) {
    if (thread->tid > 0) {
      SeekRandom(thread);
    } else {
      BGWriter(thread, kMerge);
    }
  }

  void DoDelete(ThreadState* thread, bool seq) {
    WriteBatch batch(/*reserved_bytes=*/0, /*max_bytes=*/0,
                     FLAGS_write_batch_protection_bytes_per_key,
                     user_timestamp_size_);
    Duration duration(seq ? 0 : FLAGS_duration, deletes_);
    int64_t i = 0;
    std::unique_ptr<const char[]> key_guard;
    Slice key = AllocateKey(&key_guard);
    std::unique_ptr<char[]> ts_guard;
    Slice ts;
    if (user_timestamp_size_ > 0) {
      ts_guard.reset(new char[user_timestamp_size_]);
    }

    while (!duration.Done(entries_per_batch_)) {
      DB* db = SelectDB(thread);
      batch.Clear();
      for (int64_t j = 0; j < entries_per_batch_; ++j) {
        const int64_t k = seq ? i + j : (thread->rand.Next() % FLAGS_num);
        GenerateKeyFromInt(k, FLAGS_num, &key);
        batch.Delete(key);
      }
      Status s;
      if (user_timestamp_size_ > 0) {
        ts = mock_app_clock_->Allocate(ts_guard.get());
        s = batch.UpdateTimestamps(
            ts, [this](uint32_t) { return user_timestamp_size_; });
        if (!s.ok()) {
          fprintf(stderr, "assign timestamp: %s\n", s.ToString().c_str());
          ErrorExit();
        }
      }
      s = db->Write(write_options_, &batch);
      thread->stats.FinishedOps(nullptr, db, entries_per_batch_, kDelete);
      if (!s.ok()) {
        fprintf(stderr, "del error: %s\n", s.ToString().c_str());
        exit(1);
      }
      i += entries_per_batch_;
    }
  }

  void DeleteSeq(ThreadState* thread) { DoDelete(thread, true); }

  void DeleteRandom(ThreadState* thread) { DoDelete(thread, false); }

  void ReadWhileWriting(ThreadState* thread) {
    if (thread->tid > 0) {
      ReadRandom(thread);
    } else {
      BGWriter(thread, kWrite);
    }
  }

  void MultiReadWhileWriting(ThreadState* thread) {
    if (thread->tid > 0) {
      MultiReadRandom(thread);
    } else {
      BGWriter(thread, kWrite);
    }
  }

  void ReadWhileMerging(ThreadState* thread) {
    if (thread->tid > 0) {
      ReadRandom(thread);
    } else {
      BGWriter(thread, kMerge);
    }
  }

  void BGWriter(ThreadState* thread, enum OperationType write_merge) {
    // Special thread that keeps writing until other threads are done.
    RandomGenerator gen;
    int64_t bytes = 0;

    std::unique_ptr<RateLimiter> write_rate_limiter;
    if (FLAGS_benchmark_write_rate_limit > 0) {
      write_rate_limiter.reset(
          NewGenericRateLimiter(FLAGS_benchmark_write_rate_limit));
    }

    // Don't merge stats from this thread with the readers.
    thread->stats.SetExcludeFromMerge();

    std::unique_ptr<const char[]> key_guard;
    Slice key = AllocateKey(&key_guard);
    std::unique_ptr<char[]> ts_guard;
    std::unique_ptr<const char[]> begin_key_guard;
    Slice begin_key = AllocateKey(&begin_key_guard);
    std::unique_ptr<const char[]> end_key_guard;
    Slice end_key = AllocateKey(&end_key_guard);
    uint64_t num_range_deletions = 0;
    std::vector<std::unique_ptr<const char[]>> expanded_key_guards;
    std::vector<Slice> expanded_keys;
    if (FLAGS_expand_range_tombstones) {
      expanded_key_guards.resize(range_tombstone_width_);
      for (auto& expanded_key_guard : expanded_key_guards) {
        expanded_keys.emplace_back(AllocateKey(&expanded_key_guard));
      }
    }
    if (user_timestamp_size_ > 0) {
      ts_guard.reset(new char[user_timestamp_size_]);
    }
    uint32_t written = 0;
    bool hint_printed = false;

    while (true) {
      DB* db = SelectDB(thread);
      {
        MutexLock l(&thread->shared->mu);
        if (FLAGS_finish_after_writes && written == writes_) {
          fprintf(stderr, "Exiting the writer after %u writes...\n", written);
          break;
        }
        if (thread->shared->num_done + 1 >= thread->shared->num_initialized) {
          // Other threads have finished
          if (FLAGS_finish_after_writes) {
            // Wait for the writes to be finished
            if (!hint_printed) {
              fprintf(stderr, "Reads are finished. Have %d more writes to do\n",
                      static_cast<int>(writes_) - written);
              hint_printed = true;
            }
          } else {
            // Finish the write immediately
            break;
          }
        }
      }

      GenerateKeyFromInt(thread->rand.Next() % FLAGS_num, FLAGS_num, &key);
      Status s;

      Slice val = gen.Generate();
      Slice ts;
      if (user_timestamp_size_ > 0) {
        ts = mock_app_clock_->Allocate(ts_guard.get());
      }
      if (write_merge == kWrite) {
        if (user_timestamp_size_ == 0) {
          s = db->Put(write_options_, key, val);
        } else {
          s = db->Put(write_options_, key, ts, val);
        }
      } else {
        s = db->Merge(write_options_, key, val);
      }
      // Restore write_options_
      written++;

      if (!s.ok()) {
        fprintf(stderr, "put or merge error: %s\n", s.ToString().c_str());
        exit(1);
      }
      bytes += key.size() + val.size() + user_timestamp_size_;
      thread->stats.FinishedOps(&db_, db_.db, 1, kWrite);

      if (FLAGS_benchmark_write_rate_limit > 0) {
        write_rate_limiter->Request(key.size() + val.size(), Env::IO_HIGH,
                                    nullptr /* stats */,
                                    RateLimiter::OpType::kWrite);
      }

      if (writes_per_range_tombstone_ > 0 &&
          written > writes_before_delete_range_ &&
          (written - writes_before_delete_range_) /
                  writes_per_range_tombstone_ <=
              max_num_range_tombstones_ &&
          (written - writes_before_delete_range_) %
                  writes_per_range_tombstone_ ==
              0) {
        num_range_deletions++;
        int64_t begin_num = thread->rand.Next() % FLAGS_num;
        if (FLAGS_expand_range_tombstones) {
          for (int64_t offset = 0; offset < range_tombstone_width_; ++offset) {
            GenerateKeyFromInt(begin_num + offset, FLAGS_num,
                               &expanded_keys[offset]);
            if (!db->Delete(write_options_, expanded_keys[offset]).ok()) {
              fprintf(stderr, "delete error: %s\n", s.ToString().c_str());
              exit(1);
            }
          }
        } else {
          GenerateKeyFromInt(begin_num, FLAGS_num, &begin_key);
          GenerateKeyFromInt(begin_num + range_tombstone_width_, FLAGS_num,
                             &end_key);
          if (!db->DeleteRange(write_options_, db->DefaultColumnFamily(),
                               begin_key, end_key)
                   .ok()) {
            fprintf(stderr, "deleterange error: %s\n", s.ToString().c_str());
            exit(1);
          }
        }
        thread->stats.FinishedOps(&db_, db_.db, 1, kWrite);
        // TODO: DeleteRange is not included in calculcation of bytes/rate
        // limiter request
      }
    }
    if (num_range_deletions > 0) {
      std::cout << "Number of range deletions: " << num_range_deletions
                << std::endl;
    }
    thread->stats.AddBytes(bytes);
  }

  void ReadWhileScanning(ThreadState* thread) {
    if (thread->tid > 0) {
      ReadRandom(thread);
    } else {
      BGScan(thread);
    }
  }

  void BGScan(ThreadState* thread) {
    if (FLAGS_num_multi_db > 0) {
      fprintf(stderr, "Not supporting multiple DBs.\n");
      abort();
    }
    assert(db_.db != nullptr);
    ReadOptions read_options = read_options_;
    std::unique_ptr<char[]> ts_guard;
    Slice ts;
    if (user_timestamp_size_ > 0) {
      ts_guard.reset(new char[user_timestamp_size_]);
      ts = mock_app_clock_->GetTimestampForRead(thread->rand, ts_guard.get());
      read_options.timestamp = &ts;
    }
    Iterator* iter = db_.db->NewIterator(read_options);

    fprintf(stderr, "num reads to do %" PRIu64 "\n", reads_);
    Duration duration(FLAGS_duration, reads_);
    uint64_t num_seek_to_first = 0;
    uint64_t num_next = 0;
    while (!duration.Done(1)) {
      if (!iter->Valid()) {
        iter->SeekToFirst();
        num_seek_to_first++;
      } else if (!iter->status().ok()) {
        fprintf(stderr, "Iterator error: %s\n",
                iter->status().ToString().c_str());
        abort();
      } else {
        iter->Next();
        num_next++;
      }

      thread->stats.FinishedOps(&db_, db_.db, 1, kSeek);
    }
    (void)num_seek_to_first;
    (void)num_next;
    delete iter;
  }

  // Given a key K and value V, this puts (K+"0", V), (K+"1", V), (K+"2", V)
  // in DB atomically i.e in a single batch. Also refer GetMany.
  Status PutMany(DB* db, const WriteOptions& writeoptions, const Slice& key,
                 const Slice& value) {
    std::string suffixes[3] = {"2", "1", "0"};
    std::string keys[3];

    WriteBatch batch(/*reserved_bytes=*/0, /*max_bytes=*/0,
                     FLAGS_write_batch_protection_bytes_per_key,
                     user_timestamp_size_);
    Status s;
    for (int i = 0; i < 3; i++) {
      keys[i] = key.ToString() + suffixes[i];
      batch.Put(keys[i], value);
    }

    std::unique_ptr<char[]> ts_guard;
    if (user_timestamp_size_ > 0) {
      ts_guard.reset(new char[user_timestamp_size_]);
      Slice ts = mock_app_clock_->Allocate(ts_guard.get());
      s = batch.UpdateTimestamps(
          ts, [this](uint32_t) { return user_timestamp_size_; });
      if (!s.ok()) {
        fprintf(stderr, "assign timestamp to batch: %s\n",
                s.ToString().c_str());
        ErrorExit();
      }
    }

    s = db->Write(writeoptions, &batch);
    return s;
  }

  // Given a key K, this deletes (K+"0", V), (K+"1", V), (K+"2", V)
  // in DB atomically i.e in a single batch. Also refer GetMany.
  Status DeleteMany(DB* db, const WriteOptions& writeoptions,
                    const Slice& key) {
    std::string suffixes[3] = {"1", "2", "0"};
    std::string keys[3];

    WriteBatch batch(0, 0, FLAGS_write_batch_protection_bytes_per_key,
                     user_timestamp_size_);
    Status s;
    for (int i = 0; i < 3; i++) {
      keys[i] = key.ToString() + suffixes[i];
      batch.Delete(keys[i]);
    }

    std::unique_ptr<char[]> ts_guard;
    if (user_timestamp_size_ > 0) {
      ts_guard.reset(new char[user_timestamp_size_]);
      Slice ts = mock_app_clock_->Allocate(ts_guard.get());
      s = batch.UpdateTimestamps(
          ts, [this](uint32_t) { return user_timestamp_size_; });
      if (!s.ok()) {
        fprintf(stderr, "assign timestamp to batch: %s\n",
                s.ToString().c_str());
        ErrorExit();
      }
    }

    s = db->Write(writeoptions, &batch);
    return s;
  }

  // Given a key K and value V, this gets values for K+"0", K+"1" and K+"2"
  // in the same snapshot, and verifies that all the values are identical.
  // ASSUMES that PutMany was used to put (K, V) into the DB.
  Status GetMany(DB* db, const Slice& key, std::string* value) {
    std::string suffixes[3] = {"0", "1", "2"};
    std::string keys[3];
    Slice key_slices[3];
    std::string values[3];
    ReadOptions readoptionscopy = read_options_;

    std::unique_ptr<char[]> ts_guard;
    Slice ts;
    if (user_timestamp_size_ > 0) {
      ts_guard.reset(new char[user_timestamp_size_]);
      ts = mock_app_clock_->Allocate(ts_guard.get());
      readoptionscopy.timestamp = &ts;
    }

    readoptionscopy.snapshot = db->GetSnapshot();
    Status s;
    for (int i = 0; i < 3; i++) {
      keys[i] = key.ToString() + suffixes[i];
      key_slices[i] = keys[i];
      s = db->Get(readoptionscopy, key_slices[i], value);
      if (!s.ok() && !s.IsNotFound()) {
        fprintf(stderr, "get error: %s\n", s.ToString().c_str());
        values[i] = "";
        // we continue after error rather than exiting so that we can
        // find more errors if any
      } else if (s.IsNotFound()) {
        values[i] = "";
      } else {
        values[i] = *value;
      }
    }
    db->ReleaseSnapshot(readoptionscopy.snapshot);

    if ((values[0] != values[1]) || (values[1] != values[2])) {
      fprintf(stderr, "inconsistent values for key %s: %s, %s, %s\n",
              key.ToString().c_str(), values[0].c_str(), values[1].c_str(),
              values[2].c_str());
      // we continue after error rather than exiting so that we can
      // find more errors if any
    }

    return s;
  }

  // Differs from readrandomwriterandom in the following ways:
  // (a) Uses GetMany/PutMany to read/write key values. Refer to those funcs.
  // (b) Does deletes as well (per FLAGS_deletepercent)
  // (c) In order to achieve high % of 'found' during lookups, and to do
  //     multiple writes (including puts and deletes) it uses upto
  //     FLAGS_numdistinct distinct keys instead of FLAGS_num distinct keys.
  // (d) Does not have a MultiGet option.
  void RandomWithVerify(ThreadState* thread) {
    RandomGenerator gen;
    std::string value;
    int64_t found = 0;
    int get_weight = 0;
    int put_weight = 0;
    int delete_weight = 0;
    int64_t gets_done = 0;
    int64_t puts_done = 0;
    int64_t deletes_done = 0;

    std::unique_ptr<const char[]> key_guard;
    Slice key = AllocateKey(&key_guard);

    // the number of iterations is the larger of read_ or write_
    for (int64_t i = 0; i < readwrites_; i++) {
      DB* db = SelectDB(thread);
      if (get_weight == 0 && put_weight == 0 && delete_weight == 0) {
        // one batch completed, reinitialize for next batch
        get_weight = FLAGS_readwritepercent;
        delete_weight = FLAGS_deletepercent;
        put_weight = 100 - get_weight - delete_weight;
      }
      GenerateKeyFromInt(thread->rand.Next() % FLAGS_numdistinct,
                         FLAGS_numdistinct, &key);
      if (get_weight > 0) {
        // do all the gets first
        Status s = GetMany(db, key, &value);
        if (!s.ok() && !s.IsNotFound()) {
          fprintf(stderr, "getmany error: %s\n", s.ToString().c_str());
          // we continue after error rather than exiting so that we can
          // find more errors if any
        } else if (!s.IsNotFound()) {
          found++;
        }
        get_weight--;
        gets_done++;
        thread->stats.FinishedOps(&db_, db_.db, 1, kRead);
      } else if (put_weight > 0) {
        // then do all the corresponding number of puts
        // for all the gets we have done earlier
        Status s = PutMany(db, write_options_, key, gen.Generate());
        if (!s.ok()) {
          fprintf(stderr, "putmany error: %s\n", s.ToString().c_str());
          exit(1);
        }
        put_weight--;
        puts_done++;
        thread->stats.FinishedOps(&db_, db_.db, 1, kWrite);
      } else if (delete_weight > 0) {
        Status s = DeleteMany(db, write_options_, key);
        if (!s.ok()) {
          fprintf(stderr, "deletemany error: %s\n", s.ToString().c_str());
          exit(1);
        }
        delete_weight--;
        deletes_done++;
        thread->stats.FinishedOps(&db_, db_.db, 1, kDelete);
      }
    }
    char msg[128];
    snprintf(msg, sizeof(msg),
             "( get:%" PRIu64 " put:%" PRIu64 " del:%" PRIu64 " total:%" PRIu64
             " found:%" PRIu64 ")",
             gets_done, puts_done, deletes_done, readwrites_, found);
    thread->stats.AddMessage(msg);
  }

  // This is different from ReadWhileWriting because it does not use
  // an extra thread.
  void ReadRandomWriteRandom(ThreadState* thread) {
    ReadOptions options = read_options_;
    RandomGenerator gen;
    std::string value;
    int64_t found = 0;
    int get_weight = 0;
    int put_weight = 0;
    int64_t reads_done = 0;
    int64_t writes_done = 0;
    Duration duration(FLAGS_duration, readwrites_);

    std::unique_ptr<const char[]> key_guard;
    Slice key = AllocateKey(&key_guard);

    std::unique_ptr<char[]> ts_guard;
    if (user_timestamp_size_ > 0) {
      ts_guard.reset(new char[user_timestamp_size_]);
    }

    // the number of iterations is the larger of read_ or write_
    while (!duration.Done(1)) {
      DB* db = SelectDB(thread);
      GenerateKeyFromInt(thread->rand.Next() % FLAGS_num, FLAGS_num, &key);
      if (get_weight == 0 && put_weight == 0) {
        // one batch completed, reinitialize for next batch
        get_weight = FLAGS_readwritepercent;
        put_weight = 100 - get_weight;
      }
      if (get_weight > 0) {
        // do all the gets first
        Slice ts;
        if (user_timestamp_size_ > 0) {
          ts = mock_app_clock_->GetTimestampForRead(thread->rand,
                                                    ts_guard.get());
          options.timestamp = &ts;
        }
        Status s = db->Get(options, key, &value);
        if (!s.ok() && !s.IsNotFound()) {
          fprintf(stderr, "get error: %s\n", s.ToString().c_str());
          // we continue after error rather than exiting so that we can
          // find more errors if any
        } else if (!s.IsNotFound()) {
          found++;
        }
        get_weight--;
        reads_done++;
        thread->stats.FinishedOps(nullptr, db, 1, kRead);
      } else if (put_weight > 0) {
        // then do all the corresponding number of puts
        // for all the gets we have done earlier
        Status s;
        if (user_timestamp_size_ > 0) {
          Slice ts = mock_app_clock_->Allocate(ts_guard.get());
          s = db->Put(write_options_, key, ts, gen.Generate());
        } else {
          s = db->Put(write_options_, key, gen.Generate());
        }
        if (!s.ok()) {
          fprintf(stderr, "put error: %s\n", s.ToString().c_str());
          ErrorExit();
        }
        put_weight--;
        writes_done++;
        thread->stats.FinishedOps(nullptr, db, 1, kWrite);
      }
    }
    char msg[100];
    snprintf(msg, sizeof(msg),
             "( reads:%" PRIu64 " writes:%" PRIu64 " total:%" PRIu64
             " found:%" PRIu64 ")",
             reads_done, writes_done, readwrites_, found);
    thread->stats.AddMessage(msg);
  }

  //
  // Read-modify-write for random keys
  void UpdateRandom(ThreadState* thread) {
    ReadOptions options = read_options_;
    RandomGenerator gen;
    std::string value;
    int64_t found = 0;
    int64_t bytes = 0;
    Duration duration(FLAGS_duration, readwrites_);

    std::unique_ptr<const char[]> key_guard;
    Slice key = AllocateKey(&key_guard);
    std::unique_ptr<char[]> ts_guard;
    if (user_timestamp_size_ > 0) {
      ts_guard.reset(new char[user_timestamp_size_]);
    }
    // the number of iterations is the larger of read_ or write_
    while (!duration.Done(1)) {
      DB* db = SelectDB(thread);
      GenerateKeyFromInt(thread->rand.Next() % FLAGS_num, FLAGS_num, &key);
      Slice ts;
      if (user_timestamp_size_ > 0) {
        // Read with newest timestamp because we are doing rmw.
        ts = mock_app_clock_->Allocate(ts_guard.get());
        options.timestamp = &ts;
      }

      auto status = db->Get(options, key, &value);
      if (status.ok()) {
        ++found;
        bytes += key.size() + value.size() + user_timestamp_size_;
      } else if (!status.IsNotFound()) {
        fprintf(stderr, "Get returned an error: %s\n",
                status.ToString().c_str());
        abort();
      }

      if (thread->shared->write_rate_limiter) {
        thread->shared->write_rate_limiter->Request(
            key.size() + value.size(), Env::IO_HIGH, nullptr /*stats*/,
            RateLimiter::OpType::kWrite);
      }

      Slice val = gen.Generate();
      Status s;
      if (user_timestamp_size_ > 0) {
        ts = mock_app_clock_->Allocate(ts_guard.get());
        s = db->Put(write_options_, key, ts, val);
      } else {
        s = db->Put(write_options_, key, val);
      }
      if (!s.ok()) {
        fprintf(stderr, "put error: %s\n", s.ToString().c_str());
        exit(1);
      }
      bytes += key.size() + val.size() + user_timestamp_size_;
      thread->stats.FinishedOps(nullptr, db, 1, kUpdate);
    }
    char msg[100];
    snprintf(msg, sizeof(msg), "( updates:%" PRIu64 " found:%" PRIu64 ")",
             readwrites_, found);
    thread->stats.AddBytes(bytes);
    thread->stats.AddMessage(msg);
  }

  // Read-XOR-write for random keys. Xors the existing value with a randomly
  // generated value, and stores the result. Assuming A in the array of bytes
  // representing the existing value, we generate an array B of the same size,
  // then compute C = A^B as C[i]=A[i]^B[i], and store C
  void XORUpdateRandom(ThreadState* thread) {
    ReadOptions options = read_options_;
    RandomGenerator gen;
    std::string existing_value;
    int64_t found = 0;
    Duration duration(FLAGS_duration, readwrites_);

    BytesXOROperator xor_operator;

    std::unique_ptr<const char[]> key_guard;
    Slice key = AllocateKey(&key_guard);
    std::unique_ptr<char[]> ts_guard;
    if (user_timestamp_size_ > 0) {
      ts_guard.reset(new char[user_timestamp_size_]);
    }
    // the number of iterations is the larger of read_ or write_
    while (!duration.Done(1)) {
      DB* db = SelectDB(thread);
      GenerateKeyFromInt(thread->rand.Next() % FLAGS_num, FLAGS_num, &key);
      Slice ts;
      if (user_timestamp_size_ > 0) {
        ts = mock_app_clock_->Allocate(ts_guard.get());
        options.timestamp = &ts;
      }

      auto status = db->Get(options, key, &existing_value);
      if (status.ok()) {
        ++found;
      } else if (!status.IsNotFound()) {
        fprintf(stderr, "Get returned an error: %s\n",
                status.ToString().c_str());
        exit(1);
      }

      Slice value =
          gen.Generate(static_cast<unsigned int>(existing_value.size()));
      std::string new_value;

      if (status.ok()) {
        Slice existing_value_slice = Slice(existing_value);
        xor_operator.XOR(&existing_value_slice, value, &new_value);
      } else {
        xor_operator.XOR(nullptr, value, &new_value);
      }

      Status s;
      if (user_timestamp_size_ > 0) {
        ts = mock_app_clock_->Allocate(ts_guard.get());
        s = db->Put(write_options_, key, ts, Slice(new_value));
      } else {
        s = db->Put(write_options_, key, Slice(new_value));
      }
      if (!s.ok()) {
        fprintf(stderr, "put error: %s\n", s.ToString().c_str());
        ErrorExit();
      }
      thread->stats.FinishedOps(nullptr, db, 1);
    }
    char msg[100];
    snprintf(msg, sizeof(msg), "( updates:%" PRIu64 " found:%" PRIu64 ")",
             readwrites_, found);
    thread->stats.AddMessage(msg);
  }

  // Read-modify-write for random keys.
  // Each operation causes the key grow by value_size (simulating an append).
  // Generally used for benchmarking against merges of similar type
  void AppendRandom(ThreadState* thread) {
    ReadOptions options = read_options_;
    RandomGenerator gen;
    std::string value;
    int64_t found = 0;
    int64_t bytes = 0;

    std::unique_ptr<const char[]> key_guard;
    Slice key = AllocateKey(&key_guard);
    std::unique_ptr<char[]> ts_guard;
    if (user_timestamp_size_ > 0) {
      ts_guard.reset(new char[user_timestamp_size_]);
    }
    // The number of iterations is the larger of read_ or write_
    Duration duration(FLAGS_duration, readwrites_);
    while (!duration.Done(1)) {
      DB* db = SelectDB(thread);
      GenerateKeyFromInt(thread->rand.Next() % FLAGS_num, FLAGS_num, &key);
      Slice ts;
      if (user_timestamp_size_ > 0) {
        ts = mock_app_clock_->Allocate(ts_guard.get());
        options.timestamp = &ts;
      }

      auto status = db->Get(options, key, &value);
      if (status.ok()) {
        ++found;
        bytes += key.size() + value.size() + user_timestamp_size_;
      } else if (!status.IsNotFound()) {
        fprintf(stderr, "Get returned an error: %s\n",
                status.ToString().c_str());
        abort();
      } else {
        // If not existing, then just assume an empty string of data
        value.clear();
      }

      // Update the value (by appending data)
      Slice operand = gen.Generate();
      if (value.size() > 0) {
        // Use a delimiter to match the semantics for StringAppendOperator
        value.append(1, ',');
      }
      value.append(operand.data(), operand.size());

      Status s;
      if (user_timestamp_size_ > 0) {
        ts = mock_app_clock_->Allocate(ts_guard.get());
        s = db->Put(write_options_, key, ts, value);
      } else {
        // Write back to the database
        s = db->Put(write_options_, key, value);
      }
      if (!s.ok()) {
        fprintf(stderr, "put error: %s\n", s.ToString().c_str());
        ErrorExit();
      }
      bytes += key.size() + value.size() + user_timestamp_size_;
      thread->stats.FinishedOps(nullptr, db, 1, kUpdate);
    }

    char msg[100];
    snprintf(msg, sizeof(msg), "( updates:%" PRIu64 " found:%" PRIu64 ")",
             readwrites_, found);
    thread->stats.AddBytes(bytes);
    thread->stats.AddMessage(msg);
  }

  // Read-modify-write for random keys (using MergeOperator)
  // The merge operator to use should be defined by FLAGS_merge_operator
  // Adjust FLAGS_value_size so that the keys are reasonable for this operator
  // Assumes that the merge operator is non-null (i.e.: is well-defined)
  //
  // For example, use FLAGS_merge_operator="uint64add" and FLAGS_value_size=8
  // to simulate random additions over 64-bit integers using merge.
  //
  // The number of merges on the same key can be controlled by adjusting
  // FLAGS_merge_keys.
  void MergeRandom(ThreadState* thread) {
    RandomGenerator gen;
    int64_t bytes = 0;
    std::unique_ptr<const char[]> key_guard;
    Slice key = AllocateKey(&key_guard);
    // The number of iterations is the larger of read_ or write_
    Duration duration(FLAGS_duration, readwrites_);
    while (!duration.Done(1)) {
      DBWithColumnFamilies* db_with_cfh = SelectDBWithCfh(thread);
      int64_t key_rand = thread->rand.Next() % merge_keys_;
      GenerateKeyFromInt(key_rand, merge_keys_, &key);

      Status s;
      Slice val = gen.Generate();
      if (FLAGS_num_column_families > 1) {
        s = db_with_cfh->db->Merge(write_options_,
                                   db_with_cfh->GetCfh(key_rand), key, val);
      } else {
        s = db_with_cfh->db->Merge(
            write_options_, db_with_cfh->db->DefaultColumnFamily(), key, val);
      }

      if (!s.ok()) {
        fprintf(stderr, "merge error: %s\n", s.ToString().c_str());
        exit(1);
      }
      bytes += key.size() + val.size();
      thread->stats.FinishedOps(nullptr, db_with_cfh->db, 1, kMerge);
    }

    // Print some statistics
    char msg[100];
    snprintf(msg, sizeof(msg), "( updates:%" PRIu64 ")", readwrites_);
    thread->stats.AddBytes(bytes);
    thread->stats.AddMessage(msg);
  }

  // Read and merge random keys. The amount of reads and merges are controlled
  // by adjusting FLAGS_num and FLAGS_mergereadpercent. The number of distinct
  // keys (and thus also the number of reads and merges on the same key) can be
  // adjusted with FLAGS_merge_keys.
  //
  // As with MergeRandom, the merge operator to use should be defined by
  // FLAGS_merge_operator.
  void ReadRandomMergeRandom(ThreadState* thread) {
    RandomGenerator gen;
    std::string value;
    int64_t num_hits = 0;
    int64_t num_gets = 0;
    int64_t num_merges = 0;
    size_t max_length = 0;

    std::unique_ptr<const char[]> key_guard;
    Slice key = AllocateKey(&key_guard);
    // the number of iterations is the larger of read_ or write_
    Duration duration(FLAGS_duration, readwrites_);
    while (!duration.Done(1)) {
      DB* db = SelectDB(thread);
      GenerateKeyFromInt(thread->rand.Next() % merge_keys_, merge_keys_, &key);

      bool do_merge = int(thread->rand.Next() % 100) < FLAGS_mergereadpercent;

      if (do_merge) {
        Status s = db->Merge(write_options_, key, gen.Generate());
        if (!s.ok()) {
          fprintf(stderr, "merge error: %s\n", s.ToString().c_str());
          exit(1);
        }
        num_merges++;
        thread->stats.FinishedOps(nullptr, db, 1, kMerge);
      } else {
        Status s = db->Get(read_options_, key, &value);
        if (value.length() > max_length) max_length = value.length();

        if (!s.ok() && !s.IsNotFound()) {
          fprintf(stderr, "get error: %s\n", s.ToString().c_str());
          // we continue after error rather than exiting so that we can
          // find more errors if any
        } else if (!s.IsNotFound()) {
          num_hits++;
        }
        num_gets++;
        thread->stats.FinishedOps(nullptr, db, 1, kRead);
      }
    }

    char msg[100];
    snprintf(msg, sizeof(msg),
             "(reads:%" PRIu64 " merges:%" PRIu64 " total:%" PRIu64
             " hits:%" PRIu64 " maxlength:%" ROCKSDB_PRIszt ")",
             num_gets, num_merges, readwrites_, num_hits, max_length);
    thread->stats.AddMessage(msg);
  }

  void WriteSeqSeekSeq(ThreadState* thread) {
    writes_ = FLAGS_num;
    DoWrite(thread, SEQUENTIAL);
    // exclude writes from the ops/sec calculation
    thread->stats.Start(thread->tid);

    DB* db = SelectDB(thread);
    ReadOptions read_opts = read_options_;
    std::unique_ptr<char[]> ts_guard;
    Slice ts;
    if (user_timestamp_size_ > 0) {
      ts_guard.reset(new char[user_timestamp_size_]);
      ts = mock_app_clock_->GetTimestampForRead(thread->rand, ts_guard.get());
      read_opts.timestamp = &ts;
    }
    std::unique_ptr<Iterator> iter(db->NewIterator(read_opts));

    std::unique_ptr<const char[]> key_guard;
    Slice key = AllocateKey(&key_guard);
    for (int64_t i = 0; i < FLAGS_num; ++i) {
      GenerateKeyFromInt(i, FLAGS_num, &key);
      iter->Seek(key);
      assert(iter->Valid() && iter->key() == key);
      thread->stats.FinishedOps(nullptr, db, 1, kSeek);

      for (int j = 0; j < FLAGS_seek_nexts && i + 1 < FLAGS_num; ++j) {
        if (!FLAGS_reverse_iterator) {
          iter->Next();
        } else {
          iter->Prev();
        }
        GenerateKeyFromInt(++i, FLAGS_num, &key);
        assert(iter->Valid() && iter->key() == key);
        thread->stats.FinishedOps(nullptr, db, 1, kSeek);
      }

      iter->Seek(key);
      assert(iter->Valid() && iter->key() == key);
      thread->stats.FinishedOps(nullptr, db, 1, kSeek);
    }
  }

  bool binary_search(std::vector<int>& data, int start, int end, int key) {
    if (data.empty()) return false;
    if (start > end) return false;
    int mid = start + (end - start) / 2;
    if (mid > static_cast<int>(data.size()) - 1) return false;
    if (data[mid] == key) {
      return true;
    } else if (data[mid] > key) {
      return binary_search(data, start, mid - 1, key);
    } else {
      return binary_search(data, mid + 1, end, key);
    }
  }

  // Does a bunch of merge operations for a key(key1) where the merge operand
  // is a sorted list. Next performance comparison is done between doing a Get
  // for key1 followed by searching for another key(key2) in the large sorted
  // list vs calling GetMergeOperands for key1 and then searching for the key2
  // in all the sorted sub-lists. Later case is expected to be a lot faster.
  void GetMergeOperands(ThreadState* thread) {
    DB* db = SelectDB(thread);
    const int kTotalValues = 100000;
    const int kListSize = 100;
    std::string key = "my_key";
    std::string value;

    for (int i = 1; i < kTotalValues; i++) {
      if (i % kListSize == 0) {
        // Remove trailing ','
        value.pop_back();
        db->Merge(WriteOptions(), key, value);
        value.clear();
      } else {
        value.append(std::to_string(i)).append(",");
      }
    }

    SortList s;
    std::vector<int> data;
    // This value can be experimented with and it will demonstrate the
    // perf difference between doing a Get and searching for lookup_key in the
    // resultant large sorted list vs doing GetMergeOperands and searching
    // for lookup_key within this resultant sorted sub-lists.
    int lookup_key = 1;

    // Get API call
    std::cout << "--- Get API call --- \n";
    PinnableSlice p_slice;
    uint64_t st = FLAGS_env->NowNanos();
    db->Get(ReadOptions(), db->DefaultColumnFamily(), key, &p_slice);
    s.MakeVector(data, p_slice);
    bool found =
        binary_search(data, 0, static_cast<int>(data.size() - 1), lookup_key);
    std::cout << "Found key? " << std::to_string(found) << "\n";
    uint64_t sp = FLAGS_env->NowNanos();
    std::cout << "Get: " << (sp - st) / 1000000000.0 << " seconds\n";
    std::string* dat_ = p_slice.GetSelf();
    std::cout << "Sample data from Get API call: " << dat_->substr(0, 10)
              << "\n";
    data.clear();

    // GetMergeOperands API call
    std::cout << "--- GetMergeOperands API --- \n";
    std::vector<PinnableSlice> a_slice((kTotalValues / kListSize) + 1);
    st = FLAGS_env->NowNanos();
    int number_of_operands = 0;
    GetMergeOperandsOptions get_merge_operands_options;
    get_merge_operands_options.expected_max_number_of_operands =
        (kTotalValues / 100) + 1;
    db->GetMergeOperands(ReadOptions(), db->DefaultColumnFamily(), key,
                         a_slice.data(), &get_merge_operands_options,
                         &number_of_operands);
    for (PinnableSlice& psl : a_slice) {
      s.MakeVector(data, psl);
      found =
          binary_search(data, 0, static_cast<int>(data.size() - 1), lookup_key);
      data.clear();
      if (found) break;
    }
    std::cout << "Found key? " << std::to_string(found) << "\n";
    sp = FLAGS_env->NowNanos();
    std::cout << "Get Merge operands: " << (sp - st) / 1000000000.0
              << " seconds \n";
    int to_print = 0;
    std::cout << "Sample data from GetMergeOperands API call: ";
    for (PinnableSlice& psl : a_slice) {
      std::cout << "List: " << to_print << " : " << *psl.GetSelf() << "\n";
      if (to_print++ > 2) break;
    }
  }

  void VerifyChecksum(ThreadState* thread) {
    DB* db = SelectDB(thread);
    ReadOptions ro;
    ro.adaptive_readahead = FLAGS_adaptive_readahead;
    ro.async_io = FLAGS_async_io;
    ro.rate_limiter_priority =
        FLAGS_rate_limit_user_ops ? Env::IO_USER : Env::IO_TOTAL;
    ro.readahead_size = FLAGS_readahead_size;
    ro.auto_readahead_size = FLAGS_auto_readahead_size;
    Status s = db->VerifyChecksum(ro);
    if (!s.ok()) {
      fprintf(stderr, "VerifyChecksum() failed: %s\n", s.ToString().c_str());
      exit(1);
    }
  }

  void VerifyFileChecksums(ThreadState* thread) {
    DB* db = SelectDB(thread);
    ReadOptions ro;
    ro.adaptive_readahead = FLAGS_adaptive_readahead;
    ro.async_io = FLAGS_async_io;
    ro.rate_limiter_priority =
        FLAGS_rate_limit_user_ops ? Env::IO_USER : Env::IO_TOTAL;
    ro.readahead_size = FLAGS_readahead_size;
    ro.auto_readahead_size = FLAGS_auto_readahead_size;
    Status s = db->VerifyFileChecksums(ro);
    if (!s.ok()) {
      fprintf(stderr, "VerifyFileChecksums() failed: %s\n",
              s.ToString().c_str());
      exit(1);
    }
  }

  // This benchmark stress tests Transactions.  For a given --duration (or
  // total number of --writes, a Transaction will perform a read-modify-write
  // to increment the value of a key in each of N(--transaction-sets) sets of
  // keys (where each set has --num keys).  If --threads is set, this will be
  // done in parallel.
  //
  // To test transactions, use --transaction_db=true.  Not setting this
  // parameter
  // will run the same benchmark without transactions.
  //
  // RandomTransactionVerify() will then validate the correctness of the results
  // by checking if the sum of all keys in each set is the same.
  void RandomTransaction(ThreadState* thread) {
    Duration duration(FLAGS_duration, readwrites_);
    uint16_t num_prefix_ranges = static_cast<uint16_t>(FLAGS_transaction_sets);
    uint64_t transactions_done = 0;

    if (num_prefix_ranges == 0 || num_prefix_ranges > 9999) {
      fprintf(stderr, "invalid value for transaction_sets\n");
      abort();
    }

    TransactionOptions txn_options;
    txn_options.lock_timeout = FLAGS_transaction_lock_timeout;
    txn_options.set_snapshot = FLAGS_transaction_set_snapshot;

    RandomTransactionInserter inserter(&thread->rand, write_options_,
                                       read_options_, FLAGS_num,
                                       num_prefix_ranges);

    if (FLAGS_num_multi_db > 1) {
      fprintf(stderr,
              "Cannot run RandomTransaction benchmark with "
              "FLAGS_multi_db > 1.");
      abort();
    }

    while (!duration.Done(1)) {
      bool success;

      // RandomTransactionInserter will attempt to insert a key for each
      // # of FLAGS_transaction_sets
      if (FLAGS_optimistic_transaction_db) {
        success = inserter.OptimisticTransactionDBInsert(db_.opt_txn_db);
      } else if (FLAGS_transaction_db) {
        TransactionDB* txn_db = reinterpret_cast<TransactionDB*>(db_.db);
        success = inserter.TransactionDBInsert(txn_db, txn_options);
      } else {
        success = inserter.DBInsert(db_.db);
      }

      if (!success) {
        fprintf(stderr, "Unexpected error: %s\n",
                inserter.GetLastStatus().ToString().c_str());
        abort();
      }

      thread->stats.FinishedOps(nullptr, db_.db, 1, kOthers);
      transactions_done++;
    }

    char msg[100];
    if (FLAGS_optimistic_transaction_db || FLAGS_transaction_db) {
      snprintf(msg, sizeof(msg),
               "( transactions:%" PRIu64 " aborts:%" PRIu64 ")",
               transactions_done, inserter.GetFailureCount());
    } else {
      snprintf(msg, sizeof(msg), "( batches:%" PRIu64 " )", transactions_done);
    }
    thread->stats.AddMessage(msg);
    thread->stats.AddBytes(static_cast<int64_t>(inserter.GetBytesInserted()));
  }

  // Verifies consistency of data after RandomTransaction() has been run.
  // Since each iteration of RandomTransaction() incremented a key in each set
  // by the same value, the sum of the keys in each set should be the same.
  void RandomTransactionVerify() {
    if (!FLAGS_transaction_db && !FLAGS_optimistic_transaction_db) {
      // transactions not used, nothing to verify.
      return;
    }

    Status s = RandomTransactionInserter::Verify(
        db_.db, static_cast<uint16_t>(FLAGS_transaction_sets));

    if (s.ok()) {
      fprintf(stdout, "RandomTransactionVerify Success.\n");
    } else {
      fprintf(stdout, "RandomTransactionVerify FAILED!!\n");
    }
  }

  // Writes and deletes random keys without overwriting keys.
  //
  // This benchmark is intended to partially replicate the behavior of MyRocks
  // secondary indices: All data is stored in keys and updates happen by
  // deleting the old version of the key and inserting the new version.
  void RandomReplaceKeys(ThreadState* thread) {
    std::unique_ptr<const char[]> key_guard;
    Slice key = AllocateKey(&key_guard);
    std::unique_ptr<char[]> ts_guard;
    if (user_timestamp_size_ > 0) {
      ts_guard.reset(new char[user_timestamp_size_]);
    }
    std::vector<uint32_t> counters(FLAGS_numdistinct, 0);
    size_t max_counter = 50;
    RandomGenerator gen;

    Status s;
    DB* db = SelectDB(thread);
    for (int64_t i = 0; i < FLAGS_numdistinct; i++) {
      GenerateKeyFromInt(i * max_counter, FLAGS_num, &key);
      if (user_timestamp_size_ > 0) {
        Slice ts = mock_app_clock_->Allocate(ts_guard.get());
        s = db->Put(write_options_, key, ts, gen.Generate());
      } else {
        s = db->Put(write_options_, key, gen.Generate());
      }
      if (!s.ok()) {
        fprintf(stderr, "Operation failed: %s\n", s.ToString().c_str());
        exit(1);
      }
    }

    db->GetSnapshot();

    std::default_random_engine generator;
    std::normal_distribution<double> distribution(FLAGS_numdistinct / 2.0,
                                                  FLAGS_stddev);
    Duration duration(FLAGS_duration, FLAGS_num);
    while (!duration.Done(1)) {
      int64_t rnd_id = static_cast<int64_t>(distribution(generator));
      int64_t key_id = std::max(std::min(FLAGS_numdistinct - 1, rnd_id),
                                static_cast<int64_t>(0));
      GenerateKeyFromInt(key_id * max_counter + counters[key_id], FLAGS_num,
                         &key);
      if (user_timestamp_size_ > 0) {
        Slice ts = mock_app_clock_->Allocate(ts_guard.get());
        s = FLAGS_use_single_deletes ? db->SingleDelete(write_options_, key, ts)
                                     : db->Delete(write_options_, key, ts);
      } else {
        s = FLAGS_use_single_deletes ? db->SingleDelete(write_options_, key)
                                     : db->Delete(write_options_, key);
      }
      if (s.ok()) {
        counters[key_id] = (counters[key_id] + 1) % max_counter;
        GenerateKeyFromInt(key_id * max_counter + counters[key_id], FLAGS_num,
                           &key);
        if (user_timestamp_size_ > 0) {
          Slice ts = mock_app_clock_->Allocate(ts_guard.get());
          s = db->Put(write_options_, key, ts, Slice());
        } else {
          s = db->Put(write_options_, key, Slice());
        }
      }

      if (!s.ok()) {
        fprintf(stderr, "Operation failed: %s\n", s.ToString().c_str());
        exit(1);
      }

      thread->stats.FinishedOps(nullptr, db, 1, kOthers);
    }

    char msg[200];
    snprintf(msg, sizeof(msg),
             "use single deletes: %d, "
             "standard deviation: %lf\n",
             FLAGS_use_single_deletes, FLAGS_stddev);
    thread->stats.AddMessage(msg);
  }

  void TimeSeriesReadOrDelete(ThreadState* thread, bool do_deletion) {
    int64_t read = 0;
    int64_t found = 0;
    int64_t bytes = 0;

    Iterator* iter = nullptr;
    // Only work on single database
    assert(db_.db != nullptr);
    iter = db_.db->NewIterator(read_options_);

    std::unique_ptr<const char[]> key_guard;
    Slice key = AllocateKey(&key_guard);

    char value_buffer[256];
    while (true) {
      {
        MutexLock l(&thread->shared->mu);
        if (thread->shared->num_done >= 1) {
          // Write thread have finished
          break;
        }
      }
      if (!FLAGS_use_tailing_iterator) {
        delete iter;
        iter = db_.db->NewIterator(read_options_);
      }
      // Pick a Iterator to use

      int64_t key_id = thread->rand.Next() % FLAGS_key_id_range;
      GenerateKeyFromInt(key_id, FLAGS_num, &key);
      // Reset last 8 bytes to 0
      char* start = const_cast<char*>(key.data());
      start += key.size() - 8;
      memset(start, 0, 8);
      ++read;

      bool key_found = false;
      // Seek the prefix
      for (iter->Seek(key); iter->Valid() && iter->key().starts_with(key);
           iter->Next()) {
        key_found = true;
        // Copy out iterator's value to make sure we read them.
        if (do_deletion) {
          bytes += iter->key().size();
          if (KeyExpired(timestamp_emulator_.get(), iter->key())) {
            thread->stats.FinishedOps(&db_, db_.db, 1, kDelete);
            db_.db->Delete(write_options_, iter->key());
          } else {
            break;
          }
        } else {
          bytes += iter->key().size() + iter->value().size();
          thread->stats.FinishedOps(&db_, db_.db, 1, kRead);
          Slice value = iter->value();
          memcpy(value_buffer, value.data(),
                 std::min(value.size(), sizeof(value_buffer)));

          assert(iter->status().ok());
        }
      }
      found += key_found;

      if (thread->shared->read_rate_limiter.get() != nullptr) {
        thread->shared->read_rate_limiter->Request(
            1, Env::IO_HIGH, nullptr /* stats */, RateLimiter::OpType::kRead);
      }
    }
    delete iter;

    char msg[100];
    snprintf(msg, sizeof(msg), "(%" PRIu64 " of %" PRIu64 " found)", found,
             read);
    thread->stats.AddBytes(bytes);
    thread->stats.AddMessage(msg);
  }

  void TimeSeriesWrite(ThreadState* thread) {
    // Special thread that keeps writing until other threads are done.
    RandomGenerator gen;
    int64_t bytes = 0;

    // Don't merge stats from this thread with the readers.
    thread->stats.SetExcludeFromMerge();

    std::unique_ptr<RateLimiter> write_rate_limiter;
    if (FLAGS_benchmark_write_rate_limit > 0) {
      write_rate_limiter.reset(
          NewGenericRateLimiter(FLAGS_benchmark_write_rate_limit));
    }

    std::unique_ptr<const char[]> key_guard;
    Slice key = AllocateKey(&key_guard);

    Duration duration(FLAGS_duration, writes_);
    while (!duration.Done(1)) {
      DB* db = SelectDB(thread);

      uint64_t key_id = thread->rand.Next() % FLAGS_key_id_range;
      // Write key id
      GenerateKeyFromInt(key_id, FLAGS_num, &key);
      // Write timestamp

      char* start = const_cast<char*>(key.data());
      char* pos = start + 8;
      int bytes_to_fill =
          std::min(key_size_ - static_cast<int>(pos - start), 8);
      uint64_t timestamp_value = timestamp_emulator_->Get();
      if (port::kLittleEndian) {
        for (int i = 0; i < bytes_to_fill; ++i) {
          pos[i] = (timestamp_value >> ((bytes_to_fill - i - 1) << 3)) & 0xFF;
        }
      } else {
        memcpy(pos, static_cast<void*>(&timestamp_value), bytes_to_fill);
      }

      timestamp_emulator_->Inc();

      Status s;
      Slice val = gen.Generate();
      s = db->Put(write_options_, key, val);

      if (!s.ok()) {
        fprintf(stderr, "put error: %s\n", s.ToString().c_str());
        ErrorExit();
      }
      bytes = key.size() + val.size();
      thread->stats.FinishedOps(&db_, db_.db, 1, kWrite);
      thread->stats.AddBytes(bytes);

      if (FLAGS_benchmark_write_rate_limit > 0) {
        write_rate_limiter->Request(key.size() + val.size(), Env::IO_HIGH,
                                    nullptr /* stats */,
                                    RateLimiter::OpType::kWrite);
      }
    }
  }

  void TimeSeries(ThreadState* thread) {
    if (thread->tid > 0) {
      bool do_deletion = FLAGS_expire_style == "delete" &&
                         thread->tid <= FLAGS_num_deletion_threads;
      TimeSeriesReadOrDelete(thread, do_deletion);
    } else {
      TimeSeriesWrite(thread);
      thread->stats.Stop();
      thread->stats.Report("timeseries write");
    }
  }

  void Compact(ThreadState* thread) {
    DB* db = SelectDB(thread);
    CompactRangeOptions cro;
    cro.bottommost_level_compaction =
        BottommostLevelCompaction::kForceOptimized;
    cro.max_subcompactions = static_cast<uint32_t>(FLAGS_subcompactions);
    db->CompactRange(cro, nullptr, nullptr);
  }

  void CompactAll() {
    CompactRangeOptions cro;
    cro.max_subcompactions = static_cast<uint32_t>(FLAGS_subcompactions);
    if (db_.db != nullptr) {
      db_.db->CompactRange(cro, nullptr, nullptr);
    }
    for (const auto& db_with_cfh : multi_dbs_) {
      db_with_cfh.db->CompactRange(cro, nullptr, nullptr);
    }
  }

  void WaitForCompactionHelper(DBWithColumnFamilies& db) {
    fprintf(stdout, "waitforcompaction(%s): started\n",
            db.db->GetName().c_str());

    Status s = db.db->WaitForCompact(WaitForCompactOptions());

    fprintf(stdout, "waitforcompaction(%s): finished with status (%s)\n",
            db.db->GetName().c_str(), s.ToString().c_str());
  }

  void WaitForCompaction() {
    // Give background threads a chance to wake
    FLAGS_env->SleepForMicroseconds(5 * 1000000);

    if (db_.db != nullptr) {
      WaitForCompactionHelper(db_);
    } else {
      for (auto& db_with_cfh : multi_dbs_) {
        WaitForCompactionHelper(db_with_cfh);
      }
    }
  }

  bool CompactLevelHelper(DBWithColumnFamilies& db_with_cfh, int from_level) {
    std::vector<LiveFileMetaData> files;
    db_with_cfh.db->GetLiveFilesMetaData(&files);

    assert(from_level == 0 || from_level == 1);

    int real_from_level = from_level;
    if (real_from_level > 0) {
      // With dynamic leveled compaction the first level with data beyond L0
      // might not be L1.
      real_from_level = std::numeric_limits<int>::max();

      for (auto& f : files) {
        if (f.level > 0 && f.level < real_from_level) real_from_level = f.level;
      }

      if (real_from_level == std::numeric_limits<int>::max()) {
        fprintf(stdout, "compact%d found 0 files to compact\n", from_level);
        return true;
      }
    }

    // The goal is to compact from from_level to the level that follows it,
    // and with dynamic leveled compaction the next level might not be
    // real_from_level+1
    int next_level = std::numeric_limits<int>::max();

    std::vector<std::string> files_to_compact;
    for (auto& f : files) {
      if (f.level == real_from_level)
        files_to_compact.push_back(f.name);
      else if (f.level > real_from_level && f.level < next_level)
        next_level = f.level;
    }

    if (files_to_compact.empty()) {
      fprintf(stdout, "compact%d found 0 files to compact\n", from_level);
      return true;
    } else if (next_level == std::numeric_limits<int>::max()) {
      // There is no data beyond real_from_level. So we are done.
      fprintf(stdout, "compact%d found no data beyond L%d\n", from_level,
              real_from_level);
      return true;
    }

    fprintf(stdout, "compact%d found %d files to compact from L%d to L%d\n",
            from_level, static_cast<int>(files_to_compact.size()),
            real_from_level, next_level);

    ROCKSDB_NAMESPACE::CompactionOptions options;
    // Lets RocksDB use the configured compression for this level
    options.compression = ROCKSDB_NAMESPACE::kDisableCompressionOption;

    ROCKSDB_NAMESPACE::ColumnFamilyDescriptor cfDesc;
    db_with_cfh.db->DefaultColumnFamily()->GetDescriptor(&cfDesc);
    options.output_file_size_limit = cfDesc.options.target_file_size_base;

    Status status =
        db_with_cfh.db->CompactFiles(options, files_to_compact, next_level);
    if (!status.ok()) {
      // This can fail for valid reasons including the operation was aborted
      // or a filename is invalid because background compaction removed it.
      // Having read the current cases for which an error is raised I prefer
      // not to figure out whether an exception should be thrown here.
      fprintf(stderr, "compact%d CompactFiles failed: %s\n", from_level,
              status.ToString().c_str());
      return false;
    }
    return true;
  }

  void CompactLevel(int from_level) {
    if (db_.db != nullptr) {
      while (!CompactLevelHelper(db_, from_level)) WaitForCompaction();
    }
    for (auto& db_with_cfh : multi_dbs_) {
      while (!CompactLevelHelper(db_with_cfh, from_level)) WaitForCompaction();
    }
  }

  void Flush() {
    FlushOptions flush_opt;
    flush_opt.wait = true;

    if (db_.db != nullptr) {
      Status s;
      if (FLAGS_num_column_families > 1) {
        s = db_.db->Flush(flush_opt, db_.cfh);
      } else {
        s = db_.db->Flush(flush_opt, db_.db->DefaultColumnFamily());
      }

      if (!s.ok()) {
        fprintf(stderr, "Flush failed: %s\n", s.ToString().c_str());
        exit(1);
      }
    } else {
      for (const auto& db_with_cfh : multi_dbs_) {
        Status s;
        if (FLAGS_num_column_families > 1) {
          s = db_with_cfh.db->Flush(flush_opt, db_with_cfh.cfh);
        } else {
          s = db_with_cfh.db->Flush(flush_opt,
                                    db_with_cfh.db->DefaultColumnFamily());
        }

        if (!s.ok()) {
          fprintf(stderr, "Flush failed: %s\n", s.ToString().c_str());
          exit(1);
        }
      }
    }
    fprintf(stdout, "flush memtable\n");
  }

  void ResetStats() {
    if (db_.db != nullptr) {
      db_.db->ResetStats();
    }
    for (const auto& db_with_cfh : multi_dbs_) {
      db_with_cfh.db->ResetStats();
    }
  }

  void PrintStatsHistory() {
    if (db_.db != nullptr) {
      PrintStatsHistoryImpl(db_.db, false);
    }
    for (const auto& db_with_cfh : multi_dbs_) {
      PrintStatsHistoryImpl(db_with_cfh.db, true);
    }
  }

  void PrintStatsHistoryImpl(DB* db, bool print_header) {
    if (print_header) {
      fprintf(stdout, "\n==== DB: %s ===\n", db->GetName().c_str());
    }

    std::unique_ptr<StatsHistoryIterator> shi;
    Status s =
        db->GetStatsHistory(0, std::numeric_limits<uint64_t>::max(), &shi);
    if (!s.ok()) {
      fprintf(stdout, "%s\n", s.ToString().c_str());
      return;
    }
    assert(shi);
    while (shi->Valid()) {
      uint64_t stats_time = shi->GetStatsTime();
      fprintf(stdout, "------ %s ------\n",
              TimeToHumanString(static_cast<int>(stats_time)).c_str());
      for (auto& entry : shi->GetStatsMap()) {
        fprintf(stdout, " %" PRIu64 "   %s  %" PRIu64 "\n", stats_time,
                entry.first.c_str(), entry.second);
      }
      shi->Next();
    }
  }

  void CacheReportProblems() {
    auto debug_logger = std::make_shared<StderrLogger>(DEBUG_LEVEL);
    cache_->ReportProblems(debug_logger);
  }

  void PrintStats(const char* key) {
    if (db_.db != nullptr) {
      PrintStats(db_.db, key, false);
    }
    for (const auto& db_with_cfh : multi_dbs_) {
      PrintStats(db_with_cfh.db, key, true);
    }
  }

  void PrintStats(DB* db, const char* key, bool print_header = false) {
    if (print_header) {
      fprintf(stdout, "\n==== DB: %s ===\n", db->GetName().c_str());
    }
    std::string stats;
    if (!db->GetProperty(key, &stats)) {
      stats = "(failed)";
    }
    fprintf(stdout, "\n%s\n", stats.c_str());
  }

  void PrintStats(const std::vector<std::string>& keys) {
    if (db_.db != nullptr) {
      PrintStats(db_.db, keys);
    }
    for (const auto& db_with_cfh : multi_dbs_) {
      PrintStats(db_with_cfh.db, keys, true);
    }
  }

  void PrintStats(DB* db, const std::vector<std::string>& keys,
                  bool print_header = false) {
    if (print_header) {
      fprintf(stdout, "\n==== DB: %s ===\n", db->GetName().c_str());
    }

    for (const auto& key : keys) {
      std::string stats;
      if (!db->GetProperty(key, &stats)) {
        stats = "(failed)";
      }
      fprintf(stdout, "%s: %s\n", key.c_str(), stats.c_str());
    }
  }

  void Replay(ThreadState* thread) {
    if (db_.db != nullptr) {
      Replay(thread, &db_);
    }
  }

  void Replay(ThreadState* /*thread*/, DBWithColumnFamilies* db_with_cfh) {
    Status s;
    std::unique_ptr<TraceReader> trace_reader;
    s = NewFileTraceReader(FLAGS_env, EnvOptions(), FLAGS_trace_file,
                           &trace_reader);
    if (!s.ok()) {
      fprintf(
          stderr,
          "Encountered an error creating a TraceReader from the trace file. "
          "Error: %s\n",
          s.ToString().c_str());
      exit(1);
    }
    std::unique_ptr<Replayer> replayer;
    s = db_with_cfh->db->NewDefaultReplayer(db_with_cfh->cfh,
                                            std::move(trace_reader), &replayer);
    if (!s.ok()) {
      fprintf(stderr,
              "Encountered an error creating a default Replayer. "
              "Error: %s\n",
              s.ToString().c_str());
      exit(1);
    }
    s = replayer->Prepare();
    if (!s.ok()) {
      fprintf(stderr, "Prepare for replay failed. Error: %s\n",
              s.ToString().c_str());
    }
    s = replayer->Replay(
        ReplayOptions(static_cast<uint32_t>(FLAGS_trace_replay_threads),
                      FLAGS_trace_replay_fast_forward),
        nullptr);
    replayer.reset();
    if (s.ok()) {
      fprintf(stdout, "Replay completed from trace_file: %s\n",
              FLAGS_trace_file.c_str());
    } else {
      fprintf(stderr, "Replay failed. Error: %s\n", s.ToString().c_str());
    }
  }

  void Backup(ThreadState* thread) {
    DB* db = SelectDB(thread);
    std::unique_ptr<BackupEngineOptions> engine_options(
        new BackupEngineOptions(FLAGS_backup_dir));
    Status s;
    BackupEngine* backup_engine;
    if (FLAGS_backup_rate_limit > 0) {
      engine_options->backup_rate_limiter.reset(NewGenericRateLimiter(
          FLAGS_backup_rate_limit, 100000 /* refill_period_us */,
          10 /* fairness */, RateLimiter::Mode::kAllIo));
    }
    // Build new backup of the entire DB
    engine_options->destroy_old_data = true;
    s = BackupEngine::Open(FLAGS_env, *engine_options, &backup_engine);
    assert(s.ok());
    s = backup_engine->CreateNewBackup(db);
    assert(s.ok());
    std::vector<BackupInfo> backup_info;
    backup_engine->GetBackupInfo(&backup_info);
    // Verify that a new backup is created
    assert(backup_info.size() == 1);
  }

  void Restore(ThreadState* /* thread */) {
    std::unique_ptr<BackupEngineOptions> engine_options(
        new BackupEngineOptions(FLAGS_backup_dir));
    if (FLAGS_restore_rate_limit > 0) {
      engine_options->restore_rate_limiter.reset(NewGenericRateLimiter(
          FLAGS_restore_rate_limit, 100000 /* refill_period_us */,
          10 /* fairness */, RateLimiter::Mode::kAllIo));
    }
    BackupEngineReadOnly* backup_engine;
    Status s =
        BackupEngineReadOnly::Open(FLAGS_env, *engine_options, &backup_engine);
    assert(s.ok());
    s = backup_engine->RestoreDBFromLatestBackup(FLAGS_restore_dir,
                                                 FLAGS_restore_dir);
    assert(s.ok());
    delete backup_engine;
  }
};

int db_bench_tool(int argc, char** argv) {
  ROCKSDB_NAMESPACE::port::InstallStackTraceHandler();
  ConfigOptions config_options;
  static bool initialized = false;
  if (!initialized) {
    SetUsageMessage(std::string("\nUSAGE:\n") + std::string(argv[0]) +
                    " [OPTIONS]...");
    SetVersionString(GetRocksVersionAsString(true));
    initialized = true;
  }
  ParseCommandLineFlags(&argc, &argv, true);
  FLAGS_compaction_style_e =
      (ROCKSDB_NAMESPACE::CompactionStyle)FLAGS_compaction_style;
  if (FLAGS_statistics && !FLAGS_statistics_string.empty()) {
    fprintf(stderr,
            "Cannot provide both --statistics and --statistics_string.\n");
    exit(1);
  }
  if (!FLAGS_statistics_string.empty()) {
    Status s = Statistics::CreateFromString(config_options,
                                            FLAGS_statistics_string, &dbstats);
    if (dbstats == nullptr) {
      fprintf(stderr,
              "No Statistics registered matching string: %s status=%s\n",
              FLAGS_statistics_string.c_str(), s.ToString().c_str());
      exit(1);
    }
  }
  if (FLAGS_statistics) {
    dbstats = ROCKSDB_NAMESPACE::CreateDBStatistics();
  }
  if (dbstats) {
    dbstats->set_stats_level(static_cast<StatsLevel>(FLAGS_stats_level));
  }
  FLAGS_compaction_pri_e =
      (ROCKSDB_NAMESPACE::CompactionPri)FLAGS_compaction_pri;

  std::vector<std::string> fanout = ROCKSDB_NAMESPACE::StringSplit(
      FLAGS_max_bytes_for_level_multiplier_additional, ',');
  for (size_t j = 0; j < fanout.size(); j++) {
    FLAGS_max_bytes_for_level_multiplier_additional_v.push_back(
#ifndef CYGWIN
        std::stoi(fanout[j]));
#else
        stoi(fanout[j]));
#endif
  }

  FLAGS_compression_type_e =
      StringToCompressionType(FLAGS_compression_type.c_str());

  FLAGS_wal_compression_e =
      StringToCompressionType(FLAGS_wal_compression.c_str());

  FLAGS_compressed_secondary_cache_compression_type_e = StringToCompressionType(
      FLAGS_compressed_secondary_cache_compression_type.c_str());

  // Stacked BlobDB
  FLAGS_blob_db_compression_type_e =
      StringToCompressionType(FLAGS_blob_db_compression_type.c_str());

  int env_opts = !FLAGS_env_uri.empty() + !FLAGS_fs_uri.empty();
  if (env_opts > 1) {
    fprintf(stderr, "Error: --env_uri and --fs_uri are mutually exclusive\n");
    exit(1);
  }

  if (env_opts == 1) {
    Status s = Env::CreateFromUri(config_options, FLAGS_env_uri, FLAGS_fs_uri,
                                  &FLAGS_env, &env_guard);
    if (!s.ok()) {
      fprintf(stderr, "Failed creating env: %s\n", s.ToString().c_str());
      exit(1);
    }
  } else if (FLAGS_simulate_hdd || FLAGS_simulate_hybrid_fs_file != "") {
    //**TODO: Make the simulate fs something that can be loaded
    // from the ObjectRegistry...
    static std::shared_ptr<ROCKSDB_NAMESPACE::Env> composite_env =
        NewCompositeEnv(std::make_shared<SimulatedHybridFileSystem>(
            FileSystem::Default(), FLAGS_simulate_hybrid_fs_file,
            /*throughput_multiplier=*/
            int{FLAGS_simulate_hybrid_hdd_multipliers},
            /*is_full_fs_warm=*/FLAGS_simulate_hdd));
    FLAGS_env = composite_env.get();
  }

  // Let -readonly imply -use_existing_db
  FLAGS_use_existing_db |= FLAGS_readonly;

  if (FLAGS_build_info) {
    std::string build_info;
    std::cout << GetRocksBuildInfoAsString(build_info, true) << std::endl;
    // Similar to --version, nothing else will be done when this flag is set
    exit(0);
  }

  if (!FLAGS_seed) {
    uint64_t now = FLAGS_env->GetSystemClock()->NowMicros();
    seed_base = static_cast<int64_t>(now);
    fprintf(stdout, "Set seed to %" PRIu64 " because --seed was 0\n",
            *seed_base);
  } else {
    seed_base = FLAGS_seed;
  }

  if (FLAGS_use_existing_keys && !FLAGS_use_existing_db) {
    fprintf(stderr,
            "`-use_existing_db` must be true for `-use_existing_keys` to be "
            "settable\n");
    exit(1);
  }

  if (!strcasecmp(FLAGS_compaction_fadvice.c_str(), "NONE"))
    FLAGS_compaction_fadvice_e = ROCKSDB_NAMESPACE::Options::NONE;
  else if (!strcasecmp(FLAGS_compaction_fadvice.c_str(), "NORMAL"))
    FLAGS_compaction_fadvice_e = ROCKSDB_NAMESPACE::Options::NORMAL;
  else if (!strcasecmp(FLAGS_compaction_fadvice.c_str(), "SEQUENTIAL"))
    FLAGS_compaction_fadvice_e = ROCKSDB_NAMESPACE::Options::SEQUENTIAL;
  else if (!strcasecmp(FLAGS_compaction_fadvice.c_str(), "WILLNEED"))
    FLAGS_compaction_fadvice_e = ROCKSDB_NAMESPACE::Options::WILLNEED;
  else {
    fprintf(stdout, "Unknown compaction fadvice:%s\n",
            FLAGS_compaction_fadvice.c_str());
    exit(1);
  }

  FLAGS_value_size_distribution_type_e =
      StringToDistributionType(FLAGS_value_size_distribution_type.c_str());

  // Note options sanitization may increase thread pool sizes according to
  // max_background_flushes/max_background_compactions/max_background_jobs
  FLAGS_env->SetBackgroundThreads(FLAGS_num_high_pri_threads,
                                  ROCKSDB_NAMESPACE::Env::Priority::HIGH);
  FLAGS_env->SetBackgroundThreads(FLAGS_num_bottom_pri_threads,
                                  ROCKSDB_NAMESPACE::Env::Priority::BOTTOM);
  FLAGS_env->SetBackgroundThreads(FLAGS_num_low_pri_threads,
                                  ROCKSDB_NAMESPACE::Env::Priority::LOW);

  // Choose a location for the test database if none given with --db=<path>
  if (FLAGS_db.empty()) {
    std::string default_db_path;
    FLAGS_env->GetTestDirectory(&default_db_path);
    default_db_path += "/dbbench";
    FLAGS_db = default_db_path;
  }

  if (FLAGS_backup_dir.empty()) {
    FLAGS_backup_dir = FLAGS_db + "/backup";
  }

  if (FLAGS_restore_dir.empty()) {
    FLAGS_restore_dir = FLAGS_db + "/restore";
  }

  if (FLAGS_stats_interval_seconds > 0) {
    // When both are set then FLAGS_stats_interval determines the frequency
    // at which the timer is checked for FLAGS_stats_interval_seconds
    FLAGS_stats_interval = 1000;
  }

  if (FLAGS_seek_missing_prefix && FLAGS_prefix_size <= 8) {
    fprintf(stderr, "prefix_size > 8 required by --seek_missing_prefix\n");
    exit(1);
  }

  ROCKSDB_NAMESPACE::Benchmark benchmark;
  benchmark.Run();

  if (FLAGS_print_malloc_stats) {
    std::string stats_string;
    ROCKSDB_NAMESPACE::DumpMallocStats(&stats_string);
    fprintf(stdout, "Malloc stats:\n%s\n", stats_string.c_str());
  }

  return 0;
}
}  // namespace ROCKSDB_NAMESPACE
#endif<|MERGE_RESOLUTION|>--- conflicted
+++ resolved
@@ -1735,21 +1735,12 @@
 DEFINE_string(secondary_cache_uri, "",
               "Full URI for creating a custom secondary cache object");
 static class std::shared_ptr<ROCKSDB_NAMESPACE::SecondaryCache> secondary_cache;
-<<<<<<< HEAD
 #endif  // ROCKSDB_LITE
 
 DEFINE_double(max_hot_set_size, 0, "");
 DEFINE_double(max_ralt_size, 0, "");
 DEFINE_string(ralt_path, "", "Path to RALT");
 DEFINE_int32(ralt_bloom_bits, 14, "");
-
-static const bool FLAGS_soft_rate_limit_dummy __attribute__((__unused__)) =
-    RegisterFlagValidator(&FLAGS_soft_rate_limit, &ValidateRateLimit);
-
-static const bool FLAGS_hard_rate_limit_dummy __attribute__((__unused__)) =
-    RegisterFlagValidator(&FLAGS_hard_rate_limit, &ValidateRateLimit);
-=======
->>>>>>> 26df98ad
 
 static const bool FLAGS_prefix_size_dummy __attribute__((__unused__)) =
     RegisterFlagValidator(&FLAGS_prefix_size, &ValidatePrefixSize);
@@ -4011,11 +4002,7 @@
       fprintf(stdout, "Secondary instance updated  %" PRIu64 " times.\n",
               secondary_db_updates_);
     }
-<<<<<<< HEAD
-#endif  // ROCKSDB_LITE
     delete open_options_.ralt;
-=======
->>>>>>> 26df98ad
   }
 
  private:
