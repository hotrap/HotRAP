--- conflicted
+++ resolved
@@ -2126,12 +2126,9 @@
         assert(ticker == TickersNameMap[ticker].first);
         header += TickersNameMap[ticker].second;
       }
-<<<<<<< HEAD
     }
     if (options_.ralt) {
       header += ",real_hot_set_size,real_phy_size";
-=======
->>>>>>> 0430efb4
     }
     return header;
   }
@@ -2166,14 +2163,11 @@
           report += ',' + std::to_string(cur - last);
           last = cur;
         }
-<<<<<<< HEAD
       }
       if (options_.ralt) {
         ::RALT& ralt = *static_cast<::RALT*>(options_.ralt.get());
         report += ',' + std::to_string(ralt.GetRealHotSetSize()) + ',' +
                   std::to_string(ralt.GetRealPhySize());
-=======
->>>>>>> 0430efb4
       }
       report += '\n';
       auto s = report_file_->Append(report);
@@ -2233,21 +2227,16 @@
   int64_t last_report_;
   const uint64_t report_interval_secs_;
 
-<<<<<<< HEAD
-  const std::vector<Tickers> tickers_to_report_{GET_HIT_T0,
-                                                GET_HIT_T1,
-                                                PROMOTED_FLUSH_BYTES,
-                                                PROMOTED_2FDLAST_BYTES,
-                                                PROMOTED_2SDFRONT_BYTES,
-                                                RETAINED_BYTES,
-                                                ACCESSED_COLD_BYTES,
-                                                HAS_NEWER_VERSION_BYTES};
-=======
   const std::vector<Tickers> tickers_to_report_{
       GET_HIT_T0,
       GET_HIT_T1,
+      PROMOTED_FLUSH_BYTES,
+      PROMOTED_2FDLAST_BYTES,
+      PROMOTED_2SDFRONT_BYTES,
+      RETAINED_BYTES,
+      ACCESSED_COLD_BYTES,
+      HAS_NEWER_VERSION_BYTES,
   };
->>>>>>> 0430efb4
   std::unordered_map<Tickers, uint64_t> last_ticker_;
 
   struct CountTime {
