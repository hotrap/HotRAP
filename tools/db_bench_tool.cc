--- conflicted
+++ resolved
@@ -2187,13 +2187,8 @@
         uint64_t count = count_time.count.load(std::memory_order_relaxed);
         if (count == 0) continue;
         uint64_t micros = count_time.micros.load(std::memory_order_relaxed);
-<<<<<<< HEAD
-        auto it = op_report_file_.find(op);
-        if (it == op_report_file_.end()) {
-=======
         auto it = op_report_file.find(op);
         if (it == op_report_file.end()) {
->>>>>>> 87c3020e
           std::string fname = OperationTypeString[op] + "-count-time";
           std::unique_ptr<WritableFile> file;
           s = env_->NewWritableFile(fname, &file, EnvOptions());
@@ -2232,7 +2227,6 @@
   int64_t last_report_;
   const uint64_t report_interval_secs_;
 
-<<<<<<< HEAD
   const std::vector<Tickers> tickers_to_report_{GET_HIT_T0,
                                                 GET_HIT_T1,
                                                 PROMOTED_FLUSH_BYTES,
@@ -2243,10 +2237,6 @@
                                                 HAS_NEWER_VERSION_BYTES};
   std::unordered_map<Tickers, uint64_t> last_ticker_;
 
-  std::unordered_map<OperationType, std::unique_ptr<WritableFile>>
-      op_report_file_;
-=======
->>>>>>> 87c3020e
   struct CountTime {
     std::atomic<uint64_t> count;
     std::atomic<uint64_t> micros;
