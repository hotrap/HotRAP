//  Copyright (c) 2011-present, Facebook, Inc.  All rights reserved.
//  This source code is licensed under both the GPLv2 (found in the
//  COPYING file in the root directory) and Apache 2.0 License
//  (found in the LICENSE.Apache file in the root directory).
//
// Copyright (c) 2011 The LevelDB Authors. All rights reserved.
// Use of this source code is governed by a BSD-style license that can be
// found in the LICENSE file. See the AUTHORS file for names of contributors.

#pragma once
#include <assert.h>

#include <atomic>
#include <functional>
#include <memory>
#include <mutex>
#include <thread>

#include "port/port.h"
<<<<<<< HEAD
#include "port/port_posix.h"
=======
#include "util/fastrange.h"
#include "util/hash.h"
>>>>>>> 26df98ad

namespace ROCKSDB_NAMESPACE {

// Helper class that locks a mutex on construction and unlocks the mutex when
// the destructor of the MutexLock object is invoked.
//
// Typical usage:
//
//   void MyClass::MyMethod() {
//     MutexLock l(&mu_);       // mu_ is an instance variable
//     ... some complex code, possibly with multiple return paths ...
//   }

class MutexLock {
 public:
<<<<<<< HEAD
  explicit MutexLock(const port::Mutex *mu) : mu_(mu) {
    this->mu_->Lock();
  }
=======
  explicit MutexLock(port::Mutex *mu) : mu_(mu) { this->mu_->Lock(); }
>>>>>>> 26df98ad
  // No copying allowed
  MutexLock(const MutexLock &) = delete;
  void operator=(const MutexLock &) = delete;
  MutexLock(MutexLock &&rhs) : mu_(rhs.mu_) { rhs.mu_ = nullptr; }
  MutexLock &operator=(MutexLock &&rhs) {
    this->~MutexLock();
    mu_ = rhs.mu_;
    rhs.mu_ = nullptr;
    return *this;
  }

  ~MutexLock() {
    if (mu_) __drop();
  }

  void drop() {
    assert(mu_);
    __drop();
    mu_ = nullptr;
  }

 private:
  void __drop() { this->mu_->Unlock(); }

  const port::Mutex *mu_;
};

//
// Acquire a ReadLock on the specified RWMutex.
// The Lock will be automatically released when the
// object goes out of scope.
//
class ReadLock {
 public:
<<<<<<< HEAD
  explicit ReadLock(const port::RWMutex *mu) : mu_(mu) {
    this->mu_->ReadLock();
  }
=======
  explicit ReadLock(port::RWMutex *mu) : mu_(mu) { this->mu_->ReadLock(); }
>>>>>>> 26df98ad
  // No copying allowed
  ReadLock(const ReadLock &) = delete;
  void operator=(const ReadLock &) = delete;
  ReadLock(ReadLock &&rhs) : mu_(rhs.mu_) { rhs.mu_ = nullptr; }
  ReadLock &operator=(ReadLock &&rhs) {
    this->~ReadLock();
    mu_ = rhs.mu_;
    rhs.mu_ = nullptr;
    return *this;
  }

  ~ReadLock() {
    if (mu_ != nullptr) mu_->ReadUnlock();
  }

  void drop() {
    assert(mu_ != nullptr);
    mu_->ReadUnlock();
    mu_ = nullptr;
  }

 private:
  const port::RWMutex *mu_;
};

//
// Automatically unlock a locked mutex when the object is destroyed
//
class ReadUnlock {
 public:
  explicit ReadUnlock(const port::RWMutex *mu) : mu_(mu) { mu->AssertHeld(); }
  // No copying allowed
  ReadUnlock(const ReadUnlock &) = delete;
  ReadUnlock &operator=(const ReadUnlock &) = delete;
  ReadUnlock(ReadUnlock &&rhs) : mu_(rhs.mu_) { rhs.mu_ = nullptr; }
  ReadUnlock &operator=(ReadUnlock &&rhs) {
    this->~ReadUnlock();
    mu_ = rhs.mu_;
    rhs.mu_ = nullptr;
    return *this;
  }

  ~ReadUnlock() {
    if (mu_) __drop();
  }

  void drop() {
    assert(mu_);
    __drop();
    mu_ = nullptr;
  }

 private:
  void __drop() { mu_->ReadUnlock(); }

  const port::RWMutex *mu_;
};

//
// Acquire a WriteLock on the specified RWMutex.
// The Lock will be automatically released then the
// object goes out of scope.
//
class WriteLock {
 public:
<<<<<<< HEAD
  explicit WriteLock(const port::RWMutex *mu) : mu_(mu) {
    this->mu_->WriteLock();
  }
=======
  explicit WriteLock(port::RWMutex *mu) : mu_(mu) { this->mu_->WriteLock(); }
>>>>>>> 26df98ad
  // No copying allowed
  WriteLock(const WriteLock &) = delete;
  void operator=(const WriteLock &) = delete;
  WriteLock(WriteLock &&rhs) : mu_(rhs.mu_) { rhs.mu_ = nullptr; }
  WriteLock &operator=(WriteLock &&rhs) {
    this->~WriteLock();
    mu_ = rhs.mu_;
    rhs.mu_ = nullptr;
    return *this;
  }

  ~WriteLock() {
    if (mu_ != nullptr) mu_->WriteUnlock();
  }

 private:
  const port::RWMutex *mu_;
};

class WriteUnlock {
 public:
  explicit WriteUnlock(const port::RWMutex *mu) : mu_(mu) {}

  // No copying allowed
  WriteUnlock(const WriteUnlock &) = delete;
  WriteUnlock &operator=(const WriteUnlock &) = delete;
  WriteUnlock(WriteUnlock &&rhs) : mu_(rhs.mu_) { rhs.mu_ = nullptr; }
  WriteUnlock &operator=(WriteUnlock &&rhs) {
    this->~WriteUnlock();
    mu_ = rhs.mu_;
    rhs.mu_ = nullptr;
    return *this;
  }

  ~WriteUnlock() {
    if (mu_) __drop();
  }

  void drop() {
    assert(mu_);
    __drop();
    mu_ = nullptr;
  }

 private:
  void __drop() { mu_->WriteUnlock(); }
  const port::RWMutex *mu_;
};

template <typename T>
class MutexProtected;
template <typename T>
class MutexGuard {
 public:
  MutexGuard(MutexGuard &&rhs)
      : data_(rhs.data_), lock_(std::move(rhs.lock_)) {}
  T &operator*() const { return data_; }
  T *operator->() const { return &data_; }

  void drop() { lock_.drop(); }

 private:
  MutexGuard(T &data, const port::Mutex *mu) : data_(data), lock_(mu) {}
  T &data_;
  MutexLock lock_;
  friend class MutexProtected<T>;
};
template <typename T>
class MutexProtected {
 public:
  MutexGuard<T> Lock() const { return MutexGuard<T>(data_, &lock_); }

 private:
  mutable T data_;
  port::Mutex lock_;
};

template <typename T>
class ReadGuard {
 public:
  ReadGuard(const T &data, const port::RWMutex *mu) : data_(&data), lock_(mu) {}
  ReadGuard(const ReadGuard &) = delete;
  ReadGuard &operator=(const ReadGuard<T> &) = delete;
  ReadGuard(ReadGuard<T> &&rhs)
      : data_(rhs.data_), lock_(std::move(rhs.lock_)) {}
  ReadGuard &operator=(ReadGuard<T> &&rhs) {
    data_ = rhs.data_;
    lock_ = std::move(rhs.lock_);
    return *this;
  }
  const T &operator*() const { return *data_; }
  const T *operator->() const { return data_; }

  void drop() { lock_.drop(); }

 private:
  const T *data_;
  ReadUnlock lock_;
};

template <typename T>
class WriteGuard {
 public:
  WriteGuard(T &data, const port::RWMutex *mu) : data_(&data), lock_(mu) {}
  WriteGuard(const WriteGuard &) = delete;
  WriteGuard<T> &operator=(const WriteGuard &) = delete;
  WriteGuard(WriteGuard<T> &&rhs)
      : data_(rhs.data_), lock_(std::move(rhs.lock_)) {}
  WriteGuard<T> &operator=(WriteGuard<T> &&rhs) {
    data_ = rhs.data_;
    lock_ = std::move(rhs.lock_);
    return *this;
  }
  T &operator*() const { return *data_; }
  T *operator->() const { return data_; }

  void drop() { lock_.drop(); }

 private:
  T *data_;
  WriteUnlock lock_;
};

template <typename T>
class RWMutexProtected {
 public:
  RWMutexProtected() = default;
  RWMutexProtected(T &&rhs) : data_(std::move(rhs)) {}

  ReadGuard<T> Read() const {
    lock_.ReadLock();
    return ReadGuard<T>(data_, &lock_);
  }
  WriteGuard<T> Write() const {
    lock_.WriteLock();
    return WriteGuard<T>(data_, &lock_);
  }
  optional<ReadGuard<T>> TryRead() const {
    if (lock_.TryReadLock())
      return ReadGuard<T>(data_, &lock_);
    else
      return nullopt;
  }
  optional<WriteGuard<T>> TryWrite() const {
    if (lock_.TryWriteLock())
      return WriteGuard<T>(data_, &lock_);
    else
      return nullopt;
  }

 private:
  mutable T data_;
  port::RWMutex lock_;
};

//
// SpinMutex has very low overhead for low-contention cases.  Method names
// are chosen so you can use std::unique_lock or std::lock_guard with it.
//
class SpinMutex {
 public:
  SpinMutex() : locked_(false) {}

  bool try_lock() {
    auto currently_locked = locked_.load(std::memory_order_relaxed);
    return !currently_locked &&
           locked_.compare_exchange_weak(currently_locked, true,
                                         std::memory_order_acquire,
                                         std::memory_order_relaxed);
  }

  void lock() {
    for (size_t tries = 0;; ++tries) {
      if (try_lock()) {
        // success
        break;
      }
      port::AsmVolatilePause();
      if (tries > 100) {
        std::this_thread::yield();
      }
    }
  }

  void unlock() { locked_.store(false, std::memory_order_release); }

 private:
  std::atomic<bool> locked_;
};

// For preventing false sharing, especially for mutexes.
// NOTE: if a mutex is less than half the size of a cache line, it would
// make more sense for Striped structure below to pack more than one mutex
// into each cache line, as this would only reduce contention for the same
// amount of space and cache sharing. However, a mutex is often 40 bytes out
// of a 64 byte cache line.
template <class T>
struct ALIGN_AS(CACHE_LINE_SIZE) CacheAlignedWrapper {
  T obj_;
};
template <class T>
struct Unwrap {
  using type = T;
  static type &Go(T &t) { return t; }
};
template <class T>
struct Unwrap<CacheAlignedWrapper<T>> {
  using type = T;
  static type &Go(CacheAlignedWrapper<T> &t) { return t.obj_; }
};

//
// Inspired by Guava: https://github.com/google/guava/wiki/StripedExplained
// A striped Lock. This offers the underlying lock striping similar
// to that of ConcurrentHashMap in a reusable form, and extends it for
// semaphores and read-write locks. Conceptually, lock striping is the technique
// of dividing a lock into many <i>stripes</i>, increasing the granularity of a
// single lock and allowing independent operations to lock different stripes and
// proceed concurrently, instead of creating contention for a single lock.
//
template <class T, class Key = Slice, class Hash = SliceNPHasher64>
class Striped {
 public:
  explicit Striped(size_t stripe_count)
      : stripe_count_(stripe_count), data_(new T[stripe_count]) {}

  using Unwrapped = typename Unwrap<T>::type;
  Unwrapped &Get(const Key &key, uint64_t seed = 0) {
    size_t index = FastRangeGeneric(hash_(key, seed), stripe_count_);
    return Unwrap<T>::Go(data_[index]);
  }

  size_t ApproximateMemoryUsage() const {
    // NOTE: could use malloc_usable_size() here, but that could count unmapped
    // pages and could mess up unit test OccLockBucketsTest::CacheAligned
    return sizeof(*this) + stripe_count_ * sizeof(T);
  }

 private:
  size_t stripe_count_;
  std::unique_ptr<T[]> data_;
  Hash hash_;
};

}  // namespace ROCKSDB_NAMESPACE<|MERGE_RESOLUTION|>--- conflicted
+++ resolved
@@ -17,12 +17,9 @@
 #include <thread>
 
 #include "port/port.h"
-<<<<<<< HEAD
-#include "port/port_posix.h"
-=======
+#include "rocksdb/utilities/backports.h"
 #include "util/fastrange.h"
 #include "util/hash.h"
->>>>>>> 26df98ad
 
 namespace ROCKSDB_NAMESPACE {
 
@@ -38,13 +35,7 @@
 
 class MutexLock {
  public:
-<<<<<<< HEAD
-  explicit MutexLock(const port::Mutex *mu) : mu_(mu) {
-    this->mu_->Lock();
-  }
-=======
-  explicit MutexLock(port::Mutex *mu) : mu_(mu) { this->mu_->Lock(); }
->>>>>>> 26df98ad
+  explicit MutexLock(const port::Mutex *mu) : mu_(mu) { this->mu_->Lock(); }
   // No copying allowed
   MutexLock(const MutexLock &) = delete;
   void operator=(const MutexLock &) = delete;
@@ -79,13 +70,7 @@
 //
 class ReadLock {
  public:
-<<<<<<< HEAD
-  explicit ReadLock(const port::RWMutex *mu) : mu_(mu) {
-    this->mu_->ReadLock();
-  }
-=======
-  explicit ReadLock(port::RWMutex *mu) : mu_(mu) { this->mu_->ReadLock(); }
->>>>>>> 26df98ad
+  explicit ReadLock(const port::RWMutex *mu) : mu_(mu) { this->mu_->ReadLock(); }
   // No copying allowed
   ReadLock(const ReadLock &) = delete;
   void operator=(const ReadLock &) = delete;
@@ -151,13 +136,7 @@
 //
 class WriteLock {
  public:
-<<<<<<< HEAD
-  explicit WriteLock(const port::RWMutex *mu) : mu_(mu) {
-    this->mu_->WriteLock();
-  }
-=======
-  explicit WriteLock(port::RWMutex *mu) : mu_(mu) { this->mu_->WriteLock(); }
->>>>>>> 26df98ad
+  explicit WriteLock(const port::RWMutex *mu) : mu_(mu) { this->mu_->WriteLock(); }
   // No copying allowed
   WriteLock(const WriteLock &) = delete;
   void operator=(const WriteLock &) = delete;
