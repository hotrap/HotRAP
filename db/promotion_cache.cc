--- conflicted
+++ resolved
@@ -153,34 +153,11 @@
     ColumnFamilyData *cfd = sv->cfd;
     const auto &hotrap_timers = cfd->internal_stats()->hotrap_timers();
     ImmPromotionCache &cache = *iter;
-<<<<<<< HEAD
-    CompactionRouter *router = sv->mutable_cf_options.compaction_router;
-    auto stats = cfd->ioptions()->stats;
-    if (router) {
-      for (const auto &item : cache.cache) {
-        router->Access(item.first, item.second.value.size());
-=======
-
-    std::unordered_set<std::reference_wrapper<const std::string>, RefHash,
-                       RefEq>
-        stably_hot;
     RALT *ralt = sv->mutable_cf_options.ralt;
-    const Comparator *ucmp = cfd->ioptions()->user_comparator;
     auto stats = cfd->ioptions()->stats;
     if (ralt) {
-      TimerGuard check_stably_hot_start =
-          hotrap_timers.timer(TimerType::kCheckStablyHot).start();
       for (const auto &item : cache.cache) {
-        const std::string &user_key = item.first;
-        bool is_stably_hot = item.second.count > 1 || ralt->IsHot(user_key);
         ralt->Access(item.first, item.second.value.size());
-        if (is_stably_hot) {
-          stably_hot.insert(user_key);
-        } else {
-          RecordTick(stats, Tickers::ACCESSED_COLD_BYTES,
-                     user_key.size() + item.second.value.size());
-        }
->>>>>>> 3a562b9d
       }
     }
     TimerGuard check_newer_version_start =
@@ -336,9 +313,7 @@
     size_.fetch_sub(key.size() + value.size(), std::memory_order_relaxed);
     bool is_hot = ralt->IsHot(user_key);
     ralt->Access(user_key, value.size());
-    if (count > 1 || is_hot) {
-      ret.emplace_back(std::move(*key.rep()), std::move(value));
-    }
+    ret.emplace_back(std::move(*key.rep()), std::move(value));
   }
   std::sort(ret.begin(), ret.end(), InternalKeyCompare(ucmp_));
   return ret;
@@ -471,36 +446,6 @@
                  "Checker queue length %zu\n", queue_len);
   checker_signal_.notify_one();
 }
-<<<<<<< HEAD
-std::vector<std::pair<std::string, std::string>>
-MutablePromotionCache::TakeRange(InternalStats *internal_stats,
-                                 CompactionRouter *router, Slice smallest,
-                                 Slice largest) {
-  auto guard =
-      internal_stats->hotrap_timers().timer(TimerType::kTakeRange).start();
-  std::vector<std::pair<InternalKey, std::pair<std::string, uint64_t>>>
-      records_in_range;
-  for (const auto &record : cache) {
-    if (ucmp_->Compare(record.first, largest) <= 0 &&
-        ucmp_->Compare(record.first, smallest) >= 0) {
-      InternalKey key(record.first, record.second.sequence, kTypeValue);
-      records_in_range.emplace_back(
-          std::move(key),
-          std::make_pair(record.second.value, record.second.count));
-    }
-  }
-  std::vector<std::pair<std::string, std::string>> ret;
-  for (auto &record : records_in_range) {
-    InternalKey key = std::move(record.first);
-    Slice user_key = key.user_key();
-    std::string value = std::move(record.second.first);
-    uint64_t count = record.second.second;
-    assert(cache.erase(user_key.ToString()));
-    size_.fetch_sub(key.size() + value.size(), std::memory_order_relaxed);
-    bool is_hot = router->IsHot(user_key);
-    router->Access(user_key, value.size());
-    ret.emplace_back(std::move(*key.rep()), std::move(value));
-=======
 void PromotionCache::switcher() {
   pthread_setname_np(pthread_self(), "switcher");
   for (;;) {
@@ -511,7 +456,6 @@
       if (switcher_should_stop_) break;
     }
     SwitchMutablePromotionCache();
->>>>>>> 3a562b9d
   }
 }
 
