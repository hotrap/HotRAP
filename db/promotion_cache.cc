--- conflicted
+++ resolved
@@ -163,21 +163,6 @@
     CompactionRouter *router = sv->mutable_cf_options.compaction_router;
     auto stats = cfd->ioptions()->stats;
     if (router) {
-<<<<<<< HEAD
-=======
-      TimerGuard check_stably_hot_start = internal_stats.hotrap_timers()
-                                              .timer(TimerType::kCheckStablyHot)
-                                              .start();
-      for (const auto &item : cache.cache) {
-        const std::string &user_key = item.first;
-        if (!router->IsStablyHot(user_key)) {
-          RecordTick(stats, Tickers::NOT_STABLY_HOT_BYTES,
-                     user_key.size() + item.second.size());
-          continue;
-        }
-        stably_hot.insert(user_key);
-      }
->>>>>>> b31da8a7
       for (const auto &item : cache.cache) {
         router->Access(item.first, item.second.size());
       }
@@ -226,12 +211,7 @@
       auto updated = cache.updated.Lock();
       for (const auto &item : cache.cache) {
         const std::string &user_key = item.first;
-<<<<<<< HEAD
-        const std::string &value = item.second.value;
-=======
         const std::string &value = item.second;
-        if (stably_hot.find(user_key) == stably_hot.end()) continue;
->>>>>>> b31da8a7
         if (updated->find(user_key) != updated->end()) {
           RecordTick(stats, Tickers::HAS_NEWER_VERSION_BYTES,
                      user_key.size() + value.size());
@@ -336,19 +316,10 @@
   auto begin_it = mut->cache.lower_bound(smallest.ToString());
   auto it = begin_it;
   while (it != mut->cache.end() && ucmp_->Compare(it->first, largest) <= 0) {
-<<<<<<< HEAD
     // TODO: Is it possible to avoid copying here?
-    ret.emplace_back(it->first, it->second.value);
-    router->Access(it->second.from_level, it->first, it->second.value.size());
-    mut->size -= it->first.size() + it->second.value.size();
-=======
-    if (router->IsStablyHot(it->first)) {
-      // TODO: Is it possible to avoid copying here?
-      ret.emplace_back(it->first, it->second);
-    }
+    ret.emplace_back(it->first, it->second);
     router->Access(it->first, it->second.size());
     mut->size -= it->first.size() + it->second.size();
->>>>>>> b31da8a7
     ++it;
   }
   mut->cache.erase(begin_it, it);
