#include "promotion_cache.h"

#include <bits/types/clockid_t.h>
#include <pthread.h>
#include <unistd.h>

#include <atomic>
#include <chrono>
#include <ctime>
#include <functional>
#include <ios>
#include <mutex>
#include <thread>

#include "column_family.h"
#include "db/db_impl/db_impl.h"
#include "db/dbformat.h"
#include "db/internal_stats.h"
#include "db/job_context.h"
#include "db/lookup_key.h"
#include "db/version_set.h"
#include "logging/logging.h"
#include "rocksdb/options.h"
#include "rocksdb/ralt.h"
#include "rocksdb/statistics.h"
#include "rocksdb/types.h"
#include "util/autovector.h"

namespace ROCKSDB_NAMESPACE {

PromotionCache::PromotionCache(DBImpl &db, ColumnFamilyData &cfd,
                               int target_level, const Comparator *ucmp)
    : db_(db),
      cfd_(cfd),
      target_level_(target_level),
      mut_(ucmp),
      should_switch_(false),
      switcher_should_stop_(false),
      switcher_([this] { this->switcher(); }),
      checker_should_stop_(false),
      checker_([this] { this->checker(); }),
      max_size_(0) {
  read_options_.read_tier = kBlockCacheTier;
}

PromotionCache::~PromotionCache() {
  assert(switcher_should_stop_);
  if (switcher_.joinable()) switcher_.join();
  assert(checker_should_stop_);
  if (checker_.joinable()) checker_.join();
}

void PromotionCache::stop_checker_no_wait() {
  db_.mutex()->AssertHeld();
  {
    std::unique_lock<std::mutex> lock(switcher_lock_);
    switcher_should_stop_ = true;
  }
  switcher_signal_.notify_one();
  {
    std::unique_lock<std::mutex> lock(checker_lock_);
    checker_should_stop_ = true;
  }
  checker_signal_.notify_one();
  // Checker won't read the queue any more, so no need to lock here
  while (!checker_queue_.empty()) {
    CheckerQueueElem elem = checker_queue_.front();
    checker_queue_.pop();
    SuperVersion *sv = elem.sv;
    if (sv->Unref()) {
      sv->Cleanup();
      delete sv;
    }
  }
}
void PromotionCache::wait_for_checker_to_stop() { checker_.join(); }
bool PromotionCache::Get(InternalStats *internal_stats, Slice user_key,
                         PinnableSlice *value) const {
  auto res = mut_.TryRead();
  if (!res.has_value()) return false;
  const auto &mut = res.value();
  PCHashTable::accessor it;
  if (mut->cache.find(it, user_key.ToString())) {
    if (value) value->PinSelf(it->second.value);
    it->second.count += 1;
    return true;
  }
  // We shouldn't read immutable promotion caches here, because it's possible
  // that the newer version has been compacted into the slow disk while the old
  // version is in an immutable promotion cache.
  return false;
}

static inline uint64_t timestamp_ns() {
  return std::chrono::duration_cast<std::chrono::nanoseconds>(
             std::chrono::system_clock::now().time_since_epoch())
      .count();
}
static inline time_t cpu_timestamp_ns(clockid_t clockid) {
  struct timespec t;
  if (-1 == clock_gettime(clockid, &t)) {
    perror("clock_gettime");
    return 0;
  }
  return t.tv_sec * 1000000000 + t.tv_nsec;
}
static void print_stats_in_bg(std::atomic<bool> *should_stop,
                              std::string db_path, int target_level,
                              clockid_t clock_id) {
  std::string cputimes_path(db_path + "/checker-" +
                            std::to_string(target_level) + "-cputime");
  std::ofstream(cputimes_path) << "Timestamp(ns) cputime(ns)\n";
  time_t start_cpu_ts = cpu_timestamp_ns(clock_id);
  while (!should_stop->load(std::memory_order_relaxed)) {
    auto timestamp = timestamp_ns();

    std::ofstream(cputimes_path, std::ios_base::app)
        << timestamp << ' ' << cpu_timestamp_ns(clock_id) - start_cpu_ts
        << std::endl;

    std::this_thread::sleep_for(std::chrono::seconds(1));
  }
}

// Will unref sv
void PromotionCache::checker() {
  pthread_setname_np(pthread_self(), "checker");

  std::atomic<bool> printer_should_stop(false);
  clockid_t clock_id;
  pthread_getcpuclockid(pthread_self(), &clock_id);
  std::thread printer(print_stats_in_bg, &printer_should_stop,
                      db_.dbname_, target_level_, clock_id);
  for (;;) {
    CheckerQueueElem elem;
    {
      std::unique_lock<std::mutex> lock(checker_lock_);
      checker_signal_.wait(lock, [&] {
        return checker_should_stop_ || !checker_queue_.empty();
      });
      if (checker_should_stop_) break;
      elem = checker_queue_.front();
      checker_queue_.pop();
    }
<<<<<<< HEAD
    SuperVersion *sv = elem.sv;
    auto iter = elem.iter;
    ColumnFamilyData *cfd = sv->cfd;
    const auto &hotrap_timers = cfd->internal_stats()->hotrap_timers();
    ImmPromotionCache &cache = *iter;
    RALT *ralt = sv->mutable_cf_options.ralt;
    auto stats = cfd->ioptions()->stats;
    if (ralt) {
      for (const auto &item : cache.cache) {
        ralt->Access(item.first, item.second.value.size());
      }
    }
    TimerGuard check_newer_version_start =
        hotrap_timers.timer(TimerType::kCheckNewerVersion).start();
    for (const auto &item : cache.cache) {
      const std::string &user_key = item.first;
      LookupKey key(user_key, kMaxSequenceNumber);
      Status s;
      MergeContext merge_context;
      SequenceNumber max_covering_tombstone_seq = 0;
      if (sv->imm->Get(key, nullptr, nullptr, nullptr, &s, &merge_context,
                       &max_covering_tombstone_seq, read_options_)) {
        mark_updated(cache, user_key);
=======
    check(elem);
    if (elem.sv->Unref()) {
      db_.mutex()->Lock();
      elem.sv->Cleanup();
      db_.mutex()->Unlock();
      delete elem.sv;
    }
  }
  printer_should_stop.store(true, std::memory_order_relaxed);
  printer.join();
}

static void mark_updated(ImmPromotionCache &cache,
                         const std::string &user_key) {
  auto updated = cache.updated.Lock();
  updated->insert(user_key);
}
void PromotionCache::check(CheckerQueueElem &elem) {
  struct RefHash {
    size_t operator()(std::reference_wrapper<const std::string> x) const {
      return std::hash<std::string>()(x.get());
    }
  };
  struct RefEq {
    bool operator()(std::reference_wrapper<const std::string> lhs,
                    std::reference_wrapper<const std::string> rhs) const {
      return lhs.get() == rhs.get();
    }
  };

  SuperVersion *sv = elem.sv;
  RALT *ralt = sv->mutable_cf_options.ralt.get();
  if (ralt == nullptr) return;

  auto iter = elem.iter;
  ColumnFamilyData *cfd = sv->cfd;
  const auto &hotrap_timers = cfd->internal_stats()->hotrap_timers();
  ImmPromotionCache &cache = *iter;

  std::unordered_set<std::reference_wrapper<const std::string>, RefHash, RefEq>
      stably_hot;
  const Comparator *ucmp = cfd->ioptions()->user_comparator;
  auto stats = cfd->ioptions()->stats;
  if (ralt) {
    TimerGuard check_stably_hot_start =
        hotrap_timers.timer(TimerType::kCheckStablyHot).start();
    for (const auto &item : cache.cache) {
      const std::string &user_key = item.first;
      bool is_stably_hot = item.second.count > 1 || ralt->IsHot(user_key);
      ralt->Access(item.first, item.second.value.size());
      if (is_stably_hot) {
        stably_hot.insert(user_key);
      } else {
        RecordTick(stats, Tickers::ACCESSED_COLD_BYTES,
                   user_key.size() + item.second.value.size());
      }
    }
  }
  TimerGuard check_newer_version_start =
      hotrap_timers.timer(TimerType::kCheckNewerVersion).start();
  for (const std::string &user_key : stably_hot) {
    LookupKey key(user_key, kMaxSequenceNumber);
    Status s;
    MergeContext merge_context;
    SequenceNumber max_covering_tombstone_seq = 0;
    if (sv->imm->Get(key, nullptr, nullptr, nullptr, &s, &merge_context,
                     &max_covering_tombstone_seq, read_options_)) {
      mark_updated(cache, user_key);
      continue;
    }
    if (!s.ok()) {
      ROCKS_LOG_FATAL(cfd->ioptions()->logger, "Unexpected error: %s\n",
                      s.ToString().c_str());
    }
    PinnedIteratorsManager pinned_iters_mgr;
    sv->current->Get(nullptr, read_options_, key, nullptr, nullptr, nullptr, &s,
                     &merge_context, &max_covering_tombstone_seq,
                     &pinned_iters_mgr, nullptr, nullptr, nullptr, nullptr,
                     nullptr, false, target_level_);
    if (s.ok() || s.IsIncomplete()) {
      mark_updated(cache, user_key);
      continue;
    }
    assert(s.IsNotFound());
  }

  db_.mutex()->Lock();
  // No need to SetNextLogNumber, because we don't delete any log file
  size_t bytes_to_flush = 0;
  {
    auto updated = cache.updated.Lock();
    // We are the only one who is accessing this imm PC, so we can modify it.
    auto it = cache.cache.begin();
    while (it != cache.cache.end()) {
      const std::string &user_key = it->first;
      const std::string &value = it->second.value;
      if (stably_hot.find(user_key) == stably_hot.end()) {
        it = cache.cache.erase(it);
>>>>>>> a08c038c
        continue;
      }
      if (updated->find(user_key) != updated->end()) {
        RecordTick(stats, Tickers::HAS_NEWER_VERSION_BYTES,
                   user_key.size() + value.size());
        it = cache.cache.erase(it);
        continue;
      }
      bytes_to_flush += user_key.size() + value.size();
      ++it;
    }
<<<<<<< HEAD

    db_.mutex()->Lock();
    // No need to SetNextLogNumber, because we don't delete any log file
    size_t bytes_to_flush = 0;
    {
      auto updated = cache.updated.Lock();
      // We are the only one who is accessing this imm PC, so we can modify it.
      auto it = cache.cache.begin();
      while (it != cache.cache.end()) {
        const std::string &user_key = it->first;
        const std::string &value = it->second.value;
        if (updated->find(user_key) != updated->end()) {
          RecordTick(stats, Tickers::HAS_NEWER_VERSION_BYTES,
                     user_key.size() + value.size());
          it = cache.cache.erase(it);
          continue;
        }
        bytes_to_flush += user_key.size() + value.size();
        ++it;
      }
=======
  }
  if (bytes_to_flush * 2 < sv->mutable_cf_options.write_buffer_size) {
    // There are too few data to flush. There will be too much compaction I/O
    // in L1 if we force to flush them to L0. Therefore, we just insert them
    // back to the mutable promotion cache.
    TimerGuard start =
        hotrap_timers.timer(TimerType::kWriteBackToMutablePromotionCache)
            .start();
    auto mut = mut_.Write();
    for (const auto &item : cache.cache) {
      mut->Insert(std::string(item.first), item.second.sequence,
                  std::string(item.second.value));
>>>>>>> a08c038c
    }
    db_.mutex()->Unlock();
    ConsumeBuffer(mut);
  } else {
    RecordTick(stats, Tickers::PROMOTED_FLUSH_BYTES, bytes_to_flush);

    MemTable *m = cfd->ConstructNewMemtable(sv->mutable_cf_options, 0);
    m->Ref();
    autovector<MemTable *> memtables_to_free;
    SuperVersionContext svc(true);
    for (const auto &item : cache.cache) {
      Status s = m->Add(item.second.sequence, kTypeValue, item.first,
                        item.second.value, nullptr);
      if (!s.ok()) {
        ROCKS_LOG_FATAL(cfd->ioptions()->logger,
                        "check_newer_version: Unexpected error: %s",
                        s.ToString().c_str());
      }
    }
    cfd->imm()->Add(m, &memtables_to_free);
    db_.InstallSuperVersionAndScheduleWork(cfd, &svc, sv->mutable_cf_options);
    DBImpl::FlushRequest flush_req;
    db_.GenerateFlushRequest(autovector<ColumnFamilyData *>({cfd}),
                             FlushReason::kPromotionCacheFull, &flush_req);
    db_.SchedulePendingFlush(flush_req);
    db_.MaybeScheduleFlushOrCompaction();

    db_.mutex()->Unlock();

    for (MemTable *table : memtables_to_free) delete table;
    svc.Clean();
  }

  std::list<ImmPromotionCache> tmp;
  {
    auto list = imm_list_.Write();
    list->size -= iter->size;
    tmp.splice(tmp.begin(), list->list, iter);
  }
  // tmp will be freed without holding the lock of imm_list
}

size_t PromotionCache::Mutable::Insert(std::string &&user_key,
                                       SequenceNumber sequence,
                                       std::string &&value) const {
  size_t size;

  PCHashTable::accessor it;
  size_t kvsize = user_key.size() + value.size();
  bool inserted = cache.emplace(
      it, std::piecewise_construct, std::forward_as_tuple(std::move(user_key)),
      std::forward_as_tuple(sequence, std::move(value), 1));
  if (inserted) {
    size = size_.fetch_add(kvsize, std::memory_order_relaxed) + kvsize;
  } else {
    size = size_.load(std::memory_order_relaxed);
  }
  return size;
}
std::vector<std::pair<std::string, std::string>>
PromotionCache::Mutable::TakeRange(InternalStats *internal_stats, RALT *ralt,
                                   Slice smallest, Slice largest) {
  auto guard =
      internal_stats->hotrap_timers().timer(TimerType::kTakeRange).start();
  std::vector<std::pair<InternalKey, std::pair<std::string, uint64_t>>>
      records_in_range;
  for (const auto &record : cache) {
    if (ucmp_->Compare(record.first, largest) <= 0 &&
        ucmp_->Compare(record.first, smallest) >= 0) {
      InternalKey key(record.first, record.second.sequence, kTypeValue);
      records_in_range.emplace_back(
          std::move(key),
          std::make_pair(record.second.value, record.second.count));
    }
  }
  std::vector<std::pair<std::string, std::string>> ret;
  for (auto &record : records_in_range) {
    InternalKey key = std::move(record.first);
    Slice user_key = key.user_key();
    std::string value = std::move(record.second.first);
    uint64_t count = record.second.second;
    assert(cache.erase(user_key.ToString()));
    size_.fetch_sub(key.size() + value.size(), std::memory_order_relaxed);
    bool is_hot = ralt->IsHot(user_key);
    ralt->Access(user_key, value.size());
    ret.emplace_back(std::move(*key.rep()), std::move(value));
  }
  std::sort(ret.begin(), ret.end(), InternalKeyCompare(ucmp_));
  return ret;
}

// Return the mutable promotion size, or 0 if inserted to buffer.
void PromotionCache::Insert(const MutableCFOptions &mutable_cf_options,
                            std::string &&user_key, SequenceNumber sequence,
                            std::string &&value) const {
  size_t mut_size;
  {
    auto mut = mut_.TryRead();
    if (!mut.has_value()) {
      mut_buffer_.insert(std::move(user_key), sequence, std::move(value));
      return;
    }
    mut_size =
        mut.value()->Insert(std::move(user_key), sequence, std::move(value));
  }
  try_update_max_size(mut_size);
  if (mut_size < mutable_cf_options.write_buffer_size) return;
  ScheduleSwitchMut();
}

void PromotionCache::ConsumeBuffer(WriteGuard<Mutable> &mut) const {
  auto buffer = mut_buffer_.take_all();
  if (!buffer.has_value()) return;
  for (MutBufItem &item : buffer.value()) {
    mut->Insert(std::move(item.user_key), item.seq, std::move(item.value));
  }
}

void PromotionCache::try_update_max_size(size_t mut_size) const {
  // Try to update stats.
  auto imm_list = imm_list_.TryRead();
  if (!imm_list.has_value()) return;
  size_t tot = mut_size + imm_list.value()->size;
  rusty::intrinsics::atomic_max_relaxed(max_size_, tot);
}

void PromotionCache::ScheduleSwitchMut() const {
  {
    std::unique_lock<std::mutex> switcher_lock(switcher_lock_);
    if (should_switch_) return;
    should_switch_ = true;
  }
  auto start = cfd_.internal_stats()
                   ->hotrap_timers()
                   .timer(TimerType::kScheduleSwitchMut)
                   .start();
  switcher_signal_.notify_one();
}

void PromotionCache::SwitchMutablePromotionCache() {
  SuperVersion *sv;
  std::list<rocksdb::ImmPromotionCache>::iterator iter;
  size_t mut_size;
  {
    // We need to take snapshot before emptying mutable promotion cache to make
    // sure that a newer version from FD would either be in the snapshot and
    // detected by the checker, or invalidate the old version in the mutable
    // promotion cache during promotion by compaction.

    // We need to make sure that SwitchMemtable happens either before taking
    // snapshot or after the new immutable promotion cache is created.
    // We achieve this by protecting the operations with imm_list's lock.

    auto start = cfd_.internal_stats()
                     ->hotrap_timers()
                     .timer(TimerType::kSwitchMutablePromotionCache)
                     .start();

    db_.mutex()->Lock();
    auto imm_list = imm_list_.Write();
    sv = cfd_.GetSuperVersion();
    // Checker is responsible to unref it
    sv->Ref();
    db_.mutex()->Unlock();

    auto mut = mut_.Write();
    mut_size = mut->size_.load(std::memory_order_relaxed);
    if (mut_size < sv->mutable_cf_options.write_buffer_size) {
      sv->Unref();
      std::unique_lock<std::mutex> lock(switcher_lock_);
      assert(should_switch_);
      should_switch_ = false;
      return;
    }

    std::unordered_map<std::string, PCData> cache;
    for (auto &&a : mut->cache) {
      // Don't move keys in case that the hash map still needs it in clear().
      cache.emplace(a.first, std::move(a.second));
    }
    mut->cache.clear();
    mut->size_.store(0, std::memory_order_relaxed);

    imm_list->size += mut_size;
    iter = imm_list->list.emplace(imm_list->list.end(), std::move(cache),
                                  mut_size);
    imm_list.drop();

    {
      std::unique_lock<std::mutex> lock(switcher_lock_);
      assert(should_switch_);
      should_switch_ = false;
    }

    ConsumeBuffer(mut);
    mut_size = mut->size_.load(std::memory_order_relaxed);
  }
  if (mut_size >= sv->mutable_cf_options.write_buffer_size) {
    ScheduleSwitchMut();
  }

  size_t queue_len;
  {
    std::unique_lock<std::mutex> lock_(checker_lock_);
    checker_queue_.emplace(CheckerQueueElem{
        .sv = sv,
        .iter = iter,
    });
    queue_len = checker_queue_.size();
  }
  ROCKS_LOG_INFO(db_.immutable_db_options().logger,
                 "Checker queue length %zu\n", queue_len);
  checker_signal_.notify_one();
}
void PromotionCache::switcher() {
  pthread_setname_np(pthread_self(), "switcher");
  for (;;) {
    {
      std::unique_lock<std::mutex> lock(switcher_lock_);
      switcher_signal_.wait(
          lock, [&] { return switcher_should_stop_ || should_switch_; });
      if (switcher_should_stop_) break;
    }
    SwitchMutablePromotionCache();
  }
}

std::vector<std::pair<std::string, std::string>> PromotionCache::TakeRange(
    InternalStats *internal_stats, RALT *ralt, Slice smallest,
    Slice largest) const {
  auto mut = mut_.Write();
  // We need to consume the buffer so that all records inserted before marking
  // being_or_has_been_compacted can be seen by TakeRange.
  ConsumeBuffer(mut);
  return mut->TakeRange(internal_stats, ralt, smallest, largest);
}

}  // namespace ROCKSDB_NAMESPACE<|MERGE_RESOLUTION|>--- conflicted
+++ resolved
@@ -142,31 +142,6 @@
       elem = checker_queue_.front();
       checker_queue_.pop();
     }
-<<<<<<< HEAD
-    SuperVersion *sv = elem.sv;
-    auto iter = elem.iter;
-    ColumnFamilyData *cfd = sv->cfd;
-    const auto &hotrap_timers = cfd->internal_stats()->hotrap_timers();
-    ImmPromotionCache &cache = *iter;
-    RALT *ralt = sv->mutable_cf_options.ralt;
-    auto stats = cfd->ioptions()->stats;
-    if (ralt) {
-      for (const auto &item : cache.cache) {
-        ralt->Access(item.first, item.second.value.size());
-      }
-    }
-    TimerGuard check_newer_version_start =
-        hotrap_timers.timer(TimerType::kCheckNewerVersion).start();
-    for (const auto &item : cache.cache) {
-      const std::string &user_key = item.first;
-      LookupKey key(user_key, kMaxSequenceNumber);
-      Status s;
-      MergeContext merge_context;
-      SequenceNumber max_covering_tombstone_seq = 0;
-      if (sv->imm->Get(key, nullptr, nullptr, nullptr, &s, &merge_context,
-                       &max_covering_tombstone_seq, read_options_)) {
-        mark_updated(cache, user_key);
-=======
     check(elem);
     if (elem.sv->Unref()) {
       db_.mutex()->Lock();
@@ -227,7 +202,8 @@
   }
   TimerGuard check_newer_version_start =
       hotrap_timers.timer(TimerType::kCheckNewerVersion).start();
-  for (const std::string &user_key : stably_hot) {
+  for (const auto &item : cache.cache) {
+    const std::string &user_key = item.first;
     LookupKey key(user_key, kMaxSequenceNumber);
     Status s;
     MergeContext merge_context;
@@ -263,11 +239,6 @@
     while (it != cache.cache.end()) {
       const std::string &user_key = it->first;
       const std::string &value = it->second.value;
-      if (stably_hot.find(user_key) == stably_hot.end()) {
-        it = cache.cache.erase(it);
->>>>>>> a08c038c
-        continue;
-      }
       if (updated->find(user_key) != updated->end()) {
         RecordTick(stats, Tickers::HAS_NEWER_VERSION_BYTES,
                    user_key.size() + value.size());
@@ -277,28 +248,6 @@
       bytes_to_flush += user_key.size() + value.size();
       ++it;
     }
-<<<<<<< HEAD
-
-    db_.mutex()->Lock();
-    // No need to SetNextLogNumber, because we don't delete any log file
-    size_t bytes_to_flush = 0;
-    {
-      auto updated = cache.updated.Lock();
-      // We are the only one who is accessing this imm PC, so we can modify it.
-      auto it = cache.cache.begin();
-      while (it != cache.cache.end()) {
-        const std::string &user_key = it->first;
-        const std::string &value = it->second.value;
-        if (updated->find(user_key) != updated->end()) {
-          RecordTick(stats, Tickers::HAS_NEWER_VERSION_BYTES,
-                     user_key.size() + value.size());
-          it = cache.cache.erase(it);
-          continue;
-        }
-        bytes_to_flush += user_key.size() + value.size();
-        ++it;
-      }
-=======
   }
   if (bytes_to_flush * 2 < sv->mutable_cf_options.write_buffer_size) {
     // There are too few data to flush. There will be too much compaction I/O
@@ -311,7 +260,6 @@
     for (const auto &item : cache.cache) {
       mut->Insert(std::string(item.first), item.second.sequence,
                   std::string(item.second.value));
->>>>>>> a08c038c
     }
     db_.mutex()->Unlock();
     ConsumeBuffer(mut);
