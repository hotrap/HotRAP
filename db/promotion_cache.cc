--- conflicted
+++ resolved
@@ -151,21 +151,6 @@
     CompactionRouter *router = sv->mutable_cf_options.compaction_router;
     auto stats = cfd->ioptions()->stats;
     if (router) {
-<<<<<<< HEAD
-=======
-      TimerGuard check_stably_hot_start = internal_stats.hotrap_timers()
-                                              .timer(TimerType::kCheckStablyHot)
-                                              .start();
-      for (const auto &item : cache.cache) {
-        const std::string &user_key = item.first;
-        if (item.second.count <= 1 && !router->IsStablyHot(user_key)) {
-          RecordTick(stats, Tickers::NOT_STABLY_HOT_BYTES,
-                     user_key.size() + item.second.value.size());
-          continue;
-        }
-        stably_hot.insert(user_key);
-      }
->>>>>>> 38bb51ff
       for (const auto &item : cache.cache) {
         router->Access(item.first, item.second.value.size());
       }
@@ -214,12 +199,7 @@
       auto updated = cache.updated.Lock();
       for (const auto &item : cache.cache) {
         const std::string &user_key = item.first;
-<<<<<<< HEAD
-        const std::string &value = item.second;
-=======
         const std::string &value = item.second.value;
-        if (stably_hot.find(user_key) == stably_hot.end()) continue;
->>>>>>> 38bb51ff
         if (updated->find(user_key) != updated->end()) {
           RecordTick(stats, Tickers::HAS_NEWER_VERSION_BYTES,
                      user_key.size() + value.size());
@@ -334,23 +314,13 @@
   std::vector<std::pair<std::string, std::string>> ret;
   auto begin_it = cache.begin();
   auto it = begin_it;
-<<<<<<< HEAD
-  while (it != cache.end() && ucmp_->Compare(it->first, largest) <= 0) {
-    // TODO: Is it possible to avoid copying here?
-    ret.emplace_back(it->first, it->second);
-    router->Access(it->first, it->second.size());
-    size -= it->first.size() + it->second.size();
-=======
   while (it != cache.end()) {
     if (ucmp_->Compare(it->first, largest) < 0 &&
         ucmp_->Compare(it->first, smallest) >= 0) {
-      if (it->second.count > 1 || router->IsStablyHot(it->first)) {
-        // TODO: Is it possible to avoid copying here?
-        ret.emplace_back(it->first, it->second.value);
-      }
+      // TODO: Is it possible to avoid copying here?
+      ret.emplace_back(it->first, it->second.value);
       router->Access(it->first, it->second.value.size());
     }
->>>>>>> 38bb51ff
     ++it;
   }
   for (auto &kv : ret) {
