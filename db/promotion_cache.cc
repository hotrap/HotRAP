#include "promotion_cache.h"

#include "column_family.h"
#include "db/db_impl/db_impl.h"
#include "db/job_context.h"
#include "db/lookup_key.h"
#include "db/version_set.h"
#include "logging/logging.h"
#include "monitoring/statistics.h"
#include "rocksdb/options.h"
#include "rocksdb/statistics.h"
#include "util/autovector.h"

namespace ROCKSDB_NAMESPACE {
// Returns the previous value
template <typename T>
T atomic_max_relaxed(std::atomic<T> &dst, T src) {
  T x = dst.load(std::memory_order_relaxed);
  while (src > x) {
    T expected = x;
    if (dst.compare_exchange_weak(expected, src)) break;
    x = dst.load(std::memory_order_relaxed);
  }
  return x;
}

PromotionCache::PromotionCache(int target_level, const Comparator *ucmp)
    : target_level_(target_level),
      ucmp_(ucmp),
      mut_{MutableCache{std::map<std::string, std::string, UserKeyCompare>{
                            UserKeyCompare(ucmp)},
                        0}},
      max_size_(0) {}

bool PromotionCache::Get(InternalStats *internal_stats, Slice key,
                         PinnableSlice *value) const {
  auto timer_guard = internal_stats->hotrap_timers()
                         .timer(TimerType::kPromotionCacheGet)
                         .start();
  {
    auto mut = mut_.Read();
    // TODO: Avoid the copy here after upgrading to C++14
    auto it = mut->cache.find(key.ToString());
    if (it != mut->cache.end()) {
      if (value) value->PinSelf(it->second);
      return true;
    }
  }
  auto imm_list = imm_list_.Read();
  for (const ImmPromotionCache &imm : imm_list->list) {
    // TODO: Avoid the copy here after upgrading to C++14
    auto it = imm.cache.find(key.ToString());
    if (it != imm.cache.end()) {
      if (value) value->PinSelf(it->second);
      return true;
    }
  }
  return false;
}

static void mark_updated(ImmPromotionCache &cache,
                         const std::string &user_key) {
  auto updated = cache.updated.Lock();
  updated->insert(user_key);
}
// Will unref sv
void check_newer_version(DBImpl *db, SuperVersion *sv, int target_level,
                         std::list<ImmPromotionCache>::iterator iter) {
  ColumnFamilyData *cfd = sv->cfd;
  InternalStats &internal_stats = *cfd->internal_stats();
  ImmPromotionCache &cache = *iter;
<<<<<<< HEAD
=======
  struct RefHash {
    size_t operator()(std::reference_wrapper<const std::string> x) const {
      return std::hash<std::string>()(x.get());
    }
  };
  struct RefEq {
    bool operator()(std::reference_wrapper<const std::string> lhs,
                    std::reference_wrapper<const std::string> rhs) const {
      return lhs.get() == rhs.get();
    }
  };
  std::unordered_set<std::reference_wrapper<const std::string>, RefHash, RefEq>
      stable_hot;
  CompactionRouter *router = sv->mutable_cf_options.compaction_router;
  const Comparator *ucmp = cfd->ioptions()->user_comparator;
  auto stats = cfd->ioptions()->stats;
  if (router) {
    TimerGuard check_stably_hot_start = internal_stats.hotrap_timers()
                                            .timer(TimerType::kCheckStablyHot)
                                            .start();
    for (const auto &item : cache.cache) {
      const std::string &user_key = item.first;
      if (!router->IsStablyHot(user_key)) {
        RecordTick(stats, Tickers::NOT_STABLY_HOT_BYTES,
                   user_key.size() + item.second.size());
        continue;
      }
      stable_hot.insert(user_key);
    }
  }
>>>>>>> 2525b86e
  TimerGuard check_newer_version_start =
      internal_stats.hotrap_timers()
          .timer(TimerType::kCheckNewerVersion)
          .start();
  for (const auto &item : cache.cache) {
    const std::string &user_key = item.first;
    LookupKey key(user_key, kMaxSequenceNumber);
    Status s;
    MergeContext merge_context;
    SequenceNumber max_covering_tombstone_seq;
    if (sv->imm->Get(key, nullptr, nullptr, &s, &merge_context,
                     &max_covering_tombstone_seq, ReadOptions())) {
      mark_updated(cache, user_key);
      continue;
    }
    if (!s.ok()) {
      ROCKS_LOG_FATAL(cfd->ioptions()->logger, "Unexpected error: %s\n",
                      s.ToString().c_str());
    }
    sv->current->Get(nullptr, ReadOptions(), key, nullptr, nullptr, &s,
                     &merge_context, &max_covering_tombstone_seq, nullptr,
                     nullptr, nullptr, nullptr, nullptr, false, target_level);
    if (!s.IsNotFound()) {
      if (!s.ok()) {
        ROCKS_LOG_FATAL(cfd->ioptions()->logger, "Unexpected error: %s\n",
                        s.ToString().c_str());
      }
      mark_updated(cache, user_key);
    }
  }
  // TODO: Is this really thread-safe?
  MemTable *m = cfd->ConstructNewMemtable(sv->mutable_cf_options, 0);
  m->Ref();
  autovector<MemTable *> memtables_to_free;
  SuperVersionContext svc(true);

  db->mutex()->Lock();
  m->SetNextLogNumber(db->logfile_number_);
  size_t flushed_bytes = 0;
  {
    auto updated = cache.updated.Lock();
    for (const auto &item : cache.cache) {
      const std::string &user_key = item.first;
      const std::string &value = item.second;
<<<<<<< HEAD
      if (updated->find(user_key) != updated->end()) continue;
=======
      if (stable_hot.find(user_key) == stable_hot.end()) continue;
      if (updated->find(user_key) != updated->end()) {
        RecordTick(stats, Tickers::HAS_NEWER_VERSION_BYTES,
                   user_key.size() + value.size());
        continue;
      }
>>>>>>> 2525b86e
      // It seems that sequence number 0 is treated specially. So we use 1 here.
      Status s = m->Add(1, ValueType::kTypeValue, user_key, value, nullptr);
      if (!s.ok()) {
        ROCKS_LOG_FATAL(cfd->ioptions()->logger,
                        "check_newer_version: Unexpected error: %s",
                        s.ToString().c_str());
      }
      flushed_bytes += user_key.size() + value.size();
    }
  }
  cfd->imm()->Add(m, &memtables_to_free);
  db->InstallSuperVersionAndScheduleWork(cfd, &svc, sv->mutable_cf_options);
  DBImpl::FlushRequest flush_req;
  db->GenerateFlushRequest(autovector<ColumnFamilyData *>({cfd}), &flush_req);
  db->SchedulePendingFlush(flush_req, FlushReason::kPromotionCacheFull);
  db->MaybeScheduleFlushOrCompaction();
  db->mutex()->Unlock();

  for (MemTable *table : memtables_to_free) delete table;
  svc.Clean();
  RecordTick(stats, Tickers::PROMOTED_FLUSH_BYTES, flushed_bytes);

  {
    auto caches = cfd->promotion_caches().Read();
    auto it = caches->find(target_level);
    assert(it->first == target_level);
    auto list = it->second.imm_list().Write();
    list->size -= iter->size;
    list->list.erase(iter);
  }

  if (sv->Unref()) {
    db->mutex()->Lock();
    sv->Cleanup();
    delete sv;
    db->mutex()->Unlock();
  }
}
void PromotionCache::Promote(DBImpl &db, ColumnFamilyData &cfd,
                             size_t write_buffer_size, std::string key,
                             Slice value) {
  {
    auto mut = mut_.Write();
    // TODO: Avoid requiring the ownership of key here after upgrading to C++14
    auto it = mut->cache.find(key);
    if (it != mut->cache.end()) return;
    mut->size += key.size() + value.size();
    size_t tot = mut->size + imm_list_.Read()->size;
    atomic_max_relaxed(max_size_, tot);
    auto ret =
        mut->cache.insert(std::make_pair(std::move(key), value.ToString()));
    (void)ret;
    assert(ret.second == true);
    if (mut->size < write_buffer_size) return;
  }
  db.mutex()->Lock();
  auto mut = mut_.Write();
  if (mut->size < write_buffer_size) {
    db.mutex()->Unlock();
    return;
  }
  SuperVersion *sv = cfd.GetSuperVersion();
  // check_newer_version is responsible to unref it
  sv->Ref();
  auto imm_list = imm_list_.Write();
  imm_list->size += mut->size;
  auto iter = imm_list->list.emplace(imm_list->list.end(),
                                     std::move(mut->cache), mut->size);
  mut->cache = std::map<std::string, std::string, UserKeyCompare>(
      cfd.ioptions()->user_comparator);
  mut->size = 0;
  db.mutex()->Unlock();
  std::thread checker(check_newer_version, &db, sv, target_level_, iter);
  checker.detach();
}
// [begin, end)
std::vector<std::pair<std::string, std::string>> PromotionCache::TakeRange(
    Slice smallest, Slice largest) {
  auto mut = mut_.Write();
  std::vector<std::pair<std::string, std::string>> ret;
  auto begin_it = mut->cache.lower_bound(smallest.ToString());
  auto it = begin_it;
  while (it != mut->cache.end() && ucmp_->Compare(it->first, largest) <= 0) {
    // TODO: Is it possible to avoid copying here?
    ret.emplace_back(it->first, it->second);
    mut->size -= it->first.size() + it->second.size();
    ++it;
  }
  mut->cache.erase(begin_it, it);
  return ret;
}
}  // namespace ROCKSDB_NAMESPACE<|MERGE_RESOLUTION|>--- conflicted
+++ resolved
@@ -69,39 +69,7 @@
   ColumnFamilyData *cfd = sv->cfd;
   InternalStats &internal_stats = *cfd->internal_stats();
   ImmPromotionCache &cache = *iter;
-<<<<<<< HEAD
-=======
-  struct RefHash {
-    size_t operator()(std::reference_wrapper<const std::string> x) const {
-      return std::hash<std::string>()(x.get());
-    }
-  };
-  struct RefEq {
-    bool operator()(std::reference_wrapper<const std::string> lhs,
-                    std::reference_wrapper<const std::string> rhs) const {
-      return lhs.get() == rhs.get();
-    }
-  };
-  std::unordered_set<std::reference_wrapper<const std::string>, RefHash, RefEq>
-      stable_hot;
-  CompactionRouter *router = sv->mutable_cf_options.compaction_router;
-  const Comparator *ucmp = cfd->ioptions()->user_comparator;
   auto stats = cfd->ioptions()->stats;
-  if (router) {
-    TimerGuard check_stably_hot_start = internal_stats.hotrap_timers()
-                                            .timer(TimerType::kCheckStablyHot)
-                                            .start();
-    for (const auto &item : cache.cache) {
-      const std::string &user_key = item.first;
-      if (!router->IsStablyHot(user_key)) {
-        RecordTick(stats, Tickers::NOT_STABLY_HOT_BYTES,
-                   user_key.size() + item.second.size());
-        continue;
-      }
-      stable_hot.insert(user_key);
-    }
-  }
->>>>>>> 2525b86e
   TimerGuard check_newer_version_start =
       internal_stats.hotrap_timers()
           .timer(TimerType::kCheckNewerVersion)
@@ -146,16 +114,11 @@
     for (const auto &item : cache.cache) {
       const std::string &user_key = item.first;
       const std::string &value = item.second;
-<<<<<<< HEAD
-      if (updated->find(user_key) != updated->end()) continue;
-=======
-      if (stable_hot.find(user_key) == stable_hot.end()) continue;
       if (updated->find(user_key) != updated->end()) {
         RecordTick(stats, Tickers::HAS_NEWER_VERSION_BYTES,
                    user_key.size() + value.size());
         continue;
       }
->>>>>>> 2525b86e
       // It seems that sequence number 0 is treated specially. So we use 1 here.
       Status s = m->Add(1, ValueType::kTypeValue, user_key, value, nullptr);
       if (!s.ok()) {
