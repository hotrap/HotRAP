//  Copyright (c) 2011-present, Facebook, Inc.  All rights reserved.
//  This source code is licensed under both the GPLv2 (found in the
//  COPYING file in the root directory) and Apache 2.0 License
//  (found in the LICENSE.Apache file in the root directory).
//
// Copyright (c) 2011 The LevelDB Authors. All rights reserved.
// Use of this source code is governed by a BSD-style license that can be
// found in the LICENSE file. See the AUTHORS file for names of contributors.

#include "db/compaction/compaction_job.h"

#include <algorithm>
#include <cinttypes>
#include <memory>
#include <optional>
#include <set>
#include <utility>
#include <vector>

#include "db/blob/blob_counting_iterator.h"
#include "db/blob/blob_file_addition.h"
#include "db/blob/blob_file_builder.h"
#include "db/builder.h"
#include "db/compaction/clipping_iterator.h"
#include "db/compaction/compaction_state.h"
#include "db/db_impl/db_impl.h"
#include "db/dbformat.h"
#include "db/error_handler.h"
#include "db/event_helpers.h"
#include "db/history_trimming_iterator.h"
#include "db/log_writer.h"
#include "db/merge_helper.h"
#include "db/range_del_aggregator.h"
#include "db/version_edit.h"
#include "db/version_set.h"
#include "file/filename.h"
#include "file/read_write_util.h"
#include "file/sst_file_manager_impl.h"
#include "file/writable_file_writer.h"
#include "logging/log_buffer.h"
#include "logging/logging.h"
#include "monitoring/iostats_context_imp.h"
#include "monitoring/thread_status_util.h"
#include "options/configurable_helper.h"
#include "options/options_helper.h"
#include "port/port.h"
#include "rocksdb/db.h"
#include "rocksdb/env.h"
#include "rocksdb/options.h"
#include "rocksdb/statistics.h"
#include "rocksdb/status.h"
#include "rocksdb/table.h"
#include "rocksdb/utilities/options_type.h"
#include "table/merging_iterator.h"
#include "table/table_builder.h"
#include "table/unique_id_impl.h"
#include "test_util/sync_point.h"
#include "util/rusty.h"
#include "util/stop_watch.h"
#include "util/timers.h"

namespace ROCKSDB_NAMESPACE {

const char* GetCompactionReasonString(CompactionReason compaction_reason) {
  switch (compaction_reason) {
    case CompactionReason::kUnknown:
      return "Unknown";
    case CompactionReason::kLevelL0FilesNum:
      return "LevelL0FilesNum";
    case CompactionReason::kLevelMaxLevelSize:
      return "LevelMaxLevelSize";
    case CompactionReason::kUniversalSizeAmplification:
      return "UniversalSizeAmplification";
    case CompactionReason::kUniversalSizeRatio:
      return "UniversalSizeRatio";
    case CompactionReason::kUniversalSortedRunNum:
      return "UniversalSortedRunNum";
    case CompactionReason::kFIFOMaxSize:
      return "FIFOMaxSize";
    case CompactionReason::kFIFOReduceNumFiles:
      return "FIFOReduceNumFiles";
    case CompactionReason::kFIFOTtl:
      return "FIFOTtl";
    case CompactionReason::kManualCompaction:
      return "ManualCompaction";
    case CompactionReason::kFilesMarkedForCompaction:
      return "FilesMarkedForCompaction";
    case CompactionReason::kBottommostFiles:
      return "BottommostFiles";
    case CompactionReason::kTtl:
      return "Ttl";
    case CompactionReason::kFlush:
      return "Flush";
    case CompactionReason::kExternalSstIngestion:
      return "ExternalSstIngestion";
    case CompactionReason::kPeriodicCompaction:
      return "PeriodicCompaction";
    case CompactionReason::kChangeTemperature:
      return "ChangeTemperature";
    case CompactionReason::kForcedBlobGC:
      return "ForcedBlobGC";
    case CompactionReason::kRoundRobinTtl:
      return "RoundRobinTtl";
    case CompactionReason::kRefitLevel:
      return "RefitLevel";
    case CompactionReason::kNumOfReasons:
      // fall through
    default:
      assert(false);
      return "Invalid";
  }
}

const char* GetCompactionPenultimateOutputRangeTypeString(
    Compaction::PenultimateOutputRangeType range_type) {
  switch (range_type) {
    case Compaction::PenultimateOutputRangeType::kNotSupported:
      return "NotSupported";
    case Compaction::PenultimateOutputRangeType::kFullRange:
      return "FullRange";
    case Compaction::PenultimateOutputRangeType::kNonLastRange:
      return "NonLastRange";
    case Compaction::PenultimateOutputRangeType::kDisabled:
      return "Disabled";
    default:
      assert(false);
      return "Invalid";
  }
}

CompactionJob::CompactionJob(
    int job_id, Compaction* compaction, const ImmutableDBOptions& db_options,
    const MutableDBOptions& mutable_db_options, const FileOptions& file_options,
    VersionSet* versions, const std::atomic<bool>* shutting_down,
    LogBuffer* log_buffer, FSDirectory* db_directory,
    FSDirectory* start_level_output_directory,
    FSDirectory* latter_level_output_directory,
    FSDirectory* blob_output_directory, Statistics* stats,
    InstrumentedMutex* db_mutex, ErrorHandler* db_error_handler,
    std::vector<SequenceNumber> existing_snapshots,
    SequenceNumber earliest_write_conflict_snapshot,
    const SnapshotChecker* snapshot_checker, JobContext* job_context,
    std::shared_ptr<Cache> table_cache, EventLogger* event_logger,
    bool paranoid_file_checks, bool measure_io_stats, const std::string& dbname,
    CompactionJobStats* compaction_job_stats, Env::Priority thread_pri,
    const std::shared_ptr<IOTracer>& io_tracer,
    const std::atomic<bool>& manual_compaction_canceled,
    const std::string& db_id, const std::string& db_session_id,
    std::string full_history_ts_low, std::string trim_ts,
    BlobFileCompletionCallback* blob_callback, int* bg_compaction_scheduled,
    int* bg_bottom_compaction_scheduled)
    : compact_(new CompactionState(compaction)),
      compaction_stats_(compaction->compaction_reason(), 1),
      db_options_(db_options),
      mutable_db_options_copy_(mutable_db_options),
      log_buffer_(log_buffer),
      start_level_output_directory_(start_level_output_directory),
      latter_level_output_directory_(latter_level_output_directory),
      stats_(stats),
      bottommost_level_(false),
      write_hint_(Env::WLTH_NOT_SET),
      compaction_job_stats_(compaction_job_stats),
      job_id_(job_id),
      dbname_(dbname),
      db_id_(db_id),
      db_session_id_(db_session_id),
      file_options_(file_options),
      env_(db_options.env),
      io_tracer_(io_tracer),
      fs_(db_options.fs, io_tracer),
      file_options_for_read_(
          fs_->OptimizeForCompactionTableRead(file_options, db_options_)),
      versions_(versions),
      shutting_down_(shutting_down),
      manual_compaction_canceled_(manual_compaction_canceled),
      db_directory_(db_directory),
      blob_output_directory_(blob_output_directory),
      db_mutex_(db_mutex),
      db_error_handler_(db_error_handler),
      existing_snapshots_(std::move(existing_snapshots)),
      earliest_write_conflict_snapshot_(earliest_write_conflict_snapshot),
      snapshot_checker_(snapshot_checker),
      job_context_(job_context),
      table_cache_(std::move(table_cache)),
      event_logger_(event_logger),
      paranoid_file_checks_(paranoid_file_checks),
      measure_io_stats_(measure_io_stats),
      thread_pri_(thread_pri),
      full_history_ts_low_(std::move(full_history_ts_low)),
      trim_ts_(std::move(trim_ts)),
      blob_callback_(blob_callback),
      extra_num_subcompaction_threads_reserved_(0),
      bg_compaction_scheduled_(bg_compaction_scheduled),
      bg_bottom_compaction_scheduled_(bg_bottom_compaction_scheduled) {
  assert(compaction_job_stats_ != nullptr);
  assert(log_buffer_ != nullptr);

  const auto* cfd = compact_->compaction->column_family_data();
  ThreadStatusUtil::SetEnableTracking(db_options_.enable_thread_tracking);
  ThreadStatusUtil::SetColumnFamily(cfd);
  ThreadStatusUtil::SetThreadOperation(ThreadStatus::OP_COMPACTION);
  ReportStartedCompaction(compaction);
}

CompactionJob::~CompactionJob() {
  assert(compact_ == nullptr);
  ThreadStatusUtil::ResetThreadStatus();
}

void CompactionJob::ReportStartedCompaction(Compaction* compaction) {
  ThreadStatusUtil::SetThreadOperationProperty(ThreadStatus::COMPACTION_JOB_ID,
                                               job_id_);

  ThreadStatusUtil::SetThreadOperationProperty(
      ThreadStatus::COMPACTION_INPUT_OUTPUT_LEVEL,
      (static_cast<uint64_t>(compact_->compaction->start_level()) << 32) +
          compact_->compaction->output_level());

  // In the current design, a CompactionJob is always created
  // for non-trivial compaction.
  assert(compaction->IsTrivialMove() == false ||
         compaction->is_manual_compaction() == true);

  ThreadStatusUtil::SetThreadOperationProperty(
      ThreadStatus::COMPACTION_PROP_FLAGS,
      compaction->is_manual_compaction() +
          (compaction->deletion_compaction() << 1));

  ThreadStatusUtil::SetThreadOperationProperty(
      ThreadStatus::COMPACTION_TOTAL_INPUT_BYTES,
      compaction->CalculateTotalInputSize());

  IOSTATS_RESET(bytes_written);
  IOSTATS_RESET(bytes_read);
  ThreadStatusUtil::SetThreadOperationProperty(
      ThreadStatus::COMPACTION_BYTES_WRITTEN, 0);
  ThreadStatusUtil::SetThreadOperationProperty(
      ThreadStatus::COMPACTION_BYTES_READ, 0);

  // Set the thread operation after operation properties
  // to ensure GetThreadList() can always show them all together.
  ThreadStatusUtil::SetThreadOperation(ThreadStatus::OP_COMPACTION);

  compaction_job_stats_->is_manual_compaction =
      compaction->is_manual_compaction();
  compaction_job_stats_->is_full_compaction = compaction->is_full_compaction();
}

void CompactionJob::Prepare() {
  AutoThreadOperationStageUpdater stage_updater(
      ThreadStatus::STAGE_COMPACTION_PREPARE);

  // Generate file_levels_ for compaction before making Iterator
  auto* c = compact_->compaction;
  ColumnFamilyData* cfd = c->column_family_data();
  assert(cfd != nullptr);
  assert(cfd->current()->storage_info()->NumLevelFiles(
             compact_->compaction->level()) > 0);

  write_hint_ = cfd->CalculateSSTWriteHint(c->output_level());
  bottommost_level_ = c->bottommost_level();

  if (c->ShouldFormSubcompactions()) {
    StopWatch sw(db_options_.clock, stats_, SUBCOMPACTION_SETUP_TIME);
    GenSubcompactionBoundaries();
  }
  if (boundaries_.size() >= 1) {
    for (size_t i = 0; i <= boundaries_.size(); i++) {
      compact_->sub_compact_states.emplace_back(
          c, (i != 0) ? std::optional<Slice>(boundaries_[i - 1]) : std::nullopt,
          (i != boundaries_.size()) ? std::optional<Slice>(boundaries_[i])
                                    : std::nullopt,
          static_cast<uint32_t>(i));
      // assert to validate that boundaries don't have same user keys (without
      // timestamp part).
      assert(i == 0 || i == boundaries_.size() ||
             cfd->user_comparator()->CompareWithoutTimestamp(
                 boundaries_[i - 1], boundaries_[i]) < 0);
    }
    RecordInHistogram(stats_, NUM_SUBCOMPACTIONS_SCHEDULED,
                      compact_->sub_compact_states.size());
  } else {
    compact_->sub_compact_states.emplace_back(c, std::nullopt, std::nullopt,
                                              /*sub_job_id*/ 0);
  }

  // collect all seqno->time information from the input files which will be used
  // to encode seqno->time to the output files.
  uint64_t preserve_time_duration =
      std::max(c->immutable_options()->preserve_internal_time_seconds,
               c->immutable_options()->preclude_last_level_data_seconds);

  if (preserve_time_duration > 0) {
    const ReadOptions read_options(Env::IOActivity::kCompaction);
    // setup seqno_time_mapping_
    seqno_time_mapping_.SetMaxTimeDuration(preserve_time_duration);
    for (const auto& each_level : *c->inputs()) {
      for (const auto& fmd : each_level.files) {
        std::shared_ptr<const TableProperties> tp;
        Status s =
            cfd->current()->GetTableProperties(read_options, &tp, fmd, nullptr);
        if (s.ok()) {
          seqno_time_mapping_.Add(tp->seqno_to_time_mapping)
              .PermitUncheckedError();
          seqno_time_mapping_.Add(fmd->fd.smallest_seqno,
                                  fmd->oldest_ancester_time);
        }
      }
    }

    auto status = seqno_time_mapping_.Sort();
    if (!status.ok()) {
      ROCKS_LOG_WARN(db_options_.info_log,
                     "Invalid sequence number to time mapping: Status: %s",
                     status.ToString().c_str());
    }
    int64_t _current_time = 0;
    status = db_options_.clock->GetCurrentTime(&_current_time);
    if (!status.ok()) {
      ROCKS_LOG_WARN(db_options_.info_log,
                     "Failed to get current time in compaction: Status: %s",
                     status.ToString().c_str());
      // preserve all time information
      preserve_time_min_seqno_ = 0;
      preclude_last_level_min_seqno_ = 0;
    } else {
      seqno_time_mapping_.TruncateOldEntries(_current_time);
      uint64_t preserve_time =
          static_cast<uint64_t>(_current_time) > preserve_time_duration
              ? _current_time - preserve_time_duration
              : 0;
      preserve_time_min_seqno_ =
          seqno_time_mapping_.GetOldestSequenceNum(preserve_time);
      if (c->immutable_options()->preclude_last_level_data_seconds > 0) {
        uint64_t preclude_last_level_time =
            static_cast<uint64_t>(_current_time) >
                    c->immutable_options()->preclude_last_level_data_seconds
                ? _current_time -
                      c->immutable_options()->preclude_last_level_data_seconds
                : 0;
        preclude_last_level_min_seqno_ =
            seqno_time_mapping_.GetOldestSequenceNum(preclude_last_level_time);
      }
    }
  }
}

uint64_t CompactionJob::GetSubcompactionsLimit() {
  return extra_num_subcompaction_threads_reserved_ +
         std::max(
             std::uint64_t(1),
             static_cast<uint64_t>(compact_->compaction->max_subcompactions()));
}

void CompactionJob::AcquireSubcompactionResources(
    int num_extra_required_subcompactions) {
  TEST_SYNC_POINT("CompactionJob::AcquireSubcompactionResources:0");
  TEST_SYNC_POINT("CompactionJob::AcquireSubcompactionResources:1");
  int max_db_compactions =
      DBImpl::GetBGJobLimits(
          mutable_db_options_copy_.max_background_flushes,
          mutable_db_options_copy_.max_background_compactions,
          mutable_db_options_copy_.max_background_jobs,
          versions_->GetColumnFamilySet()
              ->write_controller()
              ->NeedSpeedupCompaction())
          .max_compactions;
  InstrumentedMutexLock l(db_mutex_);
  // Apply min function first since We need to compute the extra subcompaction
  // against compaction limits. And then try to reserve threads for extra
  // subcompactions. The actual number of reserved threads could be less than
  // the desired number.
  int available_bg_compactions_against_db_limit =
      std::max(max_db_compactions - *bg_compaction_scheduled_ -
                   *bg_bottom_compaction_scheduled_,
               0);
  // Reservation only supports backgrdoun threads of which the priority is
  // between BOTTOM and HIGH. Need to degrade the priority to HIGH if the
  // origin thread_pri_ is higher than that. Similar to ReleaseThreads().
  extra_num_subcompaction_threads_reserved_ =
      env_->ReserveThreads(std::min(num_extra_required_subcompactions,
                                    available_bg_compactions_against_db_limit),
                           std::min(thread_pri_, Env::Priority::HIGH));

  // Update bg_compaction_scheduled_ or bg_bottom_compaction_scheduled_
  // depending on if this compaction has the bottommost priority
  if (thread_pri_ == Env::Priority::BOTTOM) {
    *bg_bottom_compaction_scheduled_ +=
        extra_num_subcompaction_threads_reserved_;
  } else {
    *bg_compaction_scheduled_ += extra_num_subcompaction_threads_reserved_;
  }
}

void CompactionJob::ShrinkSubcompactionResources(uint64_t num_extra_resources) {
  // Do nothing when we have zero resources to shrink
  if (num_extra_resources == 0) return;
  db_mutex_->Lock();
  // We cannot release threads more than what we reserved before
  int extra_num_subcompaction_threads_released = env_->ReleaseThreads(
      (int)num_extra_resources, std::min(thread_pri_, Env::Priority::HIGH));
  // Update the number of reserved threads and the number of background
  // scheduled compactions for this compaction job
  extra_num_subcompaction_threads_reserved_ -=
      extra_num_subcompaction_threads_released;
  // TODO (zichen): design a test case with new subcompaction partitioning
  // when the number of actual partitions is less than the number of planned
  // partitions
  assert(extra_num_subcompaction_threads_released == (int)num_extra_resources);
  // Update bg_compaction_scheduled_ or bg_bottom_compaction_scheduled_
  // depending on if this compaction has the bottommost priority
  if (thread_pri_ == Env::Priority::BOTTOM) {
    *bg_bottom_compaction_scheduled_ -=
        extra_num_subcompaction_threads_released;
  } else {
    *bg_compaction_scheduled_ -= extra_num_subcompaction_threads_released;
  }
  db_mutex_->Unlock();
  TEST_SYNC_POINT("CompactionJob::ShrinkSubcompactionResources:0");
}

void CompactionJob::ReleaseSubcompactionResources() {
  if (extra_num_subcompaction_threads_reserved_ == 0) {
    return;
  }
  {
    InstrumentedMutexLock l(db_mutex_);
    // The number of reserved threads becomes larger than 0 only if the
    // compaction prioity is round robin and there is no sufficient
    // sub-compactions available

    // The scheduled compaction must be no less than 1 + extra number
    // subcompactions using acquired resources since this compaction job has not
    // finished yet
    assert(*bg_bottom_compaction_scheduled_ >=
               1 + extra_num_subcompaction_threads_reserved_ ||
           *bg_compaction_scheduled_ >=
               1 + extra_num_subcompaction_threads_reserved_);
  }
  ShrinkSubcompactionResources(extra_num_subcompaction_threads_reserved_);
}

struct RangeWithSize {
  Range range;
  uint64_t size;

  RangeWithSize(const Slice& a, const Slice& b, uint64_t s = 0)
      : range(a, b), size(s) {}
};

void CompactionJob::GenSubcompactionBoundaries() {
  // The goal is to find some boundary keys so that we can evenly partition
  // the compaction input data into max_subcompactions ranges.
  // For every input file, we ask TableReader to estimate 128 anchor points
  // that evenly partition the input file into 128 ranges and the range
  // sizes. This can be calculated by scanning index blocks of the file.
  // Once we have the anchor points for all the input files, we merge them
  // together and try to find keys dividing ranges evenly.
  // For example, if we have two input files, and each returns following
  // ranges:
  //   File1: (a1, 1000), (b1, 1200), (c1, 1100)
  //   File2: (a2, 1100), (b2, 1000), (c2, 1000)
  // We total sort the keys to following:
  //  (a1, 1000), (a2, 1100), (b1, 1200), (b2, 1000), (c1, 1100), (c2, 1000)
  // We calculate the total size by adding up all ranges' size, which is 6400.
  // If we would like to partition into 2 subcompactions, the target of the
  // range size is 3200. Based on the size, we take "b1" as the partition key
  // since the first three ranges would hit 3200.
  //
  // Note that the ranges are actually overlapping. For example, in the example
  // above, the range ending with "b1" is overlapping with the range ending with
  // "b2". So the size 1000+1100+1200 is an underestimation of data size up to
  // "b1". In extreme cases where we only compact N L0 files, a range can
  // overlap with N-1 other ranges. Since we requested a relatively large number
  // (128) of ranges from each input files, even N range overlapping would
  // cause relatively small inaccuracy.
  const ReadOptions read_options(Env::IOActivity::kCompaction);
  auto* c = compact_->compaction;
  if (c->max_subcompactions() <= 1 &&
      !(c->immutable_options()->compaction_pri == kRoundRobin &&
        c->immutable_options()->compaction_style == kCompactionStyleLevel)) {
    return;
  }
  auto* cfd = c->column_family_data();
  const Comparator* cfd_comparator = cfd->user_comparator();
  const InternalKeyComparator& icomp = cfd->internal_comparator();

  auto* v = compact_->compaction->input_version();
  int base_level = v->storage_info()->base_level();
  InstrumentedMutexUnlock unlock_guard(db_mutex_);

  uint64_t total_size = 0;
  std::vector<TableReader::Anchor> all_anchors;
  int start_lvl = c->start_level();
  int out_lvl = c->output_level();

  for (size_t lvl_idx = 0; lvl_idx < c->num_input_levels(); lvl_idx++) {
    int lvl = c->level(lvl_idx);
    if (lvl >= start_lvl && lvl <= out_lvl) {
      const LevelFilesBrief* flevel = c->input_levels(lvl_idx);
      size_t num_files = flevel->num_files;

      if (num_files == 0) {
        continue;
      }

      for (size_t i = 0; i < num_files; i++) {
        FileMetaData* f = flevel->files[i].file_metadata;
        std::vector<TableReader::Anchor> my_anchors;
        Status s = cfd->table_cache()->ApproximateKeyAnchors(
            read_options, icomp, *f,
            c->mutable_cf_options()->block_protection_bytes_per_key,
            my_anchors);
        if (!s.ok() || my_anchors.empty()) {
          my_anchors.emplace_back(f->largest.user_key(), f->fd.GetFileSize());
        }
        for (auto& ac : my_anchors) {
          // Can be optimize to avoid this loop.
          total_size += ac.range_size;
        }

        all_anchors.insert(all_anchors.end(), my_anchors.begin(),
                           my_anchors.end());
      }
    }
  }
  // Here we total sort all the anchor points across all files and go through
  // them in the sorted order to find partitioning boundaries.
  // Not the most efficient implementation. A much more efficient algorithm
  // probably exists. But they are more complex. If performance turns out to
  // be a problem, we can optimize.
  std::sort(
      all_anchors.begin(), all_anchors.end(),
      [cfd_comparator](TableReader::Anchor& a, TableReader::Anchor& b) -> bool {
        return cfd_comparator->CompareWithoutTimestamp(a.user_key, b.user_key) <
               0;
      });

  // Remove duplicated entries from boundaries.
  all_anchors.erase(
      std::unique(all_anchors.begin(), all_anchors.end(),
                  [cfd_comparator](TableReader::Anchor& a,
                                   TableReader::Anchor& b) -> bool {
                    return cfd_comparator->CompareWithoutTimestamp(
                               a.user_key, b.user_key) == 0;
                  }),
      all_anchors.end());

  // Get the number of planned subcompactions, may update reserve threads
  // and update extra_num_subcompaction_threads_reserved_ for round-robin
  uint64_t num_planned_subcompactions;
  if (c->immutable_options()->compaction_pri == kRoundRobin &&
      c->immutable_options()->compaction_style == kCompactionStyleLevel) {
    // For round-robin compaction prioity, we need to employ more
    // subcompactions (may exceed the max_subcompaction limit). The extra
    // subcompactions will be executed using reserved threads and taken into
    // account bg_compaction_scheduled or bg_bottom_compaction_scheduled.

    // Initialized by the number of input files
    num_planned_subcompactions = static_cast<uint64_t>(c->num_input_files(0));
    uint64_t max_subcompactions_limit = GetSubcompactionsLimit();
    if (max_subcompactions_limit < num_planned_subcompactions) {
      // Assert two pointers are not empty so that we can use extra
      // subcompactions against db compaction limits
      assert(bg_bottom_compaction_scheduled_ != nullptr);
      assert(bg_compaction_scheduled_ != nullptr);
      // Reserve resources when max_subcompaction is not sufficient
      AcquireSubcompactionResources(
          (int)(num_planned_subcompactions - max_subcompactions_limit));
      // Subcompactions limit changes after acquiring additional resources.
      // Need to call GetSubcompactionsLimit() again to update the number
      // of planned subcompactions
      num_planned_subcompactions =
          std::min(num_planned_subcompactions, GetSubcompactionsLimit());
    } else {
      num_planned_subcompactions = max_subcompactions_limit;
    }
  } else {
    num_planned_subcompactions = GetSubcompactionsLimit();
  }

  TEST_SYNC_POINT_CALLBACK("CompactionJob::GenSubcompactionBoundaries:0",
                           &num_planned_subcompactions);
  if (num_planned_subcompactions == 1) return;

  // Group the ranges into subcompactions
  uint64_t target_range_size = std::max(
      total_size / num_planned_subcompactions,
      MaxFileSizeForLevel(
          *(c->mutable_cf_options()), out_lvl,
          c->immutable_options()->compaction_style, base_level,
          c->immutable_options()->level_compaction_dynamic_level_bytes));

  if (target_range_size >= total_size) {
    return;
  }

  uint64_t next_threshold = target_range_size;
  uint64_t cumulative_size = 0;
  uint64_t num_actual_subcompactions = 1U;
  for (TableReader::Anchor& anchor : all_anchors) {
    cumulative_size += anchor.range_size;
    if (cumulative_size > next_threshold) {
      next_threshold += target_range_size;
      num_actual_subcompactions++;
      boundaries_.push_back(anchor.user_key);
    }
    if (num_actual_subcompactions == num_planned_subcompactions) {
      break;
    }
  }
  TEST_SYNC_POINT_CALLBACK("CompactionJob::GenSubcompactionBoundaries:1",
                           &num_actual_subcompactions);
  // Shrink extra subcompactions resources when extra resrouces are acquired
  ShrinkSubcompactionResources(
      std::min((int)(num_planned_subcompactions - num_actual_subcompactions),
               extra_num_subcompaction_threads_reserved_));
}

Status CompactionJob::Run() {
  AutoThreadOperationStageUpdater stage_updater(
      ThreadStatus::STAGE_COMPACTION_RUN);
  TEST_SYNC_POINT("CompactionJob::Run():Start");
  log_buffer_->FlushBufferToLog();
  LogCompaction();

  const size_t num_threads = compact_->sub_compact_states.size();
  assert(num_threads > 0);
  // HotRAP doesn't support subcompactions yet because VecIter does not
  // implement Seek
  assert(num_threads == 1);
  const uint64_t start_micros = db_options_.clock->NowMicros();

  // Launch a thread for each of subcompactions 1...num_threads-1
  std::vector<port::Thread> thread_pool;
  thread_pool.reserve(num_threads - 1);
  for (size_t i = 1; i < compact_->sub_compact_states.size(); i++) {
    thread_pool.emplace_back(&CompactionJob::ProcessKeyValueCompaction, this,
                             &compact_->sub_compact_states[i]);
  }

  // Always schedule the first subcompaction (whether or not there are also
  // others) in the current thread to be efficient with resources
  ProcessKeyValueCompaction(&compact_->sub_compact_states[0]);

  compaction_stats_.stats.num_input_records +=
      compact_->compaction->cached_records_to_promote().size();

  // Wait for all other threads (if there are any) to finish execution
  for (auto& thread : thread_pool) {
    thread.join();
  }

  compaction_stats_.SetMicros(db_options_.clock->NowMicros() - start_micros);

  for (auto& state : compact_->sub_compact_states) {
    compaction_stats_.AddCpuMicros(state.compaction_job_stats.cpu_micros);
    state.RemoveLastEmptyOutput();
  }

  RecordTimeToHistogram(stats_, COMPACTION_TIME,
                        compaction_stats_.stats.micros);
  RecordTimeToHistogram(stats_, COMPACTION_CPU_TIME,
                        compaction_stats_.stats.cpu_micros);

  TEST_SYNC_POINT("CompactionJob::Run:BeforeVerify");

  // Check if any thread encountered an error during execution
  Status status;
  IOStatus io_s;
  bool wrote_new_blob_files = false;

  for (const auto& state : compact_->sub_compact_states) {
    if (!state.status.ok()) {
      status = state.status;
      io_s = state.io_status;
      break;
    }

    if (state.Current().HasBlobFileAdditions()) {
      wrote_new_blob_files = true;
    }
  }

  if (io_status_.ok()) {
    io_status_ = io_s;
  }
  if (status.ok()) {
    constexpr IODebugContext* dbg = nullptr;

    if (start_level_output_directory_) {
      io_s = start_level_output_directory_->FsyncWithDirOptions(
          IOOptions(), dbg,
          DirFsyncOptions(DirFsyncOptions::FsyncReason::kNewFileSynced));
    }
    if (latter_level_output_directory_) {
      io_s = latter_level_output_directory_->FsyncWithDirOptions(
          IOOptions(), dbg,
          DirFsyncOptions(DirFsyncOptions::FsyncReason::kNewFileSynced));
    }

    if (io_s.ok() && wrote_new_blob_files && blob_output_directory_ &&
        blob_output_directory_ != latter_level_output_directory_) {
      io_s = blob_output_directory_->FsyncWithDirOptions(
          IOOptions(), dbg,
          DirFsyncOptions(DirFsyncOptions::FsyncReason::kNewFileSynced));
    }
  }
  if (io_status_.ok()) {
    io_status_ = io_s;
  }
  if (status.ok()) {
    status = io_s;
  }
  if (status.ok()) {
    thread_pool.clear();
    std::vector<const CompactionOutputs::Output*> files_output;
    for (const auto& state : compact_->sub_compact_states) {
      for (const auto& output : state.GetOutputs()) {
        files_output.emplace_back(&output);
      }
    }
    ColumnFamilyData* cfd = compact_->compaction->column_family_data();
    auto& prefix_extractor =
        compact_->compaction->mutable_cf_options()->prefix_extractor;
    std::atomic<size_t> next_file_idx(0);
    auto verify_table = [&](Status& output_status) {
      while (true) {
        size_t file_idx = next_file_idx.fetch_add(1);
        if (file_idx >= files_output.size()) {
          break;
        }
        // Verify that the table is usable
        // We set for_compaction to false and don't
        // OptimizeForCompactionTableRead here because this is a special case
        // after we finish the table building No matter whether
        // use_direct_io_for_flush_and_compaction is true, we will regard this
        // verification as user reads since the goal is to cache it here for
        // further user reads
        const ReadOptions verify_table_read_options(
            Env::IOActivity::kCompaction);
        InternalIterator* iter = cfd->table_cache()->NewIterator(
            verify_table_read_options, file_options_,
            cfd->internal_comparator(), files_output[file_idx]->meta,
            /*range_del_agg=*/nullptr, prefix_extractor,
            /*table_reader_ptr=*/nullptr,
            cfd->internal_stats()->GetFileReadHist(
                compact_->compaction->output_level()),
            TableReaderCaller::kCompactionRefill, /*arena=*/nullptr,
            /*skip_filters=*/false, compact_->compaction->output_level(),
            MaxFileSizeForL0MetaPin(
                *compact_->compaction->mutable_cf_options()),
            /*smallest_compaction_key=*/nullptr,
            /*largest_compaction_key=*/nullptr,
            /*allow_unprepared_value=*/false,
            compact_->compaction->mutable_cf_options()
                ->block_protection_bytes_per_key);
        auto s = iter->status();

        if (s.ok() && paranoid_file_checks_) {
          OutputValidator validator(cfd->internal_comparator(),
                                    /*_enable_order_check=*/true,
                                    /*_enable_hash=*/true);
          for (iter->SeekToFirst(); iter->Valid(); iter->Next()) {
            s = validator.Add(iter->key(), iter->value());
            if (!s.ok()) {
              break;
            }
          }
          if (s.ok()) {
            s = iter->status();
          }
          if (s.ok() &&
              !validator.CompareValidator(files_output[file_idx]->validator)) {
            s = Status::Corruption("Paranoid checksums do not match");
          }
        }

        delete iter;

        if (!s.ok()) {
          output_status = s;
          break;
        }
      }
    };
    for (size_t i = 1; i < compact_->sub_compact_states.size(); i++) {
      thread_pool.emplace_back(
          verify_table, std::ref(compact_->sub_compact_states[i].status));
    }
    verify_table(compact_->sub_compact_states[0].status);
    for (auto& thread : thread_pool) {
      thread.join();
    }

    for (const auto& state : compact_->sub_compact_states) {
      if (!state.status.ok()) {
        status = state.status;
        break;
      }
    }
  }

  ReleaseSubcompactionResources();
  TEST_SYNC_POINT("CompactionJob::ReleaseSubcompactionResources:0");
  TEST_SYNC_POINT("CompactionJob::ReleaseSubcompactionResources:1");

  TablePropertiesCollection tp;
  for (const auto& state : compact_->sub_compact_states) {
    for (const auto& output : state.GetOutputs()) {
      auto fn =
          TableFileName(state.compaction->immutable_options()->cf_paths,
                        output.meta.fd.GetNumber(), output.meta.fd.GetPathId());
      compact_->compaction->SetOutputTableProperties(fn,
                                                     output.table_properties);
    }
  }

  // Finish up all bookkeeping to unify the subcompaction results.
  compact_->AggregateCompactionStats(compaction_stats_, *compaction_job_stats_);
  uint64_t num_input_range_del = 0;
  bool ok = UpdateCompactionStats(&num_input_range_del);
  // (Sub)compactions returned ok, do sanity check on the number of input keys.
  if (status.ok() && ok && compaction_job_stats_->has_num_input_records) {
    size_t ts_sz = compact_->compaction->column_family_data()
                       ->user_comparator()
                       ->timestamp_size();
    // When trim_ts_ is non-empty, CompactionIterator takes
    // HistoryTrimmingIterator as input iterator and sees a trimmed view of
    // input keys. So the number of keys it processed is not suitable for
    // verification here.
    // TODO: support verification when trim_ts_ is non-empty.
    if (!(ts_sz > 0 && !trim_ts_.empty()) &&
        db_options_.compaction_verify_record_count) {
      assert(compaction_stats_.stats.num_input_records > 0);
      // TODO: verify the number of range deletion entries.
      uint64_t expected =
          compaction_stats_.stats.num_input_records - num_input_range_del;
      uint64_t actual = compaction_job_stats_->num_input_records;
      if (expected != actual) {
        std::string msg =
            "Total number of input records: " + std::to_string(expected) +
            ", but processed " + std::to_string(actual) + " records.";
        ROCKS_LOG_WARN(
            db_options_.info_log, "[%s] [JOB %d] Compaction %s",
            compact_->compaction->column_family_data()->GetName().c_str(),
            job_context_->job_id, msg.c_str());
        status = Status::Corruption(
            "Compaction number of input keys does not match number of keys "
            "processed.");
      }
    }
  }
  RecordCompactionIOStats();
  LogFlush(db_options_.info_log);
  TEST_SYNC_POINT("CompactionJob::Run():End");
  compact_->status = status;
  TEST_SYNC_POINT_CALLBACK("CompactionJob::Run():EndStatusSet", &status);
  return status;
}

Status CompactionJob::Install(const MutableCFOptions& mutable_cf_options,
                              bool* compaction_released) {
  assert(compact_);

  AutoThreadOperationStageUpdater stage_updater(
      ThreadStatus::STAGE_COMPACTION_INSTALL);
  db_mutex_->AssertHeld();
  Status status = compact_->status;

  ColumnFamilyData* cfd = compact_->compaction->column_family_data();
  assert(cfd);

  int output_level = compact_->compaction->output_level();
  cfd->internal_stats()->AddCompactionStats(output_level, thread_pri_,
                                            compaction_stats_);

  if (status.ok()) {
    status = InstallCompactionResults(mutable_cf_options, compaction_released);
  }
  if (!versions_->io_status().ok()) {
    io_status_ = versions_->io_status();
  }

  VersionStorageInfo::LevelSummaryStorage tmp;
  auto vstorage = cfd->current()->storage_info();
  const auto& stats = compaction_stats_.stats;

  double read_write_amp = 0.0;
  double write_amp = 0.0;
  double bytes_read_per_sec = 0;
  double bytes_written_per_sec = 0;

  const uint64_t bytes_read_non_output_and_blob =
      stats.bytes_read_non_output_levels + stats.bytes_read_blob;
  const uint64_t bytes_read_all =
      stats.bytes_read_output_level + bytes_read_non_output_and_blob;
  const uint64_t bytes_written_all =
      stats.bytes_written + stats.bytes_written_blob;

  if (bytes_read_non_output_and_blob > 0) {
    read_write_amp = (bytes_written_all + bytes_read_all) /
                     static_cast<double>(bytes_read_non_output_and_blob);
    write_amp =
        bytes_written_all / static_cast<double>(bytes_read_non_output_and_blob);
  }
  if (stats.micros > 0) {
    bytes_read_per_sec = bytes_read_all / static_cast<double>(stats.micros);
    bytes_written_per_sec =
        bytes_written_all / static_cast<double>(stats.micros);
  }

  const std::string& column_family_name = cfd->GetName();

  constexpr double kMB = 1048576.0;

  ROCKS_LOG_BUFFER(
      log_buffer_,
      "[%s] compacted to: %s, MB/sec: %.1f rd, %.1f wr, level %d, "
      "files in(%d, %d) out(%d +%d blob) "
      "MB in(%.1f, %.1f +%.1f blob) out(%.1f +%.1f blob), "
      "read-write-amplify(%.1f) write-amplify(%.1f) %s, records in: %" PRIu64
      ", records dropped: %" PRIu64 " output_compression: %s\n",
      column_family_name.c_str(), vstorage->LevelSummary(&tmp),
      bytes_read_per_sec, bytes_written_per_sec,
      compact_->compaction->output_level(),
      stats.num_input_files_in_non_output_levels,
      stats.num_input_files_in_output_level, stats.num_output_files,
      stats.num_output_files_blob, stats.bytes_read_non_output_levels / kMB,
      stats.bytes_read_output_level / kMB, stats.bytes_read_blob / kMB,
      stats.bytes_written / kMB, stats.bytes_written_blob / kMB, read_write_amp,
      write_amp, status.ToString().c_str(), stats.num_input_records,
      stats.num_dropped_records,
      CompressionTypeToString(compact_->compaction->output_compression())
          .c_str());

  const auto& blob_files = vstorage->GetBlobFiles();
  if (!blob_files.empty()) {
    assert(blob_files.front());
    assert(blob_files.back());

    ROCKS_LOG_BUFFER(
        log_buffer_,
        "[%s] Blob file summary: head=%" PRIu64 ", tail=%" PRIu64 "\n",
        column_family_name.c_str(), blob_files.front()->GetBlobFileNumber(),
        blob_files.back()->GetBlobFileNumber());
  }

  if (compaction_stats_.has_penultimate_level_output) {
    ROCKS_LOG_BUFFER(
        log_buffer_,
        "[%s] has Penultimate Level output: %" PRIu64
        ", level %d, number of files: %" PRIu64 ", number of records: %" PRIu64,
        column_family_name.c_str(),
        compaction_stats_.penultimate_level_stats.bytes_written,
        compact_->compaction->GetPenultimateLevel(),
        compaction_stats_.penultimate_level_stats.num_output_files,
        compaction_stats_.penultimate_level_stats.num_output_records);
  }

  UpdateCompactionJobStats(stats);

  auto stream = event_logger_->LogToBuffer(log_buffer_, 8192);
  stream << "job" << job_id_ << "event"
         << "compaction_finished"
         << "compaction_time_micros" << stats.micros
         << "compaction_time_cpu_micros" << stats.cpu_micros << "output_level"
         << compact_->compaction->output_level() << "num_output_files"
         << stats.num_output_files << "total_output_size"
         << stats.bytes_written;

  if (stats.num_output_files_blob > 0) {
    stream << "num_blob_output_files" << stats.num_output_files_blob
           << "total_blob_output_size" << stats.bytes_written_blob;
  }

  stream << "num_input_records" << stats.num_input_records
         << "num_output_records" << stats.num_output_records
         << "num_subcompactions" << compact_->sub_compact_states.size()
         << "output_compression"
         << CompressionTypeToString(compact_->compaction->output_compression());

  stream << "num_single_delete_mismatches"
         << compaction_job_stats_->num_single_del_mismatch;
  stream << "num_single_delete_fallthrough"
         << compaction_job_stats_->num_single_del_fallthru;

  if (measure_io_stats_) {
    stream << "file_write_nanos" << compaction_job_stats_->file_write_nanos;
    stream << "file_range_sync_nanos"
           << compaction_job_stats_->file_range_sync_nanos;
    stream << "file_fsync_nanos" << compaction_job_stats_->file_fsync_nanos;
    stream << "file_prepare_write_nanos"
           << compaction_job_stats_->file_prepare_write_nanos;
  }

  stream << "lsm_state";
  stream.StartArray();
  for (int level = 0; level < vstorage->num_levels(); ++level) {
    stream << vstorage->NumLevelFiles(level);
  }
  stream.EndArray();

  if (!blob_files.empty()) {
    assert(blob_files.front());
    stream << "blob_file_head" << blob_files.front()->GetBlobFileNumber();

    assert(blob_files.back());
    stream << "blob_file_tail" << blob_files.back()->GetBlobFileNumber();
  }

  if (compaction_stats_.has_penultimate_level_output) {
    InternalStats::CompactionStats& pl_stats =
        compaction_stats_.penultimate_level_stats;
    stream << "penultimate_level_num_output_files" << pl_stats.num_output_files;
    stream << "penultimate_level_bytes_written" << pl_stats.bytes_written;
    stream << "penultimate_level_num_output_records"
           << pl_stats.num_output_records;
    stream << "penultimate_level_num_output_files_blob"
           << pl_stats.num_output_files_blob;
    stream << "penultimate_level_bytes_written_blob"
           << pl_stats.bytes_written_blob;
  }

  CleanupCompaction();
  return status;
}

void CompactionJob::NotifyOnSubcompactionBegin(
    SubcompactionState* sub_compact) {
  Compaction* c = compact_->compaction;

  if (db_options_.listeners.empty()) {
    return;
  }
  if (shutting_down_->load(std::memory_order_acquire)) {
    return;
  }
  if (c->is_manual_compaction() &&
      manual_compaction_canceled_.load(std::memory_order_acquire)) {
    return;
  }

  sub_compact->notify_on_subcompaction_completion = true;

  SubcompactionJobInfo info{};
  sub_compact->BuildSubcompactionJobInfo(info);
  info.job_id = static_cast<int>(job_id_);
  info.thread_id = env_->GetThreadID();

  for (const auto& listener : db_options_.listeners) {
    listener->OnSubcompactionBegin(info);
  }
  info.status.PermitUncheckedError();

}

<<<<<<< HEAD
class IteratorWithoutRouter : public TraitIterator<Elem> {
 public:
  IteratorWithoutRouter(const Compaction& c, CompactionIterator& c_iter)
      : c_iter_(c_iter),
        timers_(c.column_family_data()->internal_stats()->hotrap_timers()) {}
  optional<Elem> next() override {
    auto guard = timers_.timer(TimerType::kWithoutRouterNext).start();
    optional<IKeyValueLevel> ret = c_iter_.next();
    if (ret.has_value())
      return make_optional<Elem>(Decision::kNextLevel, ret.value());
    else
      return nullopt;
  }

 private:
  CompactionIterWrapper c_iter_;

  const TypedTimers<TimerType>& timers_;
};

// level is -1
class VecIter : public TraitPeekable<IKeyValueLevel> {
 public:
  VecIter(const std::vector<std::pair<InternalKey, std::string>>& v)
      : v_(v), it_(v_.cbegin()) {
    if (it_ != v_.end()) {
      cur_ = IKeyValueLevel(it_->first, it_->second, -1);
    }
  }
  const IKeyValueLevel* peek() override {
    if (it_ != v_.end())
      return &cur_;
    else
      return nullptr;
  }
  optional<IKeyValueLevel> next() override {
    if (it_ == v_.end()) return nullopt;
    auto ret = std::move(cur_);
    ++it_;
    if (it_ != v_.end()) {
      cur_ = IKeyValueLevel(it_->first, it_->second, -1);
    }
    return ret;
  }

 private:
  const std::vector<std::pair<InternalKey, std::string>>& v_;
  typename std::vector<std::pair<InternalKey, std::string>>::const_iterator it_;
  IKeyValueLevel cur_;
};

class RouterIteratorIntraTier : public TraitIterator<Elem> {
 public:
  RouterIteratorIntraTier(CompactionRouter& router, const Compaction& c,
                          CompactionIterator& c_iter, Slice start, Bound end,
                          Tickers promotion_type)
      : router_(router),
        c_(c),
        promotion_type_(promotion_type),
        promoted_bytes_(0),
        iter_(std::unique_ptr<Peekable<CompactionIterWrapper>>(
                  new Peekable<CompactionIterWrapper>(
                      CompactionIterWrapper(c_iter))),
              std::unique_ptr<VecIter>(
                  new VecIter(c.cached_records_to_promote())),
              IKeyValueLevel::Compare(
                  c.column_family_data()->user_comparator())) {}
  ~RouterIteratorIntraTier() override {
    auto stats = c_.immutable_options()->stats;
    RecordTick(stats, promotion_type_, promoted_bytes_);
  }
  optional<Elem> next() override {
    auto guard = c_.column_family_data()
                     ->internal_stats()
                     ->hotrap_timers()
                     .timer(TimerType::kIntraIterNext)
                     .start();
    optional<IKeyValueLevel> ret = iter_.next();
    if (!ret.has_value()) {
      return nullopt;
    }
    IKeyValueLevel& kv = ret.value();
    if (kv.level != -1) {
      return make_optional<Elem>(Decision::kNextLevel, kv);
    }
    promoted_bytes_ += kv.key.size() + kv.value.size();
    return make_optional<Elem>(Decision::kNextLevel, kv);
  }

 private:
  CompactionRouter& router_;
  const Compaction& c_;
  Tickers promotion_type_;
  size_t promoted_bytes_;
  Merge2Iterators<IKeyValueLevel, IKeyValueLevel::Compare> iter_;
};

template <typename Iter>
class IgnoreStableHot : public TraitIterator<Slice> {
 public:
  IgnoreStableHot(Iter&& iter) : iter_(std::move(iter)) {}
  IgnoreStableHot(IgnoreStableHot<Iter>&& iter)
      : iter_(std::move(iter.iter_)) {}
  optional<Slice> next() override {
    for (;;) {
      optional<HotRecInfo> ret = iter_->next();
      if (!ret.has_value()) {
        return nullopt;
      } else {
        return make_optional<Slice>(ret.value().key);
      }
    }
  }

 private:
  Iter iter_;
};

class RouterIteratorFD2SD : public TraitIterator<Elem> {
 public:
  RouterIteratorFD2SD(CompactionRouter& router, const Compaction& c,
                      CompactionIterator& c_iter, Slice start, Bound end)
      : router_(router),
        c_(c),
        start_(start),
        end_(end),
        ucmp_(c.column_family_data()->user_comparator()),
        iter_(std::unique_ptr<Peekable<CompactionIterWrapper>>(
                  new Peekable<CompactionIterWrapper>(
                      CompactionIterWrapper(c_iter))),
              std::unique_ptr<VecIter>(
                  new VecIter(c.cached_records_to_promote())),
              IKeyValueLevel::Compare(ucmp_)),
        hot_iter_(Peekable<IgnoreStableHot<CompactionRouter::Iter>>(
            router.LowerBound(start_))),
        kvsize_promoted_(0),
        kvsize_retained_(0) {}
  ~RouterIteratorFD2SD() {
    auto stats = c_.immutable_options()->stats;
    RecordTick(stats, Tickers::PROMOTED_2FDLAST_BYTES, kvsize_promoted_);
    RecordTick(stats, Tickers::RETAINED_BYTES, kvsize_retained_);
  }
  Decision route(const IKeyValueLevel& kv) {
    // It is guaranteed that all versions of the same user key share the same
    // decision.
    const auto& hotrap_timers =
        c_.column_family_data()->internal_stats()->hotrap_timers();
    const rocksdb::Slice* hot = hot_iter_.peek();
    while (hot != nullptr) {
      if (ucmp_->Compare(*hot, kv.ikey.user_key) >= 0) break;
      {
        auto guard = hotrap_timers.timer(TimerType::kHotIterNext).start();
        hot_iter_.next();
      }
      hot = hot_iter_.peek();
    }
    Decision decision;
    if (hot && ucmp_->Compare(*hot, kv.ikey.user_key) == 0) {
      decision = Decision::kStartLevel;
      auto guard = hotrap_timers.timer(TimerType::kHotIterNext).start();
      hot_iter_.next();
    } else {
      decision = Decision::kNextLevel;
    }
    return decision;
  }
  optional<Elem> next() override {
    auto guard = c_.column_family_data()
                     ->internal_stats()
                     ->hotrap_timers()
                     .timer(TimerType::kFD2SDNext)
                     .start();

    optional<IKeyValueLevel> kv_ret = iter_.next();
    if (!kv_ret.has_value()) {
      return nullopt;
    }
    const IKeyValueLevel& kv = kv_ret.value();
    RangeBounds range{
        .start =
            Bound{
                .user_key = start_,
                .excluded = false,
            },
        .end = end_,
    };
    if (!range.contains(kv.ikey.user_key, ucmp_)) {
      return make_optional<Elem>(Decision::kNextLevel, kv);
    }
    Decision decision = route(kv);
    if (decision == Decision::kStartLevel) {
      size_t kvsize = kv.key.size() + kv.value.size();
      if (kv.level == -1 || kv.level == c_.output_level()) {
        kvsize_promoted_ += kvsize;
      } else {
        assert(kv.level == c_.start_level());
        kvsize_retained_ += kvsize;
      }
    } else {
      assert(decision == Decision::kNextLevel);
    }
    return make_optional<Elem>(decision, kv);
  }

 private:
  CompactionRouter& router_;
  const Compaction& c_;
  const Slice start_;
  const Bound end_;

  const Comparator* ucmp_;
  Merge2Iterators<IKeyValueLevel, IKeyValueLevel::Compare> iter_;
  Peekable<IgnoreStableHot<CompactionRouter::Iter>> hot_iter_;

  size_t kvsize_promoted_;
  size_t kvsize_retained_;
};
class RouterIterator {
 public:
  RouterIterator(CompactionRouter* router, const Compaction& c,
                 CompactionIterator& c_iter, Slice start, Bound end)
      : timers_(c.column_family_data()->internal_stats()->hotrap_timers()) {
    int start_level = c.level();
    int latter_level = c.output_level();
    if (router == NULL) {
      // Future work: Handle the case that it's not empty, which is possible
      // when router was not NULL but then is set to NULL.
      assert(c.cached_records_to_promote().empty());
      iter_ = std::unique_ptr<IteratorWithoutRouter>(
          new IteratorWithoutRouter(c, c_iter));
    } else {
      size_t start_tier = router->Tier(start_level);
      size_t latter_tier = router->Tier(latter_level);
      if (start_tier != latter_tier) {
        iter_ = std::unique_ptr<RouterIteratorFD2SD>(
            new RouterIteratorFD2SD(*router, c, c_iter, start, end));
      } else if (router->Tier(latter_level + 1) != latter_tier) {
        iter_ = std::unique_ptr<RouterIteratorIntraTier>(
            new RouterIteratorIntraTier(*router, c, c_iter, start, end,
                                        Tickers::PROMOTED_2FDLAST_BYTES));
      } else {
        iter_ = std::unique_ptr<RouterIteratorIntraTier>(
            new RouterIteratorIntraTier(*router, c, c_iter, start, end,
                                        Tickers::PROMOTED_2SDFRONT_BYTES));
      }
    }
    cur_ = iter_->next();
  }
  bool Valid() { return cur_.has_value(); }
  void Next() {
    auto guard = timers_.timer(TimerType::kRouterIteratorNext).start();
    assert(Valid());
    cur_ = iter_->next();
=======
void CompactionJob::NotifyOnSubcompactionCompleted(
    SubcompactionState* sub_compact) {

  if (db_options_.listeners.empty()) {
    return;
  }
  if (shutting_down_->load(std::memory_order_acquire)) {
    return;
  }

  if (sub_compact->notify_on_subcompaction_completion == false) {
    return;
>>>>>>> 010c155e
  }

  SubcompactionJobInfo info{};
  sub_compact->BuildSubcompactionJobInfo(info);
  info.job_id = static_cast<int>(job_id_);
  info.thread_id = env_->GetThreadID();

  for (const auto& listener : db_options_.listeners) {
    listener->OnSubcompactionCompleted(info);
  }
}

void CompactionJob::ProcessKeyValueCompaction(SubcompactionState* sub_compact) {
  assert(sub_compact);
  assert(sub_compact->compaction);
  if (db_options_.compaction_service) {
    CompactionServiceJobStatus comp_status =
        ProcessKeyValueCompactionWithCompactionService(sub_compact);
    if (comp_status == CompactionServiceJobStatus::kSuccess ||
        comp_status == CompactionServiceJobStatus::kFailure) {
      return;
    }
    // fallback to local compaction
    assert(comp_status == CompactionServiceJobStatus::kUseLocal);
  }

  uint64_t prev_cpu_micros = db_options_.clock->CPUMicros();

  ColumnFamilyData* cfd = sub_compact->compaction->column_family_data();

  // Create compaction filter and fail the compaction if
  // IgnoreSnapshots() = false because it is not supported anymore
  const CompactionFilter* compaction_filter =
      cfd->ioptions()->compaction_filter;
  std::unique_ptr<CompactionFilter> compaction_filter_from_factory = nullptr;
  if (compaction_filter == nullptr) {
    compaction_filter_from_factory =
        sub_compact->compaction->CreateCompactionFilter();
    compaction_filter = compaction_filter_from_factory.get();
  }
  if (compaction_filter != nullptr && !compaction_filter->IgnoreSnapshots()) {
    sub_compact->status = Status::NotSupported(
        "CompactionFilter::IgnoreSnapshots() = false is not supported "
        "anymore.");
    return;
  }
  TimerGuard timer_guard =
      cfd->internal_stats()
          ->hotrap_timers_per_level()
          .timer(sub_compact->compaction->start_level(),
                 PerLevelTimerType::kProcessKeyValueCompaction)
          .start();

  NotifyOnSubcompactionBegin(sub_compact);

  auto range_del_agg = std::make_unique<CompactionRangeDelAggregator>(
      &cfd->internal_comparator(), existing_snapshots_, &full_history_ts_low_,
      &trim_ts_);

  // TODO: since we already use C++17, should use
  // std::optional<const Slice> instead.
  const std::optional<Slice> start = sub_compact->start;
  const std::optional<Slice> end = sub_compact->end;

  std::optional<Slice> start_without_ts;
  std::optional<Slice> end_without_ts;

  ReadOptions read_options;
  read_options.verify_checksums = true;
  read_options.fill_cache = false;
  read_options.rate_limiter_priority = GetRateLimiterPriority();
  read_options.io_activity = Env::IOActivity::kCompaction;
  // Compaction iterators shouldn't be confined to a single prefix.
  // Compactions use Seek() for
  // (a) concurrent compactions,
  // (b) CompactionFilter::Decision::kRemoveAndSkipUntil.
  read_options.total_order_seek = true;

  // Remove the timestamps from boundaries because boundaries created in
  // GenSubcompactionBoundaries doesn't strip away the timestamp.
  size_t ts_sz = cfd->user_comparator()->timestamp_size();
  if (start.has_value()) {
    read_options.iterate_lower_bound = &(*start);
    if (ts_sz > 0) {
      start_without_ts = StripTimestampFromUserKey(*start, ts_sz);
      read_options.iterate_lower_bound = &(*start_without_ts);
    }
  }
  if (end.has_value()) {
    read_options.iterate_upper_bound = &(*end);
    if (ts_sz > 0) {
      end_without_ts = StripTimestampFromUserKey(*end, ts_sz);
      read_options.iterate_upper_bound = &(*end_without_ts);
    }
  }

  // Although the v2 aggregator is what the level iterator(s) know about,
  // the AddTombstones calls will be propagated down to the v1 aggregator.
  std::unique_ptr<InternalIterator> raw_input(versions_->MakeInputIterator(
      read_options, sub_compact->compaction, range_del_agg.get(),
      file_options_for_read_, start, end));
  InternalIterator* input = raw_input.get();

  IterKey start_ikey;
  IterKey end_ikey;
  Slice start_slice;
  Slice end_slice;
  Slice start_user_key{};
  Slice end_user_key{};

  static constexpr char kMaxTs[] =
      "\xff\xff\xff\xff\xff\xff\xff\xff\xff\xff\xff\xff\xff\xff\xff\xff";
  Slice ts_slice;
  std::string max_ts;
  if (ts_sz > 0) {
    if (ts_sz <= strlen(kMaxTs)) {
      ts_slice = Slice(kMaxTs, ts_sz);
    } else {
      max_ts = std::string(ts_sz, '\xff');
      ts_slice = Slice(max_ts);
    }
  }

  if (start.has_value()) {
    start_ikey.SetInternalKey(*start, kMaxSequenceNumber, kValueTypeForSeek);
    if (ts_sz > 0) {
      start_ikey.UpdateInternalKey(kMaxSequenceNumber, kValueTypeForSeek,
                                   &ts_slice);
    }
    start_slice = start_ikey.GetInternalKey();
    start_user_key = start_ikey.GetUserKey();
  }
  if (end.has_value()) {
    end_ikey.SetInternalKey(*end, kMaxSequenceNumber, kValueTypeForSeek);
    if (ts_sz > 0) {
      end_ikey.UpdateInternalKey(kMaxSequenceNumber, kValueTypeForSeek,
                                 &ts_slice);
    }
    end_slice = end_ikey.GetInternalKey();
    end_user_key = end_ikey.GetUserKey();
  }

  std::unique_ptr<InternalIterator> clip;
  if (start.has_value() || end.has_value()) {
    clip = std::make_unique<ClippingIterator>(
        raw_input.get(), start.has_value() ? &start_slice : nullptr,
        end.has_value() ? &end_slice : nullptr, &cfd->internal_comparator());
    input = clip.get();
  }

  std::unique_ptr<InternalIterator> blob_counter;

  if (sub_compact->compaction->DoesInputReferenceBlobFiles()) {
    BlobGarbageMeter* meter = sub_compact->Current().CreateBlobGarbageMeter();
    blob_counter = std::make_unique<BlobCountingIterator>(input, meter);
    input = blob_counter.get();
  }

  std::unique_ptr<InternalIterator> trim_history_iter;
  if (ts_sz > 0 && !trim_ts_.empty()) {
    trim_history_iter = std::make_unique<HistoryTrimmingIterator>(
        input, cfd->user_comparator(), trim_ts_);
    input = trim_history_iter.get();
  }

  input->SeekToFirst();

  AutoThreadOperationStageUpdater stage_updater(
      ThreadStatus::STAGE_COMPACTION_PROCESS_KV);

  // I/O measurement variables
  PerfLevel prev_perf_level = PerfLevel::kEnableTime;
  const uint64_t kRecordStatsEvery = 1000;
  uint64_t prev_write_nanos = 0;
  uint64_t prev_fsync_nanos = 0;
  uint64_t prev_range_sync_nanos = 0;
  uint64_t prev_prepare_write_nanos = 0;
  uint64_t prev_cpu_write_nanos = 0;
  uint64_t prev_cpu_read_nanos = 0;
  if (measure_io_stats_) {
    prev_perf_level = GetPerfLevel();
    SetPerfLevel(PerfLevel::kEnableTimeAndCPUTimeExceptForMutex);
    prev_write_nanos = IOSTATS(write_nanos);
    prev_fsync_nanos = IOSTATS(fsync_nanos);
    prev_range_sync_nanos = IOSTATS(range_sync_nanos);
    prev_prepare_write_nanos = IOSTATS(prepare_write_nanos);
    prev_cpu_write_nanos = IOSTATS(cpu_write_nanos);
    prev_cpu_read_nanos = IOSTATS(cpu_read_nanos);
  }

  MergeHelper merge(
      env_, cfd->user_comparator(), cfd->ioptions()->merge_operator.get(),
      compaction_filter, db_options_.info_log.get(),
      false /* internal key corruption is expected */,
      existing_snapshots_.empty() ? 0 : existing_snapshots_.back(),
      snapshot_checker_, compact_->compaction->level(), db_options_.stats);

  const MutableCFOptions* mutable_cf_options =
      sub_compact->compaction->mutable_cf_options();
  assert(mutable_cf_options);

  std::vector<std::string> blob_file_paths;

  // TODO: BlobDB to support output_to_penultimate_level compaction, which needs
  //  2 builders, so may need to move to `CompactionOutputs`
  std::unique_ptr<BlobFileBuilder> blob_file_builder(
      (mutable_cf_options->enable_blob_files &&
       sub_compact->compaction->output_level() >=
           mutable_cf_options->blob_file_starting_level)
          ? new BlobFileBuilder(
                versions_, fs_.get(),
                sub_compact->compaction->immutable_options(),
                mutable_cf_options, &file_options_, db_id_, db_session_id_,
                job_id_, cfd->GetID(), cfd->GetName(), Env::IOPriority::IO_LOW,
                write_hint_, io_tracer_, blob_callback_,
                BlobFileCreationReason::kCompaction, &blob_file_paths,
                sub_compact->Current().GetBlobFileAdditionsPtr())
          : nullptr);

  TEST_SYNC_POINT("CompactionJob::Run():Inprogress");
  TEST_SYNC_POINT_CALLBACK(
      "CompactionJob::Run():PausingManualCompaction:1",
      reinterpret_cast<void*>(
          const_cast<std::atomic<bool>*>(&manual_compaction_canceled_)));

  const std::string* const full_history_ts_low =
      full_history_ts_low_.empty() ? nullptr : &full_history_ts_low_;
  const SequenceNumber job_snapshot_seq =
      job_context_ ? job_context_->GetJobSnapshotSequence()
                   : kMaxSequenceNumber;

  auto c_iter = std::make_unique<CompactionIterator>(
      input, cfd->user_comparator(), &merge, versions_->LastSequence(),
      &existing_snapshots_, earliest_write_conflict_snapshot_, job_snapshot_seq,
      snapshot_checker_, env_, ShouldReportDetailedTime(env_, stats_),
      /*expect_valid_internal_key=*/true, range_del_agg.get(),
      blob_file_builder.get(), db_options_.allow_data_in_errors,
      db_options_.enforce_single_del_contracts, manual_compaction_canceled_,
      sub_compact->compaction
          ->DoesInputReferenceBlobFiles() /* must_count_input_entries */,
      sub_compact, compaction_filter, shutting_down_, db_options_.info_log,
      full_history_ts_low, preserve_time_min_seqno_,
      preclude_last_level_min_seqno_);
  c_iter->SeekToFirst();

  // Assign range delete aggregator to the target output level, which makes sure
  // it only output to single level
  sub_compact->AssignRangeDelAggregator(std::move(range_del_agg));

  const auto& c_iter_stats = c_iter->iter_stats();

  // define the open and close functions for the compaction files, which will be
  // used open/close output files when needed.
  const CompactionFileOpenFunc open_file_func =
      [this, sub_compact](CompactionOutputs& outputs) {
        return this->OpenCompactionOutputFile(sub_compact, outputs);
      };

  const CompactionFileCloseFunc close_file_func =
      [this, sub_compact, start_user_key, end_user_key](
          CompactionOutputs& outputs, const Status& status,
          const Slice& next_table_min_key) {
        return this->FinishCompactionOutputFile(
            status, sub_compact, outputs, next_table_min_key,
            sub_compact->start.has_value() ? &start_user_key : nullptr,
            sub_compact->end.has_value() ? &end_user_key : nullptr);
      };

  auto compaction_start = rusty::time::Instant::now();

  Status status;
  TEST_SYNC_POINT_CALLBACK(
      "CompactionJob::ProcessKeyValueCompaction()::Processing",
      reinterpret_cast<void*>(
          const_cast<Compaction*>(sub_compact->compaction)));
  uint64_t last_cpu_micros = prev_cpu_micros;
  while (status.ok() && !cfd->IsDropped() && c_iter->Valid()) {
    // Invariant: c_iter.status() is guaranteed to be OK if c_iter->Valid()
    // returns true.
    assert(!end.has_value() ||
           cfd->user_comparator()->Compare(c_iter->user_key(), *end) < 0);

    if (c_iter_stats.num_input_records % kRecordStatsEvery ==
        kRecordStatsEvery - 1) {
      RecordDroppedKeys(c_iter_stats, &sub_compact->compaction_job_stats);
      c_iter->ResetRecordCounts();
      RecordCompactionIOStats();

<<<<<<< HEAD
    // Open output file if necessary
    if (level_output->builder == nullptr) {
      status = OpenCompactionOutputFile(sub_compact, level_output);
      if (!status.ok()) {
        break;
      }
    }
    auto add_to_builder_start = rusty::time::Instant::now();
    status = level_output->AddToBuilder(key, value);
    if (!status.ok()) {
      break;
=======
      uint64_t cur_cpu_micros = db_options_.clock->CPUMicros();
      assert(cur_cpu_micros >= last_cpu_micros);
      RecordTick(stats_, COMPACTION_CPU_TOTAL_TIME,
                 cur_cpu_micros - last_cpu_micros);
      last_cpu_micros = cur_cpu_micros;
>>>>>>> 010c155e
    }
    cfd->internal_stats()
        ->hotrap_timers()
        .timer(TimerType::kAddToBuilder)
        .add(add_to_builder_start.elapsed());

    // Add current compaction_iterator key to target compaction output, if the
    // output file needs to be close or open, it will call the `open_file_func`
    // and `close_file_func`.
    // TODO: it would be better to have the compaction file open/close moved
    // into `CompactionOutputs` which has the output file information.
    status = sub_compact->AddToOutput(*c_iter, open_file_func, close_file_func);
    if (!status.ok()) {
      break;
    }

    TEST_SYNC_POINT_CALLBACK(
        "CompactionJob::Run():PausingManualCompaction:2",
        reinterpret_cast<void*>(
            const_cast<std::atomic<bool>*>(&manual_compaction_canceled_)));
    c_iter->Next();
    if (c_iter->status().IsManualCompactionPaused()) {
      break;
    }

#ifndef NDEBUG
    bool stop = false;
    TEST_SYNC_POINT_CALLBACK("CompactionJob::ProcessKeyValueCompaction()::stop",
                             static_cast<void*>(&stop));
    if (stop) {
      break;
    }
#endif  // NDEBUG
  }

  // This number may not be accurate when CompactionIterator was created
  // with `must_count_input_entries=false`.
  assert(!sub_compact->compaction->DoesInputReferenceBlobFiles() ||
         c_iter->HasNumInputEntryScanned());
  sub_compact->compaction_job_stats.has_num_input_records =
      c_iter->HasNumInputEntryScanned();
  sub_compact->compaction_job_stats.num_input_records =
      c_iter->NumInputEntryScanned();
  sub_compact->compaction_job_stats.num_blobs_read =
      c_iter_stats.num_blobs_read;
  sub_compact->compaction_job_stats.total_blob_bytes_read =
      c_iter_stats.total_blob_bytes_read;
  sub_compact->compaction_job_stats.num_input_deletion_records =
      c_iter_stats.num_input_deletion_records;
  sub_compact->compaction_job_stats.num_corrupt_keys =
      c_iter_stats.num_input_corrupt_records;
  sub_compact->compaction_job_stats.num_single_del_fallthru =
      c_iter_stats.num_single_del_fallthru;
  sub_compact->compaction_job_stats.num_single_del_mismatch =
      c_iter_stats.num_single_del_mismatch;
  sub_compact->compaction_job_stats.total_input_raw_key_bytes +=
      c_iter_stats.total_input_raw_key_bytes;
  sub_compact->compaction_job_stats.total_input_raw_value_bytes +=
      c_iter_stats.total_input_raw_value_bytes;

  RecordTick(stats_, FILTER_OPERATION_TOTAL_TIME,
             c_iter_stats.total_filter_time);

  if (c_iter_stats.num_blobs_relocated > 0) {
    RecordTick(stats_, BLOB_DB_GC_NUM_KEYS_RELOCATED,
               c_iter_stats.num_blobs_relocated);
  }
  if (c_iter_stats.total_blob_bytes_relocated > 0) {
    RecordTick(stats_, BLOB_DB_GC_BYTES_RELOCATED,
               c_iter_stats.total_blob_bytes_relocated);
  }

  RecordDroppedKeys(c_iter_stats, &sub_compact->compaction_job_stats);
  RecordCompactionIOStats();

  if (status.ok() && cfd->IsDropped()) {
    status =
        Status::ColumnFamilyDropped("Column family dropped during compaction");
  }
  if ((status.ok() || status.IsColumnFamilyDropped()) &&
      shutting_down_->load(std::memory_order_relaxed)) {
    status = Status::ShutdownInProgress("Database shutdown");
  }
  if ((status.ok() || status.IsColumnFamilyDropped()) &&
      (manual_compaction_canceled_.load(std::memory_order_relaxed))) {
    status = Status::Incomplete(Status::SubCode::kManualCompactionPaused);
  }
  if (status.ok()) {
    status = input->status();
  }
  if (status.ok()) {
    status = c_iter->status();
  }

  // Call FinishCompactionOutputFile() even if status is not ok: it needs to
  // close the output files. Open file function is also passed, in case there's
  // only range-dels, no file was opened, to save the range-dels, it need to
  // create a new output file.
  status = sub_compact->CloseCompactionFiles(status, open_file_func,
                                             close_file_func);

  if (blob_file_builder) {
    if (status.ok()) {
      status = blob_file_builder->Finish();
    } else {
      blob_file_builder->Abandon(status);
    }
    blob_file_builder.reset();
    sub_compact->Current().UpdateBlobStats();
  }

  uint64_t cur_cpu_micros = db_options_.clock->CPUMicros();

  cfd->internal_stats()
      ->hotrap_timers()
      .timer(TimerType::kCompaction)
      .add(compaction_start.elapsed());

  sub_compact->compaction_job_stats.cpu_micros =
      cur_cpu_micros - prev_cpu_micros;
  RecordTick(stats_, COMPACTION_CPU_TOTAL_TIME,
             cur_cpu_micros - last_cpu_micros);

  if (measure_io_stats_) {
    sub_compact->compaction_job_stats.file_write_nanos +=
        IOSTATS(write_nanos) - prev_write_nanos;
    sub_compact->compaction_job_stats.file_fsync_nanos +=
        IOSTATS(fsync_nanos) - prev_fsync_nanos;
    sub_compact->compaction_job_stats.file_range_sync_nanos +=
        IOSTATS(range_sync_nanos) - prev_range_sync_nanos;
    sub_compact->compaction_job_stats.file_prepare_write_nanos +=
        IOSTATS(prepare_write_nanos) - prev_prepare_write_nanos;
    sub_compact->compaction_job_stats.cpu_micros -=
        (IOSTATS(cpu_write_nanos) - prev_cpu_write_nanos +
         IOSTATS(cpu_read_nanos) - prev_cpu_read_nanos) /
        1000;
    if (prev_perf_level != PerfLevel::kEnableTimeAndCPUTimeExceptForMutex) {
      SetPerfLevel(prev_perf_level);
    }
  }
#ifdef ROCKSDB_ASSERT_STATUS_CHECKED
  if (!status.ok()) {
    if (c_iter) {
      c_iter->status().PermitUncheckedError();
    }
    if (input) {
      input->status().PermitUncheckedError();
    }
  }
#endif  // ROCKSDB_ASSERT_STATUS_CHECKED

  blob_counter.reset();
  clip.reset();
  raw_input.reset();
  sub_compact->status = status;
  NotifyOnSubcompactionCompleted(sub_compact);
}

uint64_t CompactionJob::GetCompactionId(SubcompactionState* sub_compact) const {
  return (uint64_t)job_id_ << 32 | sub_compact->sub_job_id;
}

void CompactionJob::RecordDroppedKeys(
    const CompactionIterationStats& c_iter_stats,
    CompactionJobStats* compaction_job_stats) {
  if (c_iter_stats.num_record_drop_user > 0) {
    RecordTick(stats_, COMPACTION_KEY_DROP_USER,
               c_iter_stats.num_record_drop_user);
  }
  if (c_iter_stats.num_record_drop_hidden > 0) {
    RecordTick(stats_, COMPACTION_KEY_DROP_NEWER_ENTRY,
               c_iter_stats.num_record_drop_hidden);
    if (compaction_job_stats) {
      compaction_job_stats->num_records_replaced +=
          c_iter_stats.num_record_drop_hidden;
    }
  }
  if (c_iter_stats.num_record_drop_obsolete > 0) {
    RecordTick(stats_, COMPACTION_KEY_DROP_OBSOLETE,
               c_iter_stats.num_record_drop_obsolete);
    if (compaction_job_stats) {
      compaction_job_stats->num_expired_deletion_records +=
          c_iter_stats.num_record_drop_obsolete;
    }
  }
  if (c_iter_stats.num_record_drop_range_del > 0) {
    RecordTick(stats_, COMPACTION_KEY_DROP_RANGE_DEL,
               c_iter_stats.num_record_drop_range_del);
  }
  if (c_iter_stats.num_range_del_drop_obsolete > 0) {
    RecordTick(stats_, COMPACTION_RANGE_DEL_DROP_OBSOLETE,
               c_iter_stats.num_range_del_drop_obsolete);
  }
  if (c_iter_stats.num_optimized_del_drop_obsolete > 0) {
    RecordTick(stats_, COMPACTION_OPTIMIZED_DEL_DROP_OBSOLETE,
               c_iter_stats.num_optimized_del_drop_obsolete);
  }
}

Status CompactionJob::FinishCompactionOutputFile(
    const Status& input_status, SubcompactionState* sub_compact,
    CompactionOutputs& outputs, const Slice& next_table_min_key,
    const Slice* comp_start_user_key, const Slice* comp_end_user_key) {
  AutoThreadOperationStageUpdater stage_updater(
      ThreadStatus::STAGE_COMPACTION_SYNC_FILE);
  assert(sub_compact != nullptr);
  assert(outputs.HasBuilder());

  FileMetaData* meta = outputs.GetMetaData();
  uint64_t output_number = meta->fd.GetNumber();
  assert(output_number != 0);

  ColumnFamilyData* cfd = sub_compact->compaction->column_family_data();
  std::string file_checksum = kUnknownFileChecksum;
  std::string file_checksum_func_name = kUnknownFileChecksumFuncName;

  // Check for iterator errors
  Status s = input_status;

  // Add range tombstones
  auto earliest_snapshot = kMaxSequenceNumber;
  if (existing_snapshots_.size() > 0) {
    earliest_snapshot = existing_snapshots_[0];
  }
  if (s.ok()) {
    CompactionIterationStats range_del_out_stats;
    // if the compaction supports per_key_placement, only output range dels to
    // the penultimate level.
    // Note: Use `bottommost_level_ = true` for both bottommost and
    // output_to_penultimate_level compaction here, as it's only used to decide
    // if range dels could be dropped.
    if (outputs.HasRangeDel()) {
      s = outputs.AddRangeDels(comp_start_user_key, comp_end_user_key,
                               range_del_out_stats, bottommost_level_,
                               cfd->internal_comparator(), earliest_snapshot,
                               next_table_min_key, full_history_ts_low_);
    }
    RecordDroppedKeys(range_del_out_stats, &sub_compact->compaction_job_stats);
    TEST_SYNC_POINT("CompactionJob::FinishCompactionOutputFile1");
  }

  const uint64_t current_entries = outputs.NumEntries();

  s = outputs.Finish(s, seqno_time_mapping_);

  if (s.ok()) {
    // With accurate smallest and largest key, we can get a slightly more
    // accurate oldest ancester time.
    // This makes oldest ancester time in manifest more accurate than in
    // table properties. Not sure how to resolve it.
    if (meta->smallest.size() > 0 && meta->largest.size() > 0) {
      uint64_t refined_oldest_ancester_time;
      Slice new_smallest = meta->smallest.user_key();
      Slice new_largest = meta->largest.user_key();
      if (!new_largest.empty() && !new_smallest.empty()) {
        refined_oldest_ancester_time =
            sub_compact->compaction->MinInputFileOldestAncesterTime(
                &(meta->smallest), &(meta->largest));
        if (refined_oldest_ancester_time !=
            std::numeric_limits<uint64_t>::max()) {
          meta->oldest_ancester_time = refined_oldest_ancester_time;
        }
      }
    }
  }

  // Finish and check for file errors
  IOStatus io_s = outputs.WriterSyncClose(s, db_options_.clock, stats_,
                                          db_options_.use_fsync);

  if (s.ok() && io_s.ok()) {
    file_checksum = meta->file_checksum;
    file_checksum_func_name = meta->file_checksum_func_name;
  }

  if (s.ok()) {
    s = io_s;
  }
  if (sub_compact->io_status.ok()) {
    sub_compact->io_status = io_s;
    // Since this error is really a copy of the
    // "normal" status, it does not also need to be checked
    sub_compact->io_status.PermitUncheckedError();
  }

  TableProperties tp;
  if (s.ok()) {
    tp = outputs.GetTableProperties();
  }

  if (s.ok() && current_entries == 0 && tp.num_range_deletions == 0) {
    // If there is nothing to output, no necessary to generate a sst file.
    // This happens when the output level is bottom level, at the same time
    // the sub_compact output nothing.
    std::string fname =
        TableFileName(sub_compact->compaction->immutable_options()->cf_paths,
                      meta->fd.GetNumber(), meta->fd.GetPathId());

    // TODO(AR) it is not clear if there are any larger implications if
    // DeleteFile fails here
    Status ds = env_->DeleteFile(fname);
    if (!ds.ok()) {
      ROCKS_LOG_WARN(
          db_options_.info_log,
          "[%s] [JOB %d] Unable to remove SST file for table #%" PRIu64
          " at bottom level%s",
          cfd->GetName().c_str(), job_id_, output_number,
          meta->marked_for_compaction ? " (need compaction)" : "");
    }

    // Also need to remove the file from outputs, or it will be added to the
    // VersionEdit.
    outputs.RemoveLastOutput();
    meta = nullptr;
  }

  if (s.ok() && (current_entries > 0 || tp.num_range_deletions > 0)) {
    // Output to event logger and fire events.
    outputs.UpdateTableProperties();
    ROCKS_LOG_INFO(db_options_.info_log,
                   "[%s] [JOB %d] Generated table #%" PRIu64 ": %" PRIu64
                   " keys, %" PRIu64 " bytes%s, temperature: %s",
                   cfd->GetName().c_str(), job_id_, output_number,
                   current_entries, meta->fd.file_size,
                   meta->marked_for_compaction ? " (need compaction)" : "",
                   temperature_to_string[meta->temperature].c_str());
  }
  std::string fname;
  FileDescriptor output_fd;
  uint64_t oldest_blob_file_number = kInvalidBlobFileNumber;
  Status status_for_listener = s;
  if (meta != nullptr) {
    fname = outputs.GetTableFileName(
        *sub_compact->compaction->immutable_options(), meta->fd.GetNumber());
    output_fd = meta->fd;
    oldest_blob_file_number = meta->oldest_blob_file_number;
  } else {
    fname = "(nil)";
    if (s.ok()) {
      status_for_listener = Status::Aborted("Empty SST file not kept");
    }
  }
  EventHelpers::LogAndNotifyTableFileCreationFinished(
      event_logger_, cfd->ioptions()->listeners, dbname_, cfd->GetName(), fname,
      job_id_, output_fd, oldest_blob_file_number, tp,
      TableFileCreationReason::kCompaction, status_for_listener, file_checksum,
      file_checksum_func_name);

  // Report new file to SstFileManagerImpl
  auto sfm =
      static_cast<SstFileManagerImpl*>(db_options_.sst_file_manager.get());
  if (sfm && meta != nullptr && meta->fd.GetPathId() == 0) {
    Status add_s = sfm->OnAddFile(fname);
    if (!add_s.ok() && s.ok()) {
      s = add_s;
    }
    if (sfm->IsMaxAllowedSpaceReached()) {
      // TODO(ajkr): should we return OK() if max space was reached by the final
      // compaction output file (similarly to how flush works when full)?
      s = Status::SpaceLimit("Max allowed space was reached");
      TEST_SYNC_POINT(
          "CompactionJob::FinishCompactionOutputFile:MaxAllowedSpaceReached");
      InstrumentedMutexLock l(db_mutex_);
      db_error_handler_->SetBGError(s, BackgroundErrorReason::kCompaction);
    }
  }

  outputs.ResetBuilder();
  return s;
}

Status CompactionJob::InstallCompactionResults(
    const MutableCFOptions& mutable_cf_options, bool* compaction_released) {
  assert(compact_);

  db_mutex_->AssertHeld();

  const ReadOptions read_options(Env::IOActivity::kCompaction);
  auto* compaction = compact_->compaction;
  assert(compaction);

  {
    Compaction::InputLevelSummaryBuffer inputs_summary;
    if (compaction_stats_.has_penultimate_level_output) {
      ROCKS_LOG_BUFFER(
          log_buffer_,
          "[%s] [JOB %d] Compacted %s => output_to_penultimate_level: %" PRIu64
          " bytes + last: %" PRIu64 " bytes. Total: %" PRIu64 " bytes",
          compaction->column_family_data()->GetName().c_str(), job_id_,
          compaction->InputLevelSummary(&inputs_summary),
          compaction_stats_.penultimate_level_stats.bytes_written,
          compaction_stats_.stats.bytes_written,
          compaction_stats_.TotalBytesWritten());
      compaction->output_level();
      Tickers type;
      if (compaction->start_level_path_id() == 0) {
        type = Tickers::TO_FD_LAST_BYTES;
      } else {
        type = Tickers::TO_SD_FRONT_BYTES;
      }
      RecordTick(stats_, type,
                  compaction_stats_.penultimate_level_stats.bytes_written);
    } else {
      ROCKS_LOG_BUFFER(log_buffer_,
                       "[%s] [JOB %d] Compacted %s => %" PRIu64 " bytes",
                       compaction->column_family_data()->GetName().c_str(),
                       job_id_, compaction->InputLevelSummary(&inputs_summary),
                       compaction_stats_.TotalBytesWritten());
    }
  }

  VersionEdit* const edit = compaction->edit();
  assert(edit);

  // Add compaction inputs
  compaction->AddInputDeletions(edit);

  std::unordered_map<uint64_t, BlobGarbageMeter::BlobStats> blob_total_garbage;

  for (const auto& sub_compact : compact_->sub_compact_states) {
    sub_compact.AddOutputsEdit(edit);

    for (const auto& blob : sub_compact.Current().GetBlobFileAdditions()) {
      edit->AddBlobFile(blob);
    }

    if (sub_compact.Current().GetBlobGarbageMeter()) {
      const auto& flows = sub_compact.Current().GetBlobGarbageMeter()->flows();

      for (const auto& pair : flows) {
        const uint64_t blob_file_number = pair.first;
        const BlobGarbageMeter::BlobInOutFlow& flow = pair.second;

        assert(flow.IsValid());
        if (flow.HasGarbage()) {
          blob_total_garbage[blob_file_number].Add(flow.GetGarbageCount(),
                                                   flow.GetGarbageBytes());
        }
      }
    }
  }

  for (const auto& pair : blob_total_garbage) {
    const uint64_t blob_file_number = pair.first;
    const BlobGarbageMeter::BlobStats& stats = pair.second;

    edit->AddBlobFileGarbage(blob_file_number, stats.GetCount(),
                             stats.GetBytes());
  }

  if ((compaction->compaction_reason() ==
           CompactionReason::kLevelMaxLevelSize ||
       compaction->compaction_reason() == CompactionReason::kRoundRobinTtl) &&
      compaction->immutable_options()->compaction_pri == kRoundRobin) {
    int start_level = compaction->start_level();
    if (start_level > 0) {
      auto vstorage = compaction->input_version()->storage_info();
      edit->AddCompactCursor(start_level,
                             vstorage->GetNextCompactCursor(
                                 start_level, compaction->num_input_files(0)));
    }
  }

  auto manifest_wcb = [&compaction, &compaction_released](const Status& s) {
    compaction->ReleaseCompactionFiles(s);
    *compaction_released = true;
  };

  return versions_->LogAndApply(
      compaction->column_family_data(), mutable_cf_options, read_options, edit,
      db_mutex_, db_directory_, /*new_descriptor_log=*/false,
      /*column_family_options=*/nullptr, manifest_wcb);
}

void CompactionJob::RecordCompactionIOStats() {
  RecordTick(stats_, COMPACT_READ_BYTES, IOSTATS(bytes_read));
  RecordTick(stats_, COMPACT_WRITE_BYTES, IOSTATS(bytes_written));
  CompactionReason compaction_reason =
      compact_->compaction->compaction_reason();
  if (compaction_reason == CompactionReason::kFilesMarkedForCompaction) {
    RecordTick(stats_, COMPACT_READ_BYTES_MARKED, IOSTATS(bytes_read));
    RecordTick(stats_, COMPACT_WRITE_BYTES_MARKED, IOSTATS(bytes_written));
  } else if (compaction_reason == CompactionReason::kPeriodicCompaction) {
    RecordTick(stats_, COMPACT_READ_BYTES_PERIODIC, IOSTATS(bytes_read));
    RecordTick(stats_, COMPACT_WRITE_BYTES_PERIODIC, IOSTATS(bytes_written));
  } else if (compaction_reason == CompactionReason::kTtl) {
    RecordTick(stats_, COMPACT_READ_BYTES_TTL, IOSTATS(bytes_read));
    RecordTick(stats_, COMPACT_WRITE_BYTES_TTL, IOSTATS(bytes_written));
  }
  ThreadStatusUtil::IncreaseThreadOperationProperty(
      ThreadStatus::COMPACTION_BYTES_READ, IOSTATS(bytes_read));
  IOSTATS_RESET(bytes_read);
  ThreadStatusUtil::IncreaseThreadOperationProperty(
      ThreadStatus::COMPACTION_BYTES_WRITTEN, IOSTATS(bytes_written));
  IOSTATS_RESET(bytes_written);
}

Status CompactionJob::OpenCompactionOutputFile(SubcompactionState* sub_compact,
                                               CompactionOutputs& outputs) {
  assert(sub_compact != nullptr);

  // no need to lock because VersionSet::next_file_number_ is atomic
  uint64_t file_number = versions_->NewFileNumber();
  std::string fname = outputs.GetTableFileName(
      *sub_compact->compaction->immutable_options(), file_number);
  // Fire events.
  ColumnFamilyData* cfd = sub_compact->compaction->column_family_data();
  EventHelpers::NotifyTableFileCreationStarted(
      cfd->ioptions()->listeners, dbname_, cfd->GetName(), fname, job_id_,
      TableFileCreationReason::kCompaction);
  // Make the output file
  std::unique_ptr<FSWritableFile> writable_file;
#ifndef NDEBUG
  bool syncpoint_arg = file_options_.use_direct_writes;
  TEST_SYNC_POINT_CALLBACK("CompactionJob::OpenCompactionOutputFile",
                           &syncpoint_arg);
#endif

  // Pass temperature of the last level files to FileSystem.
  FileOptions fo_copy = file_options_;
  Temperature temperature = sub_compact->compaction->output_temperature();
  // only set for the last level compaction and also it's not output to
  // penultimate level (when preclude_last_level feature is enabled)
  if (temperature == Temperature::kUnknown &&
      sub_compact->compaction->is_last_level() &&
      !sub_compact->IsCurrentPenultimateLevel()) {
    temperature =
        sub_compact->compaction->mutable_cf_options()->last_level_temperature;
  }
  fo_copy.temperature = temperature;

  Status s;
  IOStatus io_s = NewWritableFile(fs_.get(), fname, &writable_file, fo_copy);
  s = io_s;
  if (sub_compact->io_status.ok()) {
    sub_compact->io_status = io_s;
    // Since this error is really a copy of the io_s that is checked below as s,
    // it does not also need to be checked.
    sub_compact->io_status.PermitUncheckedError();
  }
  if (!s.ok()) {
    ROCKS_LOG_ERROR(
        db_options_.info_log,
        "[%s] [JOB %d] OpenCompactionOutputFiles for table #%" PRIu64
        " fails at NewWritableFile with status %s",
        sub_compact->compaction->column_family_data()->GetName().c_str(),
        job_id_, file_number, s.ToString().c_str());
    LogFlush(db_options_.info_log);
    EventHelpers::LogAndNotifyTableFileCreationFinished(
        event_logger_, cfd->ioptions()->listeners, dbname_, cfd->GetName(),
        fname, job_id_, FileDescriptor(), kInvalidBlobFileNumber,
        TableProperties(), TableFileCreationReason::kCompaction, s,
        kUnknownFileChecksum, kUnknownFileChecksumFuncName);
    return s;
  }

  // Try to figure out the output file's oldest ancester time.
  int64_t temp_current_time = 0;
  auto get_time_status = db_options_.clock->GetCurrentTime(&temp_current_time);
  // Safe to proceed even if GetCurrentTime fails. So, log and proceed.
  if (!get_time_status.ok()) {
    ROCKS_LOG_WARN(db_options_.info_log,
                   "Failed to get current time. Status: %s",
                   get_time_status.ToString().c_str());
  }
  uint64_t current_time = static_cast<uint64_t>(temp_current_time);
  InternalKey tmp_start, tmp_end;
  if (sub_compact->start.has_value()) {
    tmp_start.SetMinPossibleForUserKey(*(sub_compact->start));
  }
  if (sub_compact->end.has_value()) {
    tmp_end.SetMinPossibleForUserKey(*(sub_compact->end));
  }
  uint64_t oldest_ancester_time =
      sub_compact->compaction->MinInputFileOldestAncesterTime(
          sub_compact->start.has_value() ? &tmp_start : nullptr,
          sub_compact->end.has_value() ? &tmp_end : nullptr);
  if (oldest_ancester_time == std::numeric_limits<uint64_t>::max()) {
    oldest_ancester_time = current_time;
  }

  // Initialize a SubcompactionState::Output and add it to sub_compact->outputs
  uint64_t epoch_number = sub_compact->compaction->MinInputFileEpochNumber();
  {
    FileMetaData meta;
    meta.fd = FileDescriptor(file_number, outputs.path_id(), 0);
    meta.oldest_ancester_time = oldest_ancester_time;
    meta.file_creation_time = current_time;
    meta.epoch_number = epoch_number;
    meta.temperature = temperature;
    assert(!db_id_.empty());
    assert(!db_session_id_.empty());
    s = GetSstInternalUniqueId(db_id_, db_session_id_, meta.fd.GetNumber(),
                               &meta.unique_id);
    if (!s.ok()) {
      ROCKS_LOG_ERROR(db_options_.info_log,
                      "[%s] [JOB %d] file #%" PRIu64
                      " failed to generate unique id: %s.",
                      cfd->GetName().c_str(), job_id_, meta.fd.GetNumber(),
                      s.ToString().c_str());
      return s;
    }

    outputs.AddOutput(std::move(meta), cfd->internal_comparator(),
                      sub_compact->compaction->mutable_cf_options()
                          ->check_flush_compaction_key_order,
                      paranoid_file_checks_);
  }

  writable_file->SetIOPriority(GetRateLimiterPriority());
  writable_file->SetWriteLifeTimeHint(write_hint_);
  FileTypeSet tmp_set = db_options_.checksum_handoff_file_types;
  writable_file->SetPreallocationBlockSize(static_cast<size_t>(
      sub_compact->compaction->OutputFilePreallocationSize()));
  const auto& listeners =
      sub_compact->compaction->immutable_options()->listeners;
  outputs.AssignFileWriter(new WritableFileWriter(
      std::move(writable_file), fname, fo_copy, db_options_.clock, io_tracer_,
      db_options_.stats, listeners, db_options_.file_checksum_gen_factory.get(),
      tmp_set.Contains(FileType::kTableFile), false));

  // TODO(hx235): pass in the correct `oldest_key_time` instead of `0`
  TableBuilderOptions tboptions(
      *cfd->ioptions(), *(sub_compact->compaction->mutable_cf_options()),
      cfd->internal_comparator(), cfd->int_tbl_prop_collector_factories(),
      sub_compact->compaction->output_compression(),
      sub_compact->compaction->output_compression_opts(), cfd->GetID(),
      cfd->GetName(), sub_compact->compaction->output_level(),
      bottommost_level_, TableFileCreationReason::kCompaction,
      0 /* oldest_key_time */, current_time, db_id_, db_session_id_,
      sub_compact->compaction->max_output_file_size(), file_number);

  outputs.NewBuilder(tboptions);

  LogFlush(db_options_.info_log);
  return s;
}

void CompactionJob::CleanupCompaction() {
  for (SubcompactionState& sub_compact : compact_->sub_compact_states) {
    sub_compact.Cleanup(table_cache_.get());
  }
  delete compact_;
  compact_ = nullptr;
}

namespace {
void CopyPrefix(const Slice& src, size_t prefix_length, std::string* dst) {
  assert(prefix_length > 0);
  size_t length = src.size() > prefix_length ? prefix_length : src.size();
  dst->assign(src.data(), length);
}
}  // namespace

bool CompactionJob::UpdateCompactionStats(uint64_t* num_input_range_del) {
  assert(compact_);

  Compaction* compaction = compact_->compaction;
  compaction_stats_.stats.num_input_files_in_non_output_levels = 0;
  compaction_stats_.stats.num_input_files_in_output_level = 0;

  bool has_error = false;
  const ReadOptions read_options(Env::IOActivity::kCompaction);
  const auto& input_table_properties = compaction->GetInputTableProperties();
  for (int input_level = 0;
       input_level < static_cast<int>(compaction->num_input_levels());
       ++input_level) {
    size_t num_input_files = compaction->num_input_files(input_level);
    uint64_t* bytes_read;
    if (compaction->level(input_level) != compaction->output_level()) {
      compaction_stats_.stats.num_input_files_in_non_output_levels +=
          static_cast<int>(num_input_files);
      bytes_read = &compaction_stats_.stats.bytes_read_non_output_levels;
    } else {
      compaction_stats_.stats.num_input_files_in_output_level +=
          static_cast<int>(num_input_files);
      bytes_read = &compaction_stats_.stats.bytes_read_output_level;
    }
    for (size_t i = 0; i < num_input_files; ++i) {
      const FileMetaData* file_meta = compaction->input(input_level, i);
      *bytes_read += file_meta->fd.GetFileSize();
      uint64_t file_input_entries = file_meta->num_entries;
      uint64_t file_num_range_del = file_meta->num_range_deletions;
      if (file_input_entries == 0) {
        uint64_t file_number = file_meta->fd.GetNumber();
        // Try getting info from table property
        std::string fn =
            TableFileName(compaction->immutable_options()->cf_paths,
                          file_number, file_meta->fd.GetPathId());
        const auto& tp = input_table_properties.find(fn);
        if (tp != input_table_properties.end()) {
          file_input_entries = tp->second->num_entries;
          file_num_range_del = tp->second->num_range_deletions;
        } else {
          has_error = true;
        }
      }
      compaction_stats_.stats.num_input_records += file_input_entries;
      if (num_input_range_del) {
        *num_input_range_del += file_num_range_del;
      }
    }
  }

  assert(compaction_job_stats_);
  compaction_stats_.stats.bytes_read_blob =
      compaction_job_stats_->total_blob_bytes_read;

  compaction_stats_.stats.num_dropped_records =
      compaction_stats_.DroppedRecords();
  return !has_error;
}

void CompactionJob::UpdateCompactionJobStats(
    const InternalStats::CompactionStats& stats) const {
  compaction_job_stats_->elapsed_micros = stats.micros;

  // input information
  compaction_job_stats_->total_input_bytes =
      stats.bytes_read_non_output_levels + stats.bytes_read_output_level;
  compaction_job_stats_->num_input_records = stats.num_input_records;
  compaction_job_stats_->num_input_files =
      stats.num_input_files_in_non_output_levels +
      stats.num_input_files_in_output_level;
  compaction_job_stats_->num_input_files_at_output_level =
      stats.num_input_files_in_output_level;

  // output information
  compaction_job_stats_->total_output_bytes = stats.bytes_written;
  compaction_job_stats_->total_output_bytes_blob = stats.bytes_written_blob;
  compaction_job_stats_->num_output_records = stats.num_output_records;
  compaction_job_stats_->num_output_files = stats.num_output_files;
  compaction_job_stats_->num_output_files_blob = stats.num_output_files_blob;

  if (stats.num_output_files > 0) {
    CopyPrefix(compact_->SmallestUserKey(),
               CompactionJobStats::kMaxPrefixLength,
               &compaction_job_stats_->smallest_output_key_prefix);
    CopyPrefix(compact_->LargestUserKey(), CompactionJobStats::kMaxPrefixLength,
               &compaction_job_stats_->largest_output_key_prefix);
  }
}

void CompactionJob::LogCompaction() {
  Compaction* compaction = compact_->compaction;
  ColumnFamilyData* cfd = compaction->column_family_data();

  // Let's check if anything will get logged. Don't prepare all the info if
  // we're not logging
  if (db_options_.info_log_level <= InfoLogLevel::INFO_LEVEL) {
    Compaction::InputLevelSummaryBuffer inputs_summary;
    ROCKS_LOG_INFO(
        db_options_.info_log, "[%s] [JOB %d] Compacting %s, score %.2f",
        cfd->GetName().c_str(), job_id_,
        compaction->InputLevelSummary(&inputs_summary), compaction->score());
    char scratch[2345];
    compaction->Summary(scratch, sizeof(scratch));
    ROCKS_LOG_INFO(db_options_.info_log, "[%s]: Compaction start summary: %s\n",
                   cfd->GetName().c_str(), scratch);
    // build event logger report
    auto stream = event_logger_->Log();
    stream << "job" << job_id_ << "event"
           << "compaction_started"
           << "compaction_reason"
           << GetCompactionReasonString(compaction->compaction_reason());
    for (size_t i = 0; i < compaction->num_input_levels(); ++i) {
      stream << ("files_L" + std::to_string(compaction->level(i)));
      stream.StartArray();
      for (auto f : *compaction->inputs(i)) {
        stream << f->fd.GetNumber();
      }
      stream.EndArray();
    }
    stream << "score" << compaction->score() << "input_data_size"
           << compaction->CalculateTotalInputSize() << "oldest_snapshot_seqno"
           << (existing_snapshots_.empty()
                   ? int64_t{-1}  // Use -1 for "none"
                   : static_cast<int64_t>(existing_snapshots_[0]));
    if (compaction->SupportsPerKeyPlacement()) {
      stream << "preclude_last_level_min_seqno"
             << preclude_last_level_min_seqno_;
      stream << "penultimate_output_level" << compaction->GetPenultimateLevel();
      stream << "penultimate_output_range"
             << GetCompactionPenultimateOutputRangeTypeString(
                    compaction->GetPenultimateOutputRangeType());

      if (compaction->GetPenultimateOutputRangeType() ==
          Compaction::PenultimateOutputRangeType::kDisabled) {
        ROCKS_LOG_WARN(
            db_options_.info_log,
            "[%s] [JOB %d] Penultimate level output is disabled, likely "
            "because of the range conflict in the penultimate level",
            cfd->GetName().c_str(), job_id_);
      }
    }
  }
}

Env::IOPriority CompactionJob::GetRateLimiterPriority() {
  if (versions_ && versions_->GetColumnFamilySet() &&
      versions_->GetColumnFamilySet()->write_controller()) {
    WriteController* write_controller =
        versions_->GetColumnFamilySet()->write_controller();
    if (write_controller->NeedsDelay() || write_controller->IsStopped()) {
      return Env::IO_USER;
    }
  }

  return Env::IO_LOW;
}

}  // namespace ROCKSDB_NAMESPACE<|MERGE_RESOLUTION|>--- conflicted
+++ resolved
@@ -1055,261 +1055,6 @@
 
 }
 
-<<<<<<< HEAD
-class IteratorWithoutRouter : public TraitIterator<Elem> {
- public:
-  IteratorWithoutRouter(const Compaction& c, CompactionIterator& c_iter)
-      : c_iter_(c_iter),
-        timers_(c.column_family_data()->internal_stats()->hotrap_timers()) {}
-  optional<Elem> next() override {
-    auto guard = timers_.timer(TimerType::kWithoutRouterNext).start();
-    optional<IKeyValueLevel> ret = c_iter_.next();
-    if (ret.has_value())
-      return make_optional<Elem>(Decision::kNextLevel, ret.value());
-    else
-      return nullopt;
-  }
-
- private:
-  CompactionIterWrapper c_iter_;
-
-  const TypedTimers<TimerType>& timers_;
-};
-
-// level is -1
-class VecIter : public TraitPeekable<IKeyValueLevel> {
- public:
-  VecIter(const std::vector<std::pair<InternalKey, std::string>>& v)
-      : v_(v), it_(v_.cbegin()) {
-    if (it_ != v_.end()) {
-      cur_ = IKeyValueLevel(it_->first, it_->second, -1);
-    }
-  }
-  const IKeyValueLevel* peek() override {
-    if (it_ != v_.end())
-      return &cur_;
-    else
-      return nullptr;
-  }
-  optional<IKeyValueLevel> next() override {
-    if (it_ == v_.end()) return nullopt;
-    auto ret = std::move(cur_);
-    ++it_;
-    if (it_ != v_.end()) {
-      cur_ = IKeyValueLevel(it_->first, it_->second, -1);
-    }
-    return ret;
-  }
-
- private:
-  const std::vector<std::pair<InternalKey, std::string>>& v_;
-  typename std::vector<std::pair<InternalKey, std::string>>::const_iterator it_;
-  IKeyValueLevel cur_;
-};
-
-class RouterIteratorIntraTier : public TraitIterator<Elem> {
- public:
-  RouterIteratorIntraTier(CompactionRouter& router, const Compaction& c,
-                          CompactionIterator& c_iter, Slice start, Bound end,
-                          Tickers promotion_type)
-      : router_(router),
-        c_(c),
-        promotion_type_(promotion_type),
-        promoted_bytes_(0),
-        iter_(std::unique_ptr<Peekable<CompactionIterWrapper>>(
-                  new Peekable<CompactionIterWrapper>(
-                      CompactionIterWrapper(c_iter))),
-              std::unique_ptr<VecIter>(
-                  new VecIter(c.cached_records_to_promote())),
-              IKeyValueLevel::Compare(
-                  c.column_family_data()->user_comparator())) {}
-  ~RouterIteratorIntraTier() override {
-    auto stats = c_.immutable_options()->stats;
-    RecordTick(stats, promotion_type_, promoted_bytes_);
-  }
-  optional<Elem> next() override {
-    auto guard = c_.column_family_data()
-                     ->internal_stats()
-                     ->hotrap_timers()
-                     .timer(TimerType::kIntraIterNext)
-                     .start();
-    optional<IKeyValueLevel> ret = iter_.next();
-    if (!ret.has_value()) {
-      return nullopt;
-    }
-    IKeyValueLevel& kv = ret.value();
-    if (kv.level != -1) {
-      return make_optional<Elem>(Decision::kNextLevel, kv);
-    }
-    promoted_bytes_ += kv.key.size() + kv.value.size();
-    return make_optional<Elem>(Decision::kNextLevel, kv);
-  }
-
- private:
-  CompactionRouter& router_;
-  const Compaction& c_;
-  Tickers promotion_type_;
-  size_t promoted_bytes_;
-  Merge2Iterators<IKeyValueLevel, IKeyValueLevel::Compare> iter_;
-};
-
-template <typename Iter>
-class IgnoreStableHot : public TraitIterator<Slice> {
- public:
-  IgnoreStableHot(Iter&& iter) : iter_(std::move(iter)) {}
-  IgnoreStableHot(IgnoreStableHot<Iter>&& iter)
-      : iter_(std::move(iter.iter_)) {}
-  optional<Slice> next() override {
-    for (;;) {
-      optional<HotRecInfo> ret = iter_->next();
-      if (!ret.has_value()) {
-        return nullopt;
-      } else {
-        return make_optional<Slice>(ret.value().key);
-      }
-    }
-  }
-
- private:
-  Iter iter_;
-};
-
-class RouterIteratorFD2SD : public TraitIterator<Elem> {
- public:
-  RouterIteratorFD2SD(CompactionRouter& router, const Compaction& c,
-                      CompactionIterator& c_iter, Slice start, Bound end)
-      : router_(router),
-        c_(c),
-        start_(start),
-        end_(end),
-        ucmp_(c.column_family_data()->user_comparator()),
-        iter_(std::unique_ptr<Peekable<CompactionIterWrapper>>(
-                  new Peekable<CompactionIterWrapper>(
-                      CompactionIterWrapper(c_iter))),
-              std::unique_ptr<VecIter>(
-                  new VecIter(c.cached_records_to_promote())),
-              IKeyValueLevel::Compare(ucmp_)),
-        hot_iter_(Peekable<IgnoreStableHot<CompactionRouter::Iter>>(
-            router.LowerBound(start_))),
-        kvsize_promoted_(0),
-        kvsize_retained_(0) {}
-  ~RouterIteratorFD2SD() {
-    auto stats = c_.immutable_options()->stats;
-    RecordTick(stats, Tickers::PROMOTED_2FDLAST_BYTES, kvsize_promoted_);
-    RecordTick(stats, Tickers::RETAINED_BYTES, kvsize_retained_);
-  }
-  Decision route(const IKeyValueLevel& kv) {
-    // It is guaranteed that all versions of the same user key share the same
-    // decision.
-    const auto& hotrap_timers =
-        c_.column_family_data()->internal_stats()->hotrap_timers();
-    const rocksdb::Slice* hot = hot_iter_.peek();
-    while (hot != nullptr) {
-      if (ucmp_->Compare(*hot, kv.ikey.user_key) >= 0) break;
-      {
-        auto guard = hotrap_timers.timer(TimerType::kHotIterNext).start();
-        hot_iter_.next();
-      }
-      hot = hot_iter_.peek();
-    }
-    Decision decision;
-    if (hot && ucmp_->Compare(*hot, kv.ikey.user_key) == 0) {
-      decision = Decision::kStartLevel;
-      auto guard = hotrap_timers.timer(TimerType::kHotIterNext).start();
-      hot_iter_.next();
-    } else {
-      decision = Decision::kNextLevel;
-    }
-    return decision;
-  }
-  optional<Elem> next() override {
-    auto guard = c_.column_family_data()
-                     ->internal_stats()
-                     ->hotrap_timers()
-                     .timer(TimerType::kFD2SDNext)
-                     .start();
-
-    optional<IKeyValueLevel> kv_ret = iter_.next();
-    if (!kv_ret.has_value()) {
-      return nullopt;
-    }
-    const IKeyValueLevel& kv = kv_ret.value();
-    RangeBounds range{
-        .start =
-            Bound{
-                .user_key = start_,
-                .excluded = false,
-            },
-        .end = end_,
-    };
-    if (!range.contains(kv.ikey.user_key, ucmp_)) {
-      return make_optional<Elem>(Decision::kNextLevel, kv);
-    }
-    Decision decision = route(kv);
-    if (decision == Decision::kStartLevel) {
-      size_t kvsize = kv.key.size() + kv.value.size();
-      if (kv.level == -1 || kv.level == c_.output_level()) {
-        kvsize_promoted_ += kvsize;
-      } else {
-        assert(kv.level == c_.start_level());
-        kvsize_retained_ += kvsize;
-      }
-    } else {
-      assert(decision == Decision::kNextLevel);
-    }
-    return make_optional<Elem>(decision, kv);
-  }
-
- private:
-  CompactionRouter& router_;
-  const Compaction& c_;
-  const Slice start_;
-  const Bound end_;
-
-  const Comparator* ucmp_;
-  Merge2Iterators<IKeyValueLevel, IKeyValueLevel::Compare> iter_;
-  Peekable<IgnoreStableHot<CompactionRouter::Iter>> hot_iter_;
-
-  size_t kvsize_promoted_;
-  size_t kvsize_retained_;
-};
-class RouterIterator {
- public:
-  RouterIterator(CompactionRouter* router, const Compaction& c,
-                 CompactionIterator& c_iter, Slice start, Bound end)
-      : timers_(c.column_family_data()->internal_stats()->hotrap_timers()) {
-    int start_level = c.level();
-    int latter_level = c.output_level();
-    if (router == NULL) {
-      // Future work: Handle the case that it's not empty, which is possible
-      // when router was not NULL but then is set to NULL.
-      assert(c.cached_records_to_promote().empty());
-      iter_ = std::unique_ptr<IteratorWithoutRouter>(
-          new IteratorWithoutRouter(c, c_iter));
-    } else {
-      size_t start_tier = router->Tier(start_level);
-      size_t latter_tier = router->Tier(latter_level);
-      if (start_tier != latter_tier) {
-        iter_ = std::unique_ptr<RouterIteratorFD2SD>(
-            new RouterIteratorFD2SD(*router, c, c_iter, start, end));
-      } else if (router->Tier(latter_level + 1) != latter_tier) {
-        iter_ = std::unique_ptr<RouterIteratorIntraTier>(
-            new RouterIteratorIntraTier(*router, c, c_iter, start, end,
-                                        Tickers::PROMOTED_2FDLAST_BYTES));
-      } else {
-        iter_ = std::unique_ptr<RouterIteratorIntraTier>(
-            new RouterIteratorIntraTier(*router, c, c_iter, start, end,
-                                        Tickers::PROMOTED_2SDFRONT_BYTES));
-      }
-    }
-    cur_ = iter_->next();
-  }
-  bool Valid() { return cur_.has_value(); }
-  void Next() {
-    auto guard = timers_.timer(TimerType::kRouterIteratorNext).start();
-    assert(Valid());
-    cur_ = iter_->next();
-=======
 void CompactionJob::NotifyOnSubcompactionCompleted(
     SubcompactionState* sub_compact) {
 
@@ -1322,7 +1067,6 @@
 
   if (sub_compact->notify_on_subcompaction_completion == false) {
     return;
->>>>>>> 010c155e
   }
 
   SubcompactionJobInfo info{};
@@ -1611,31 +1355,14 @@
       c_iter->ResetRecordCounts();
       RecordCompactionIOStats();
 
-<<<<<<< HEAD
-    // Open output file if necessary
-    if (level_output->builder == nullptr) {
-      status = OpenCompactionOutputFile(sub_compact, level_output);
-      if (!status.ok()) {
-        break;
-      }
-    }
-    auto add_to_builder_start = rusty::time::Instant::now();
-    status = level_output->AddToBuilder(key, value);
-    if (!status.ok()) {
-      break;
-=======
       uint64_t cur_cpu_micros = db_options_.clock->CPUMicros();
       assert(cur_cpu_micros >= last_cpu_micros);
       RecordTick(stats_, COMPACTION_CPU_TOTAL_TIME,
                  cur_cpu_micros - last_cpu_micros);
       last_cpu_micros = cur_cpu_micros;
->>>>>>> 010c155e
-    }
-    cfd->internal_stats()
-        ->hotrap_timers()
-        .timer(TimerType::kAddToBuilder)
-        .add(add_to_builder_start.elapsed());
-
+    }
+
+    auto add_to_builder_start = rusty::time::Instant::now();
     // Add current compaction_iterator key to target compaction output, if the
     // output file needs to be close or open, it will call the `open_file_func`
     // and `close_file_func`.
@@ -1645,6 +1372,10 @@
     if (!status.ok()) {
       break;
     }
+    cfd->internal_stats()
+        ->hotrap_timers()
+        .timer(TimerType::kAddToBuilder)
+        .add(add_to_builder_start.elapsed());
 
     TEST_SYNC_POINT_CALLBACK(
         "CompactionJob::Run():PausingManualCompaction:2",
