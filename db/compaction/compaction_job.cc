--- conflicted
+++ resolved
@@ -1506,17 +1506,10 @@
 class RouterIteratorSD2CD : public TraitIterator<Elem> {
  public:
   RouterIteratorSD2CD(CompactionRouter& router, const Compaction& c,
-<<<<<<< HEAD
                       CompactionIterator& c_iter,
                       Slice start_level_smallest_user_key)
-      : c_(c),
-=======
-                      CompactionIterator& c_iter, Slice start, Bound end)
       : router_(router),
         c_(c),
-        start_(start),
-        end_(end),
->>>>>>> 6b52a804
         ucmp_(c.column_family_data()->user_comparator()),
         iter_(c_iter),
         hot_iter_(Peekable<IgnoreStableHot<CompactionRouter::Iter>>(
