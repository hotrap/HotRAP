//  Copyright (c) 2011-present, Facebook, Inc.  All rights reserved.
//  This source code is licensed under both the GPLv2 (found in the
//  COPYING file in the root directory) and Apache 2.0 License
//  (found in the LICENSE.Apache file in the root directory).
//
// Copyright (c) 2011 The LevelDB Authors. All rights reserved.
// Use of this source code is governed by a BSD-style license that can be
// found in the LICENSE file. See the AUTHORS file for names of contributors.

#include "db/compaction/compaction_job.h"

#include <algorithm>
#include <cinttypes>
#include <functional>
#include <list>
#include <memory>
#include <optional>
#include <set>
#include <thread>
#include <utility>
#include <vector>

#include "db/blob/blob_counting_iterator.h"
#include "db/blob/blob_file_addition.h"
#include "db/blob/blob_file_builder.h"
#include "db/builder.h"
#include "db/compaction/clipping_iterator.h"
#include "db/db_impl/db_impl.h"
#include "db/db_iter.h"
#include "db/dbformat.h"
#include "db/error_handler.h"
#include "db/event_helpers.h"
#include "db/log_reader.h"
#include "db/log_writer.h"
#include "db/memtable.h"
#include "db/memtable_list.h"
#include "db/merge_context.h"
#include "db/merge_helper.h"
#include "db/range_del_aggregator.h"
#include "db/version_set.h"
#include "file/filename.h"
#include "file/read_write_util.h"
#include "file/sst_file_manager_impl.h"
#include "file/writable_file_writer.h"
#include "logging/log_buffer.h"
#include "logging/logging.h"
#include "monitoring/iostats_context_imp.h"
#include "monitoring/perf_context_imp.h"
#include "monitoring/statistics.h"
#include "monitoring/thread_status_util.h"
#include "options/configurable_helper.h"
#include "options/options_helper.h"
#include "port/port.h"
#include "rocksdb/db.h"
#include "rocksdb/env.h"
#include "rocksdb/ralt.h"
#include "rocksdb/slice.h"
#include "rocksdb/sst_partitioner.h"
#include "rocksdb/statistics.h"
#include "rocksdb/status.h"
#include "rocksdb/table.h"
#include "rocksdb/utilities/options_type.h"
#include "table/block_based/block.h"
#include "table/block_based/block_based_table_factory.h"
#include "table/merging_iterator.h"
#include "table/table_builder.h"
#include "test_util/sync_point.h"
#include "util/coding.h"
#include "util/hash.h"
#include "util/mutexlock.h"
#include "util/rusty.h"
#include "util/stop_watch.h"
#include "util/string_util.h"
#include "util/timers.h"

namespace ROCKSDB_NAMESPACE {

const char* GetCompactionReasonString(CompactionReason compaction_reason) {
  switch (compaction_reason) {
    case CompactionReason::kUnknown:
      return "Unknown";
    case CompactionReason::kLevelL0FilesNum:
      return "LevelL0FilesNum";
    case CompactionReason::kLevelMaxLevelSize:
      return "LevelMaxLevelSize";
    case CompactionReason::kUniversalSizeAmplification:
      return "UniversalSizeAmplification";
    case CompactionReason::kUniversalSizeRatio:
      return "UniversalSizeRatio";
    case CompactionReason::kUniversalSortedRunNum:
      return "UniversalSortedRunNum";
    case CompactionReason::kFIFOMaxSize:
      return "FIFOMaxSize";
    case CompactionReason::kFIFOReduceNumFiles:
      return "FIFOReduceNumFiles";
    case CompactionReason::kFIFOTtl:
      return "FIFOTtl";
    case CompactionReason::kManualCompaction:
      return "ManualCompaction";
    case CompactionReason::kFilesMarkedForCompaction:
      return "FilesMarkedForCompaction";
    case CompactionReason::kBottommostFiles:
      return "BottommostFiles";
    case CompactionReason::kTtl:
      return "Ttl";
    case CompactionReason::kFlush:
      return "Flush";
    case CompactionReason::kExternalSstIngestion:
      return "ExternalSstIngestion";
    case CompactionReason::kPeriodicCompaction:
      return "PeriodicCompaction";
    case CompactionReason::kChangeTemperature:
      return "ChangeTemperature";
    case CompactionReason::kForcedBlobGC:
      return "ForcedBlobGC";
    case CompactionReason::kNumOfReasons:
      // fall through
    default:
      assert(false);
      return "Invalid";
  }
}

const CompactionJob::SubcompactionState::Output*
CompactionJob::SubcompactionState::LevelOutput::current_output_const() const {
  if (outputs.empty()) {
    // This subcompaction's output could be empty if compaction was aborted
    // before this subcompaction had a chance to generate any output files.
    // When subcompactions are executed sequentially this is more likely and
    // will be particularly likely for the later subcompactions to be empty.
    // Once they are run in parallel however it should be much rarer.
    return nullptr;
  } else {
    return &outputs.back();
  }
}

CompactionJob::SubcompactionState::Output*
CompactionJob::SubcompactionState::LevelOutput::current_output() {
  if (outputs.empty()) {
    // This subcompaction's output could be empty if compaction was aborted
    // before this subcompaction had a chance to generate any output files.
    // When subcompactions are executed sequentially this is more likely and
    // will be particularly likely for the later subcompactions to be empty.
    // Once they are run in parallel however it should be much rarer.
    return nullptr;
  } else {
    return &outputs.back();
  }
}

// Adds the key and value to the builder
// If paranoid is true, adds the key-value to the paranoid hash
Status CompactionJob::SubcompactionState::LevelOutput::AddToBuilder(
    const Slice& key, const Slice& value) {
  auto curr = current_output();
  assert(builder != nullptr);
  assert(curr != nullptr);
  Status s = curr->validator.Add(key, value);
  if (!s.ok()) {
    return s;
  }
  builder->Add(key, value);
  return Status::OK();
}

Slice CompactionJob::SubcompactionState::LevelOutput::SmallestUserKey() const {
  if (!outputs.empty() && outputs[0].finished) {
    return outputs[0].meta.smallest.user_key();
  }
  // If there is no finished output, return an empty slice.
  return Slice(nullptr, 0);
}

Slice CompactionJob::SubcompactionState::LevelOutput::LargestUserKey() const {
  if (!outputs.empty() && current_output_const()->finished) {
    return current_output_const()->meta.largest.user_key();
  }
  // If there is no finished output, return an empty slice.
  return Slice(nullptr, 0);
}

void CompactionJob::SubcompactionState::LevelOutput::CleanupCompaction(
    const Status& sub_status, std::shared_ptr<rocksdb::Cache> table_cache) {
  if (builder != nullptr) {
    // May happen if we get a shutdown call in the middle of compaction
    builder->Abandon();
    builder.reset();
  } else {
    assert(!sub_status.ok() || outfile == nullptr);
  }
  for (const auto& out : outputs) {
    // If this file was inserted into the table cache then remove
    // them here because this compaction was not committed.
    if (!sub_status.ok()) {
      TableCache::Evict(table_cache.get(), out.meta.fd.GetNumber());
    }
  }
}

std::string CompactionJob::SubcompactionState::LevelOutput::GetTableFileName(
    const ImmutableOptions* ioptions, uint64_t file_number) {
  return TableFileName(ioptions->cf_paths, file_number, path_id());
}

CompactionJob::SubcompactionState::SubcompactionState(Compaction* c,
                                                      Slice* _start,
                                                      Slice* _end,
                                                      uint64_t size,
                                                      uint32_t _sub_job_id)
    : compaction(c),
      start(_start),
      end(_end),
      start_level_output(c->start_level_path_id(), c->start_level(), 1),
      latter_level_output(c->latter_level_path_id(), c->output_level(),
                          c->latter_level_hot_per_byte()),
      approx_size(size),
      sub_job_id(_sub_job_id) {
  assert(compaction != nullptr);
}

bool CompactionJob::SubcompactionState::ShouldStopBefore(
    const Slice& internal_key, uint64_t curr_file_size) {
  const InternalKeyComparator* icmp =
      &compaction->column_family_data()->internal_comparator();
  const std::vector<FileMetaData*>& grandparents = compaction->grandparents();

  bool grandparant_file_switched = false;
  // Scan to find earliest grandparent file that contains key.
  while (grandparent_index < grandparents.size() &&
         icmp->Compare(internal_key,
                       grandparents[grandparent_index]->largest.Encode()) > 0) {
    if (seen_key) {
      overlapped_bytes += grandparents[grandparent_index]->fd.GetFileSize();
      grandparant_file_switched = true;
    }
    assert(grandparent_index + 1 >= grandparents.size() ||
           icmp->Compare(
               grandparents[grandparent_index]->largest.Encode(),
               grandparents[grandparent_index + 1]->smallest.Encode()) <= 0);
    grandparent_index++;
  }
  seen_key = true;

  if (grandparant_file_switched &&
      overlapped_bytes + curr_file_size > compaction->max_compaction_bytes()) {
    // Too much overlap for current output; start new output
    overlapped_bytes = 0;
    return true;
  }

  if (!files_to_cut_for_ttl.empty()) {
    if (cur_files_to_cut_for_ttl != -1) {
      // Previous key is inside the range of a file
      if (icmp->Compare(internal_key,
                        files_to_cut_for_ttl[cur_files_to_cut_for_ttl]
                            ->largest.Encode()) > 0) {
        next_files_to_cut_for_ttl = cur_files_to_cut_for_ttl + 1;
        cur_files_to_cut_for_ttl = -1;
        return true;
      }
    } else {
      // Look for the key position
      while (next_files_to_cut_for_ttl <
             static_cast<int>(files_to_cut_for_ttl.size())) {
        if (icmp->Compare(internal_key,
                          files_to_cut_for_ttl[next_files_to_cut_for_ttl]
                              ->smallest.Encode()) >= 0) {
          if (icmp->Compare(internal_key,
                            files_to_cut_for_ttl[next_files_to_cut_for_ttl]
                                ->largest.Encode()) <= 0) {
            // With in the current file
            cur_files_to_cut_for_ttl = next_files_to_cut_for_ttl;
            return true;
          }
          // Beyond the current file
          next_files_to_cut_for_ttl++;
        } else {
          // Still fall into the gap
          break;
        }
      }
    }
  }

  return false;
}

Status CompactionJob::SubcompactionState::ProcessOutFlowIfNeeded(
    const Slice& key, const Slice& value) {
  if (!blob_garbage_meter) {
    return Status::OK();
  }

  return blob_garbage_meter->ProcessOutFlow(key, value);
}

void CompactionJob::SubcompactionState::FillFilesToCutForTtl() {
  if (compaction->immutable_options()->compaction_style !=
          CompactionStyle::kCompactionStyleLevel ||
      compaction->immutable_options()->compaction_pri !=
          CompactionPri::kMinOverlappingRatio ||
      compaction->mutable_cf_options()->ttl == 0 ||
      compaction->num_input_levels() < 2 || compaction->bottommost_level()) {
    return;
  }

  // We define new file with oldest ancestor time to be younger than 1/4 TTL,
  // and an old one to be older than 1/2 TTL time.
  int64_t temp_current_time;
  auto get_time_status = compaction->immutable_options()->clock->GetCurrentTime(
      &temp_current_time);
  if (!get_time_status.ok()) {
    return;
  }
  uint64_t current_time = static_cast<uint64_t>(temp_current_time);
  if (current_time < compaction->mutable_cf_options()->ttl) {
    return;
  }
  uint64_t old_age_thres =
      current_time - compaction->mutable_cf_options()->ttl / 2;

  const std::vector<FileMetaData*>& olevel =
      *(compaction->inputs(compaction->num_input_levels() - 1));
  for (FileMetaData* file : olevel) {
    // Worth filtering out by start and end?
    uint64_t oldest_ancester_time = file->TryGetOldestAncesterTime();
    // We put old files if they are not too small to prevent a flood
    // of small files.
    if (oldest_ancester_time < old_age_thres &&
        file->fd.GetFileSize() >
            compaction->mutable_cf_options()->target_file_size_base / 2) {
      files_to_cut_for_ttl.push_back(file);
    }
  }
}

// Maintains state for the entire compaction
struct CompactionJob::CompactionState {
  Compaction* const compaction;

  // REQUIRED: subcompaction states are stored in order of increasing
  // key-range
  std::vector<CompactionJob::SubcompactionState> sub_compact_states;
  Status status;

  size_t num_output_files = 0;
  uint64_t total_bytes = 0;
  uint64_t retained_or_promoted_bytes = 0;
  size_t num_blob_output_files = 0;
  uint64_t total_blob_bytes = 0;
  uint64_t num_output_records = 0;

  explicit CompactionState(Compaction* c) : compaction(c) {}

  Slice SmallestUserKey() {
    Slice start_level_ret, latter_level_ret;
    for (const auto& sub_compact_state : sub_compact_states) {
      start_level_ret = sub_compact_state.start_level_output.SmallestUserKey();
      if (!start_level_ret.empty()) {
        break;
      }
    }
    for (const auto& sub_compact_state : sub_compact_states) {
      latter_level_ret =
          sub_compact_state.latter_level_output.SmallestUserKey();
      if (!latter_level_ret.empty()) {
        break;
      }
    }
    if (start_level_ret.empty()) {
      return latter_level_ret;
    } else if (latter_level_ret.empty()) {
      return start_level_ret;
    } else {
      auto* c = compaction;
      auto* cfd = c->column_family_data();
      const Comparator* cfd_comparator = cfd->user_comparator();
      int res = cfd_comparator->Compare(start_level_ret, latter_level_ret);
      if (res < 0) {
        return start_level_ret;
      } else {
        return latter_level_ret;
      }
    }
  }

  Slice LargestUserKey() {
    Slice start_level_ret, latter_level_ret;
    for (auto it = sub_compact_states.rbegin(); it < sub_compact_states.rend();
         ++it) {
      start_level_ret = it->start_level_output.LargestUserKey();
      if (!start_level_ret.empty()) {
        break;
      }
    }
    for (auto it = sub_compact_states.rbegin(); it < sub_compact_states.rend();
         ++it) {
      latter_level_ret = it->latter_level_output.LargestUserKey();
      if (!latter_level_ret.empty()) {
        break;
      }
    }
    if (start_level_ret.empty()) {
      return latter_level_ret;
    } else if (latter_level_ret.empty()) {
      return start_level_ret;
    } else {
      auto* c = compaction;
      auto* cfd = c->column_family_data();
      const Comparator* cfd_comparator = cfd->user_comparator();
      int res = cfd_comparator->Compare(start_level_ret, latter_level_ret);
      if (res > 0) {
        return start_level_ret;
      } else {
        return latter_level_ret;
      }
    }
  }
};

void CompactionJob::AggregateStatistics() {
  assert(compact_);

  for (SubcompactionState& sc : compact_->sub_compact_states) {
    {
      auto& outputs = sc.start_level_output.outputs;
      if (!outputs.empty() && !outputs.back().meta.fd.file_size) {
        // An error occurred, so ignore the last output.
        outputs.pop_back();
      }
      compact_->num_output_files += outputs.size();
    }

    {
      auto& outputs = sc.latter_level_output.outputs;
      if (!outputs.empty() && !outputs.back().meta.fd.file_size) {
        // An error occurred, so ignore the last output.
        outputs.pop_back();
      }
      compact_->num_output_files += outputs.size();
    }

    compact_->total_bytes += sc.total_bytes;
    compact_->retained_or_promoted_bytes += sc.retained_or_promoted_bytes;

    const auto& blobs = sc.blob_file_additions;

    compact_->num_blob_output_files += blobs.size();

    for (const auto& blob : blobs) {
      compact_->total_blob_bytes += blob.GetTotalBlobBytes();
    }

    compact_->num_output_records += sc.num_output_records;

    compaction_job_stats_->Add(sc.compaction_job_stats);
  }
}

CompactionJob::CompactionJob(
    int job_id, Compaction* compaction, const ImmutableDBOptions& db_options,
    const MutableDBOptions& mutable_db_options, const FileOptions& file_options,
    VersionSet* versions, const std::atomic<bool>* shutting_down,
    const SequenceNumber preserve_deletes_seqnum, LogBuffer* log_buffer,
    FSDirectory* db_directory, FSDirectory* start_level_output_directory,
    FSDirectory* latter_level_output_directory,
    FSDirectory* blob_output_directory, Statistics* stats,
    InstrumentedMutex* db_mutex, ErrorHandler* db_error_handler,
    std::vector<SequenceNumber> existing_snapshots,
    SequenceNumber earliest_write_conflict_snapshot,
    const SnapshotChecker* snapshot_checker, std::shared_ptr<Cache> table_cache,
    EventLogger* event_logger, bool paranoid_file_checks, bool measure_io_stats,
    const std::string& dbname, CompactionJobStats* compaction_job_stats,
    Env::Priority thread_pri, const std::shared_ptr<IOTracer>& io_tracer,
    const std::atomic<int>* manual_compaction_paused,
    const std::atomic<bool>* manual_compaction_canceled,
    const std::string& db_id, const std::string& db_session_id,
    std::string full_history_ts_low, BlobFileCompletionCallback* blob_callback)
    : compact_(new CompactionState(compaction)),
      compaction_stats_(compaction->compaction_reason(), 1),
      db_options_(db_options),
      mutable_db_options_copy_(mutable_db_options),
      log_buffer_(log_buffer),
      start_level_output_directory_(start_level_output_directory),
      latter_level_output_directory_(latter_level_output_directory),
      stats_(stats),
      bottommost_level_(false),
      write_hint_(Env::WLTH_NOT_SET),
      job_id_(job_id),
      compaction_job_stats_(compaction_job_stats),
      dbname_(dbname),
      db_id_(db_id),
      db_session_id_(db_session_id),
      file_options_(file_options),
      env_(db_options.env),
      io_tracer_(io_tracer),
      fs_(db_options.fs, io_tracer),
      file_options_for_read_(
          fs_->OptimizeForCompactionTableRead(file_options, db_options_)),
      versions_(versions),
      shutting_down_(shutting_down),
      manual_compaction_paused_(manual_compaction_paused),
      manual_compaction_canceled_(manual_compaction_canceled),
      preserve_deletes_seqnum_(preserve_deletes_seqnum),
      db_directory_(db_directory),
      blob_output_directory_(blob_output_directory),
      db_mutex_(db_mutex),
      db_error_handler_(db_error_handler),
      existing_snapshots_(std::move(existing_snapshots)),
      earliest_write_conflict_snapshot_(earliest_write_conflict_snapshot),
      snapshot_checker_(snapshot_checker),
      table_cache_(std::move(table_cache)),
      event_logger_(event_logger),
      paranoid_file_checks_(paranoid_file_checks),
      measure_io_stats_(measure_io_stats),
      thread_pri_(thread_pri),
      full_history_ts_low_(std::move(full_history_ts_low)),
      blob_callback_(blob_callback) {
  assert(compaction_job_stats_ != nullptr);
  assert(log_buffer_ != nullptr);
  const auto* cfd = compact_->compaction->column_family_data();
  ThreadStatusUtil::SetColumnFamily(cfd, cfd->ioptions()->env,
                                    db_options_.enable_thread_tracking);
  ThreadStatusUtil::SetThreadOperation(ThreadStatus::OP_COMPACTION);
  ReportStartedCompaction(compaction);
}

CompactionJob::~CompactionJob() {
  assert(compact_ == nullptr);
  ThreadStatusUtil::ResetThreadStatus();
}

void CompactionJob::ReportStartedCompaction(Compaction* compaction) {
  const auto* cfd = compact_->compaction->column_family_data();
  ThreadStatusUtil::SetColumnFamily(cfd, cfd->ioptions()->env,
                                    db_options_.enable_thread_tracking);

  ThreadStatusUtil::SetThreadOperationProperty(ThreadStatus::COMPACTION_JOB_ID,
                                               job_id_);

  ThreadStatusUtil::SetThreadOperationProperty(
      ThreadStatus::COMPACTION_INPUT_OUTPUT_LEVEL,
      (static_cast<uint64_t>(compact_->compaction->start_level()) << 32) +
          compact_->compaction->output_level());

  // In the current design, a CompactionJob is always created
  // for non-trivial compaction.
  assert(compaction->IsTrivialMove() == false ||
         compaction->is_manual_compaction() == true);

  ThreadStatusUtil::SetThreadOperationProperty(
      ThreadStatus::COMPACTION_PROP_FLAGS,
      compaction->is_manual_compaction() +
          (compaction->deletion_compaction() << 1));

  ThreadStatusUtil::SetThreadOperationProperty(
      ThreadStatus::COMPACTION_TOTAL_INPUT_BYTES,
      compaction->CalculateTotalInputSize());

  IOSTATS_RESET(bytes_written);
  IOSTATS_RESET(bytes_read);
  ThreadStatusUtil::SetThreadOperationProperty(
      ThreadStatus::COMPACTION_BYTES_WRITTEN, 0);
  ThreadStatusUtil::SetThreadOperationProperty(
      ThreadStatus::COMPACTION_BYTES_READ, 0);

  // Set the thread operation after operation properties
  // to ensure GetThreadList() can always show them all together.
  ThreadStatusUtil::SetThreadOperation(ThreadStatus::OP_COMPACTION);

  compaction_job_stats_->is_manual_compaction =
      compaction->is_manual_compaction();
  compaction_job_stats_->is_full_compaction = compaction->is_full_compaction();
}

void CompactionJob::Prepare() {
  AutoThreadOperationStageUpdater stage_updater(
      ThreadStatus::STAGE_COMPACTION_PREPARE);

  // Generate file_levels_ for compaction before making Iterator
  auto* c = compact_->compaction;
  assert(c->column_family_data() != nullptr);
  assert(c->column_family_data()->current()->storage_info()->NumLevelFiles(
             compact_->compaction->level()) > 0);

  write_hint_ =
      c->column_family_data()->CalculateSSTWriteHint(c->output_level());
  bottommost_level_ = c->bottommost_level();

  if (c->ShouldFormSubcompactions()) {
    {
      StopWatch sw(db_options_.clock, stats_, SUBCOMPACTION_SETUP_TIME);
      GenSubcompactionBoundaries();
    }
    assert(sizes_.size() == boundaries_.size() + 1);

    for (size_t i = 0; i <= boundaries_.size(); i++) {
      Slice* start = i == 0 ? nullptr : &boundaries_[i - 1];
      Slice* end = i == boundaries_.size() ? nullptr : &boundaries_[i];
      compact_->sub_compact_states.emplace_back(c, start, end, sizes_[i],
                                                static_cast<uint32_t>(i));
    }
    RecordInHistogram(stats_, NUM_SUBCOMPACTIONS_SCHEDULED,
                      compact_->sub_compact_states.size());
  } else {
    constexpr Slice* start = nullptr;
    constexpr Slice* end = nullptr;
    constexpr uint64_t size = 0;

    compact_->sub_compact_states.emplace_back(c, start, end, size,
                                              /*sub_job_id*/ 0);
  }
}

struct RangeWithSize {
  Range range;
  uint64_t size;

  RangeWithSize(const Slice& a, const Slice& b, uint64_t s = 0)
      : range(a, b), size(s) {}
};

void CompactionJob::GenSubcompactionBoundaries() {
  auto* c = compact_->compaction;
  auto* cfd = c->column_family_data();
  const Comparator* cfd_comparator = cfd->user_comparator();
  std::vector<Slice> bounds;
  int start_lvl = c->start_level();
  int out_lvl = c->output_level();

  // Add the starting and/or ending key of certain input files as a potential
  // boundary
  for (size_t lvl_idx = 0; lvl_idx < c->num_input_levels(); lvl_idx++) {
    int lvl = c->level(lvl_idx);
    if (lvl >= start_lvl && lvl <= out_lvl) {
      const LevelFilesBrief* flevel = c->input_levels(lvl_idx);
      size_t num_files = flevel->num_files;

      if (num_files == 0) {
        continue;
      }

      if (lvl == 0) {
        // For level 0 add the starting and ending key of each file since the
        // files may have greatly differing key ranges (not range-partitioned)
        for (size_t i = 0; i < num_files; i++) {
          bounds.emplace_back(flevel->files[i].smallest_key);
          bounds.emplace_back(flevel->files[i].largest_key);
        }
      } else {
        // For all other levels add the smallest/largest key in the level to
        // encompass the range covered by that level
        bounds.emplace_back(flevel->files[0].smallest_key);
        bounds.emplace_back(flevel->files[num_files - 1].largest_key);
        if (lvl == out_lvl) {
          // For the last level include the starting keys of all files since
          // the last level is the largest and probably has the widest key
          // range. Since it's range partitioned, the ending key of one file
          // and the starting key of the next are very close (or identical).
          for (size_t i = 1; i < num_files; i++) {
            bounds.emplace_back(flevel->files[i].smallest_key);
          }
        }
      }
    }
  }

  std::sort(bounds.begin(), bounds.end(),
            [cfd_comparator](const Slice& a, const Slice& b) -> bool {
              return cfd_comparator->Compare(ExtractUserKey(a),
                                             ExtractUserKey(b)) < 0;
            });
  // Remove duplicated entries from bounds
  bounds.erase(
      std::unique(bounds.begin(), bounds.end(),
                  [cfd_comparator](const Slice& a, const Slice& b) -> bool {
                    return cfd_comparator->Compare(ExtractUserKey(a),
                                                   ExtractUserKey(b)) == 0;
                  }),
      bounds.end());

  // Combine consecutive pairs of boundaries into ranges with an approximate
  // size of data covered by keys in that range
  uint64_t sum = 0;
  std::vector<RangeWithSize> ranges;
  // Get input version from CompactionState since it's already referenced
  // earlier in SetInputVersioCompaction::SetInputVersion and will not change
  // when db_mutex_ is released below
  auto* v = compact_->compaction->input_version();
  for (auto it = bounds.begin();;) {
    const Slice a = *it;
    ++it;

    if (it == bounds.end()) {
      break;
    }

    const Slice b = *it;

    // ApproximateSize could potentially create table reader iterator to seek
    // to the index block and may incur I/O cost in the process. Unlock db
    // mutex to reduce contention
    db_mutex_->Unlock();
    uint64_t size = versions_->ApproximateSize(SizeApproximationOptions(), v, a,
                                               b, start_lvl, out_lvl + 1,
                                               TableReaderCaller::kCompaction);
    db_mutex_->Lock();
    ranges.emplace_back(a, b, size);
    sum += size;
  }

  // Group the ranges into subcompactions
  const double min_file_fill_percent = 4.0 / 5;
  int base_level = v->storage_info()->base_level();
  uint64_t max_output_files = static_cast<uint64_t>(std::ceil(
      sum / min_file_fill_percent /
      MaxFileSizeForLevel(
          *(c->mutable_cf_options()), out_lvl,
          c->immutable_options()->compaction_style, base_level,
          c->immutable_options()->level_compaction_dynamic_level_bytes)));
  uint64_t subcompactions = std::min(
      {static_cast<uint64_t>(ranges.size()),
       static_cast<uint64_t>(c->max_subcompactions()), max_output_files});

  if (subcompactions > 1) {
    double mean = sum * 1.0 / subcompactions;
    // Greedily add ranges to the subcompaction until the sum of the ranges'
    // sizes becomes >= the expected mean size of a subcompaction
    sum = 0;
    for (size_t i = 0; i + 1 < ranges.size(); i++) {
      sum += ranges[i].size;
      if (subcompactions == 1) {
        // If there's only one left to schedule then it goes to the end so no
        // need to put an end boundary
        continue;
      }
      if (sum >= mean) {
        boundaries_.emplace_back(ExtractUserKey(ranges[i].range.limit));
        sizes_.emplace_back(sum);
        subcompactions--;
        sum = 0;
      }
    }
    sizes_.emplace_back(sum + ranges.back().size);
  } else {
    // Only one range so its size is the total sum of sizes computed above
    sizes_.emplace_back(sum);
  }
}

Status CompactionJob::Run() {
  AutoThreadOperationStageUpdater stage_updater(
      ThreadStatus::STAGE_COMPACTION_RUN);
  TEST_SYNC_POINT("CompactionJob::Run():Start");
  log_buffer_->FlushBufferToLog();
  LogCompaction();

  const size_t num_threads = compact_->sub_compact_states.size();
  assert(num_threads > 0);
  // HotRAP doesn't support subcompactions yet because VecIter does not
  // implement Seek
  assert(num_threads == 1);
  const uint64_t start_micros = db_options_.clock->NowMicros();

  // Launch a thread for each of subcompactions 1...num_threads-1
  std::vector<port::Thread> thread_pool;
  thread_pool.reserve(num_threads - 1);
  for (size_t i = 1; i < compact_->sub_compact_states.size(); i++) {
    thread_pool.emplace_back(&CompactionJob::ProcessKeyValueCompaction, this,
                             &compact_->sub_compact_states[i]);
  }

  // Always schedule the first subcompaction (whether or not there are also
  // others) in the current thread to be efficient with resources
  ProcessKeyValueCompaction(&compact_->sub_compact_states[0]);

  // Wait for all other threads (if there are any) to finish execution
  for (auto& thread : thread_pool) {
    thread.join();
  }

  compaction_stats_.micros = db_options_.clock->NowMicros() - start_micros;
  compaction_stats_.cpu_micros = 0;
  for (size_t i = 0; i < compact_->sub_compact_states.size(); i++) {
    compaction_stats_.cpu_micros +=
        compact_->sub_compact_states[i].compaction_job_stats.cpu_micros;
  }

  RecordTimeToHistogram(stats_, COMPACTION_TIME, compaction_stats_.micros);
  RecordTimeToHistogram(stats_, COMPACTION_CPU_TIME,
                        compaction_stats_.cpu_micros);

  TEST_SYNC_POINT("CompactionJob::Run:BeforeVerify");

  // Check if any thread encountered an error during execution
  Status status;
  IOStatus io_s;
  bool wrote_new_blob_files = false;

  for (const auto& state : compact_->sub_compact_states) {
    if (!state.status.ok()) {
      status = state.status;
      io_s = state.io_status;
      break;
    }

    if (!state.blob_file_additions.empty()) {
      wrote_new_blob_files = true;
    }
  }

  if (io_status_.ok()) {
    io_status_ = io_s;
  }
  if (status.ok()) {
    constexpr IODebugContext* dbg = nullptr;

    if (start_level_output_directory_) {
      io_s = start_level_output_directory_->FsyncWithDirOptions(
          IOOptions(), dbg,
          DirFsyncOptions(DirFsyncOptions::FsyncReason::kNewFileSynced));
    }
    if (latter_level_output_directory_) {
      io_s = latter_level_output_directory_->FsyncWithDirOptions(
          IOOptions(), dbg,
          DirFsyncOptions(DirFsyncOptions::FsyncReason::kNewFileSynced));
    }

    if (io_s.ok() && wrote_new_blob_files && blob_output_directory_ &&
        blob_output_directory_ != latter_level_output_directory_) {
      io_s = blob_output_directory_->FsyncWithDirOptions(
          IOOptions(), dbg,
          DirFsyncOptions(DirFsyncOptions::FsyncReason::kNewFileSynced));
    }
  }
  if (io_status_.ok()) {
    io_status_ = io_s;
  }
  if (status.ok()) {
    status = io_s;
  }
  if (status.ok()) {
    thread_pool.clear();
    Compaction* c = compact_->compaction;
    std::vector<
        std::pair<int, const CompactionJob::SubcompactionState::Output*>>
        files_output;
    for (const auto& state : compact_->sub_compact_states) {
      for (const auto& output : state.start_level_output.outputs) {
        files_output.emplace_back(c->start_level(), &output);
      }
      for (const auto& output : state.latter_level_output.outputs) {
        files_output.emplace_back(c->output_level(), &output);
      }
    }
    ColumnFamilyData* cfd = c->column_family_data();
    auto prefix_extractor = c->mutable_cf_options()->prefix_extractor.get();
    std::atomic<size_t> next_file_idx(0);
    auto verify_table = [&](Status& output_status) {
      while (true) {
        size_t file_idx = next_file_idx.fetch_add(1);
        if (file_idx >= files_output.size()) {
          break;
        }
        int level = files_output[file_idx].first;
        auto output = files_output[file_idx].second;
        // Verify that the table is usable
        // We set for_compaction to false and don't
        // OptimizeForCompactionTableRead here because this is a special case
        // after we finish the table building No matter whether
        // use_direct_io_for_flush_and_compaction is true, we will regard this
        // verification as user reads since the goal is to cache it here for
        // further user reads
        ReadOptions read_options;
        InternalIterator* iter = cfd->table_cache()->NewIterator(
            read_options, file_options_, cfd->internal_comparator(),
            output->meta, /*range_del_agg=*/nullptr, prefix_extractor,
            /*table_reader_ptr=*/nullptr,
            cfd->internal_stats()->GetFileReadHist(level),
            TableReaderCaller::kCompactionRefill, /*arena=*/nullptr,
            /*skip_filters=*/false, level,
            MaxFileSizeForL0MetaPin(
                *compact_->compaction->mutable_cf_options()),
            /*smallest_compaction_key=*/nullptr,
            /*largest_compaction_key=*/nullptr,
            /*allow_unprepared_value=*/false);
        auto s = iter->status();

        if (s.ok() && paranoid_file_checks_) {
          OutputValidator validator(cfd->internal_comparator(),
                                    /*_enable_order_check=*/true,
                                    /*_enable_hash=*/true);
          for (iter->SeekToFirst(); iter->Valid(); iter->Next()) {
            s = validator.Add(iter->key(), iter->value());
            if (!s.ok()) {
              break;
            }
          }
          if (s.ok()) {
            s = iter->status();
          }
          if (s.ok() && !validator.CompareValidator(output->validator)) {
            s = Status::Corruption("Paranoid checksums do not match");
          }
        }

        delete iter;

        if (!s.ok()) {
          output_status = s;
          break;
        }
      }
    };
    for (size_t i = 1; i < compact_->sub_compact_states.size(); i++) {
      thread_pool.emplace_back(
          verify_table, std::ref(compact_->sub_compact_states[i].status));
    }
    verify_table(compact_->sub_compact_states[0].status);
    for (auto& thread : thread_pool) {
      thread.join();
    }
    for (const auto& state : compact_->sub_compact_states) {
      if (!state.status.ok()) {
        status = state.status;
        break;
      }
    }
  }

  TablePropertiesCollection tp;
  for (const auto& state : compact_->sub_compact_states) {
    for (const auto& output : state.start_level_output.outputs) {
      auto fn =
          TableFileName(state.compaction->immutable_options()->cf_paths,
                        output.meta.fd.GetNumber(), output.meta.fd.GetPathId());
      tp[fn] = output.table_properties;
    }
    for (const auto& output : state.latter_level_output.outputs) {
      auto fn =
          TableFileName(state.compaction->immutable_options()->cf_paths,
                        output.meta.fd.GetNumber(), output.meta.fd.GetPathId());
      tp[fn] = output.table_properties;
    }
  }
  compact_->compaction->SetOutputTableProperties(std::move(tp));

  // Finish up all book-keeping to unify the subcompaction results
  AggregateStatistics();
  UpdateCompactionStats();

  RecordCompactionIOStats();
  LogFlush(db_options_.info_log);
  TEST_SYNC_POINT("CompactionJob::Run():End");

  compact_->status = status;
  return status;
}

Status CompactionJob::Install(const MutableCFOptions& mutable_cf_options) {
  assert(compact_);

  AutoThreadOperationStageUpdater stage_updater(
      ThreadStatus::STAGE_COMPACTION_INSTALL);
  db_mutex_->AssertHeld();
  Status status = compact_->status;

  ColumnFamilyData* cfd = compact_->compaction->column_family_data();
  assert(cfd);

  cfd->internal_stats()->AddCompactionStats(
      compact_->compaction->output_level(), thread_pri_, compaction_stats_);

  if (status.ok()) {
    status = InstallCompactionResults(mutable_cf_options);
  }
  if (!versions_->io_status().ok()) {
    io_status_ = versions_->io_status();
  }

  VersionStorageInfo::LevelSummaryStorage tmp;
  auto vstorage = cfd->current()->storage_info();
  const auto& stats = compaction_stats_;

  double read_write_amp = 0.0;
  double write_amp = 0.0;
  double bytes_read_per_sec = 0;
  double bytes_written_per_sec = 0;

  const uint64_t bytes_read_non_output_and_blob =
      stats.bytes_read_non_output_levels + stats.bytes_read_blob;
  const uint64_t bytes_read_all =
      stats.bytes_read_output_level + bytes_read_non_output_and_blob;
  const uint64_t bytes_written_all =
      stats.bytes_written + stats.bytes_written_blob;

  if (bytes_read_non_output_and_blob > 0) {
    read_write_amp = (bytes_written_all + bytes_read_all) /
                     static_cast<double>(bytes_read_non_output_and_blob);
    write_amp =
        bytes_written_all / static_cast<double>(bytes_read_non_output_and_blob);
  }
  if (stats.micros > 0) {
    bytes_read_per_sec = bytes_read_all / static_cast<double>(stats.micros);
    bytes_written_per_sec =
        bytes_written_all / static_cast<double>(stats.micros);
  }

  const std::string& column_family_name = cfd->GetName();

  constexpr double kMB = 1048576.0;

  ROCKS_LOG_BUFFER(
      log_buffer_,
      "[%s] compacted to: %s, MB/sec: %.1f rd, %.1f wr, level %d, "
      "files in(%d, %d) out(%d +%d blob) "
      "MB in(%.1f, %.1f +%.1f blob) out(%.1f +%.1f blob), "
      "read-write-amplify(%.1f) write-amplify(%.1f) %s, records in: %" PRIu64
      ", records dropped: %" PRIu64 " output_compression: %s\n",
      column_family_name.c_str(), vstorage->LevelSummary(&tmp),
      bytes_read_per_sec, bytes_written_per_sec,
      compact_->compaction->output_level(),
      stats.num_input_files_in_non_output_levels,
      stats.num_input_files_in_output_level, stats.num_output_files,
      stats.num_output_files_blob, stats.bytes_read_non_output_levels / kMB,
      stats.bytes_read_output_level / kMB, stats.bytes_read_blob / kMB,
      stats.bytes_written / kMB, stats.bytes_written_blob / kMB, read_write_amp,
      write_amp, status.ToString().c_str(), stats.num_input_records,
      stats.num_dropped_records,
      CompressionTypeToString(compact_->compaction->output_compression())
          .c_str());

  const auto& blob_files = vstorage->GetBlobFiles();
  if (!blob_files.empty()) {
    ROCKS_LOG_BUFFER(log_buffer_,
                     "[%s] Blob file summary: head=%" PRIu64 ", tail=%" PRIu64
                     "\n",
                     column_family_name.c_str(), blob_files.begin()->first,
                     blob_files.rbegin()->first);
  }

  UpdateCompactionJobStats(stats);

  auto stream = event_logger_->LogToBuffer(log_buffer_, 8192);
  stream << "job" << job_id_ << "event"
         << "compaction_finished"
         << "compaction_time_micros" << stats.micros
         << "compaction_time_cpu_micros" << stats.cpu_micros << "output_level"
         << compact_->compaction->output_level() << "num_output_files"
         << compact_->num_output_files << "total_output_size"
         << compact_->total_bytes;

  if (compact_->num_blob_output_files > 0) {
    stream << "num_blob_output_files" << compact_->num_blob_output_files
           << "total_blob_output_size" << compact_->total_blob_bytes;
  }

  stream << "num_input_records" << stats.num_input_records
         << "num_output_records" << compact_->num_output_records
         << "num_subcompactions" << compact_->sub_compact_states.size()
         << "output_compression"
         << CompressionTypeToString(compact_->compaction->output_compression());

  stream << "num_single_delete_mismatches"
         << compaction_job_stats_->num_single_del_mismatch;
  stream << "num_single_delete_fallthrough"
         << compaction_job_stats_->num_single_del_fallthru;

  if (measure_io_stats_) {
    stream << "file_write_nanos" << compaction_job_stats_->file_write_nanos;
    stream << "file_range_sync_nanos"
           << compaction_job_stats_->file_range_sync_nanos;
    stream << "file_fsync_nanos" << compaction_job_stats_->file_fsync_nanos;
    stream << "file_prepare_write_nanos"
           << compaction_job_stats_->file_prepare_write_nanos;
  }

  stream << "lsm_state";
  stream.StartArray();
  for (int level = 0; level < vstorage->num_levels(); ++level) {
    stream << vstorage->NumLevelFiles(level);
  }
  stream.EndArray();

  if (!blob_files.empty()) {
    stream << "blob_file_head" << blob_files.begin()->first;
    stream << "blob_file_tail" << blob_files.rbegin()->first;
  }

  CleanupCompaction();
  return status;
}

#ifndef ROCKSDB_LITE
CompactionServiceJobStatus
CompactionJob::ProcessKeyValueCompactionWithCompactionService(
    SubcompactionState* sub_compact) {
  (void)sub_compact;
#if 0
  assert(sub_compact);
  assert(sub_compact->compaction);
  assert(db_options_.compaction_service);

  const Compaction* compaction = sub_compact->compaction;
  CompactionServiceInput compaction_input;
  compaction_input.output_level = compaction->output_level();

  const std::vector<CompactionInputFiles>& inputs =
      *(compact_->compaction->inputs());
  for (const auto& files_per_level : inputs) {
    for (const auto& file : files_per_level.files) {
      compaction_input.input_files.emplace_back(
          MakeTableFileName(file->fd.GetNumber()));
    }
  }
  compaction_input.column_family.name =
      compaction->column_family_data()->GetName();
  compaction_input.column_family.options =
      compaction->column_family_data()->GetLatestCFOptions();
  compaction_input.db_options =
      BuildDBOptions(db_options_, mutable_db_options_copy_);
  compaction_input.snapshots = existing_snapshots_;
  compaction_input.has_begin = sub_compact->start;
  compaction_input.begin =
      compaction_input.has_begin ? sub_compact->start->ToString() : "";
  compaction_input.has_end = sub_compact->end;
  compaction_input.end =
      compaction_input.has_end ? sub_compact->end->ToString() : "";
  compaction_input.approx_size = sub_compact->approx_size;

  std::string compaction_input_binary;
  Status s = compaction_input.Write(&compaction_input_binary);
  if (!s.ok()) {
    sub_compact->status = s;
    return CompactionServiceJobStatus::kFailure;
  }

  std::ostringstream input_files_oss;
  bool is_first_one = true;
  for (const auto& file : compaction_input.input_files) {
    input_files_oss << (is_first_one ? "" : ", ") << file;
    is_first_one = false;
  }

  ROCKS_LOG_INFO(
      db_options_.info_log,
      "[%s] [JOB %d] Starting remote compaction (output level: %d): %s",
      compaction_input.column_family.name.c_str(), job_id_,
      compaction_input.output_level, input_files_oss.str().c_str());
  CompactionServiceJobInfo info(dbname_, db_id_, db_session_id_,
                                GetCompactionId(sub_compact), thread_pri_);
  CompactionServiceJobStatus compaction_status =
      db_options_.compaction_service->StartV2(info, compaction_input_binary);
  switch (compaction_status) {
    case CompactionServiceJobStatus::kSuccess:
      break;
    case CompactionServiceJobStatus::kFailure:
      sub_compact->status = Status::Incomplete(
          "CompactionService failed to start compaction job.");
      ROCKS_LOG_WARN(db_options_.info_log,
                     "[%s] [JOB %d] Remote compaction failed to start.",
                     compaction_input.column_family.name.c_str(), job_id_);
      return compaction_status;
    case CompactionServiceJobStatus::kUseLocal:
      ROCKS_LOG_INFO(
          db_options_.info_log,
          "[%s] [JOB %d] Remote compaction fallback to local by API Start.",
          compaction_input.column_family.name.c_str(), job_id_);
      return compaction_status;
    default:
      assert(false);  // unknown status
      break;
  }

  ROCKS_LOG_INFO(db_options_.info_log,
                 "[%s] [JOB %d] Waiting for remote compaction...",
                 compaction_input.column_family.name.c_str(), job_id_);
  std::string compaction_result_binary;
  compaction_status = db_options_.compaction_service->WaitForCompleteV2(
      info, &compaction_result_binary);

  if (compaction_status == CompactionServiceJobStatus::kUseLocal) {
    ROCKS_LOG_INFO(db_options_.info_log,
                   "[%s] [JOB %d] Remote compaction fallback to local by API "
                   "WaitForComplete.",
                   compaction_input.column_family.name.c_str(), job_id_);
    return compaction_status;
  }

  CompactionServiceResult compaction_result;
  s = CompactionServiceResult::Read(compaction_result_binary,
                                    &compaction_result);

  if (compaction_status == CompactionServiceJobStatus::kFailure) {
    if (s.ok()) {
      if (compaction_result.status.ok()) {
        sub_compact->status = Status::Incomplete(
            "CompactionService failed to run the compaction job (even though "
            "the internal status is okay).");
      } else {
        // set the current sub compaction status with the status returned from
        // remote
        sub_compact->status = compaction_result.status;
      }
    } else {
      sub_compact->status = Status::Incomplete(
          "CompactionService failed to run the compaction job (and no valid "
          "result is returned).");
      compaction_result.status.PermitUncheckedError();
    }
    ROCKS_LOG_WARN(db_options_.info_log,
                   "[%s] [JOB %d] Remote compaction failed.",
                   compaction_input.column_family.name.c_str(), job_id_);
    return compaction_status;
  }

  if (!s.ok()) {
    sub_compact->status = s;
    compaction_result.status.PermitUncheckedError();
    return CompactionServiceJobStatus::kFailure;
  }
  sub_compact->status = compaction_result.status;

  std::ostringstream output_files_oss;
  is_first_one = true;
  for (const auto& file : compaction_result.output_files) {
    output_files_oss << (is_first_one ? "" : ", ") << file.file_name;
    is_first_one = false;
  }

  ROCKS_LOG_INFO(db_options_.info_log,
                 "[%s] [JOB %d] Receive remote compaction result, output path: "
                 "%s, files: %s",
                 compaction_input.column_family.name.c_str(), job_id_,
                 compaction_result.output_path.c_str(),
                 output_files_oss.str().c_str());

  if (!s.ok()) {
    sub_compact->status = s;
    return CompactionServiceJobStatus::kFailure;
  }

  for (const auto& file : compaction_result.output_files) {
    uint64_t file_num = versions_->NewFileNumber();
    auto src_file = compaction_result.output_path + "/" + file.file_name;
    auto tgt_file = TableFileName(compaction->immutable_options()->cf_paths,
                                  file_num, compaction->output_path_id());
    s = fs_->RenameFile(src_file, tgt_file, IOOptions(), nullptr);
    if (!s.ok()) {
      sub_compact->status = s;
      return CompactionServiceJobStatus::kFailure;
    }

    FileMetaData meta;
    uint64_t file_size;
    s = fs_->GetFileSize(tgt_file, IOOptions(), &file_size, nullptr);
    if (!s.ok()) {
      sub_compact->status = s;
      return CompactionServiceJobStatus::kFailure;
    }
    meta.fd = FileDescriptor(file_num, compaction->output_path_id(), file_size,
                             file.smallest_seqno, file.largest_seqno);
    meta.smallest.DecodeFrom(file.smallest_internal_key);
    meta.largest.DecodeFrom(file.largest_internal_key);
    meta.oldest_ancester_time = file.oldest_ancester_time;
    meta.file_creation_time = file.file_creation_time;
    meta.marked_for_compaction = file.marked_for_compaction;

    auto cfd = compaction->column_family_data();
    sub_compact->outputs.emplace_back(std::move(meta),
                                      cfd->internal_comparator(), false, false,
                                      true, file.paranoid_hash);
  }
  sub_compact->compaction_job_stats = compaction_result.stats;
  sub_compact->num_output_records = compaction_result.num_output_records;
  sub_compact->approx_size = compaction_input.approx_size;  // is this used?
  sub_compact->total_bytes = compaction_result.total_bytes;
  RecordTick(stats_, REMOTE_COMPACT_READ_BYTES, compaction_result.bytes_read);
  RecordTick(stats_, REMOTE_COMPACT_WRITE_BYTES,
             compaction_result.bytes_written);
  return CompactionServiceJobStatus::kSuccess;
#endif
  // Future work(hotrap): Support this by adding an output level
  return CompactionServiceJobStatus::kFailure;
}
#endif  // !ROCKSDB_LITE

std::pair<int, Slice> parse_level_value(Slice input_value) {
  assert(input_value.size() ==
         sizeof(int) + sizeof(const char*) + sizeof(size_t));
  const char* buf = input_value.data();
  int level = *(int*)buf;
  buf += sizeof(int);
  const char* data = *(const char**)buf;
  buf += sizeof(const char*);
  size_t len = *(size_t*)buf;
  return std::make_pair(level, Slice(data, len));
}

struct IKeyValueLevel {
  Slice key;
  ParsedInternalKey ikey;
  Slice value;
  int level;

  IKeyValueLevel(Slice arg_key, ParsedInternalKey arg_ikey, Slice arg_value,
                 int arg_level)
      : key(arg_key), ikey(arg_ikey), value(arg_value), level(arg_level) {}

  IKeyValueLevel(CompactionIterator& c_iter)
      : key(c_iter.key()), ikey(c_iter.ikey()) {
    auto ret = parse_level_value(c_iter.value());
    value = ret.second;
    level = ret.first;
  }
};

struct IKeyValue {
  Slice key;
  ParsedInternalKey ikey;
  Slice value;

  IKeyValue(const IKeyValueLevel& rhs)
      : IKeyValue(rhs.key, rhs.ikey, rhs.value) {}
  IKeyValue(Slice arg_key, ParsedInternalKey arg_ikey, Slice arg_value)
      : key(arg_key), ikey(arg_ikey), value(arg_value) {}
};

enum class Decision {
  kUndetermined,
  kNextLevel,
  kStartLevel,
};

struct Elem {
  Decision decision;
  IKeyValue kv;
  Elem(Decision arg_decision, const IKeyValueLevel& arg_kv)
      : decision(arg_decision), kv(arg_kv) {}
};

// Future work(hotrap): The caller should ZeroOutSequenceIfPossible if the final
// decision is kNextLevel
class CompactionIterWrapper : public TraitIterator<IKeyValueLevel> {
 public:
  CompactionIterWrapper(CompactionIterator& c_iter)
      : c_iter_(c_iter), first_(true) {}
  CompactionIterWrapper(const CompactionIterWrapper& rhs) = delete;
  CompactionIterWrapper& operator=(const CompactionIterWrapper& rhs) = delete;
  CompactionIterWrapper(CompactionIterWrapper&& rhs)
      : c_iter_(rhs.c_iter_), first_(rhs.first_) {}
  CompactionIterWrapper& operator=(const CompactionIterWrapper&& rhs) = delete;
  optional<IKeyValueLevel> next() override {
    if (first_) {
      first_ = false;
    } else {
      c_iter_.Next();
    }
    if (c_iter_.Valid())
      return make_optional<IKeyValueLevel>(c_iter_);
    else
      return nullopt;
  }

 private:
  CompactionIterator& c_iter_;
  bool first_;
};

class IteratorWithoutRouter : public TraitIterator<Elem> {
 public:
  IteratorWithoutRouter(const Compaction& c, CompactionIterator& c_iter)
      : c_iter_(c_iter),
        timers_(c.column_family_data()->internal_stats()->hotrap_timers()) {}
  optional<Elem> next() override {
    optional<IKeyValueLevel> ret = c_iter_.next();
    if (ret.has_value())
      return make_optional<Elem>(Decision::kNextLevel, ret.value());
    else
      return nullopt;
  }

 private:
  CompactionIterWrapper c_iter_;

  const TypedTimers<TimerType>& timers_;
};

class RouterIteratorIntraTier : public TraitIterator<Elem> {
 public:
  RouterIteratorIntraTier(const Compaction& c, CompactionIterator& c_iter,
                          Slice start, Bound end, Tickers promotion_type)
      : c_(c),
        promotion_type_(promotion_type),
        promoted_bytes_(0),
        iter_(c_iter) {}
  ~RouterIteratorIntraTier() override {
    auto stats = c_.immutable_options()->stats;
    RecordTick(stats, promotion_type_, promoted_bytes_);
  }
  optional<Elem> next() override {
    optional<IKeyValueLevel> ret = iter_.next();
    if (!ret.has_value()) {
      return nullopt;
    }
    IKeyValueLevel& kv = ret.value();
    if (kv.level != -1) {
      return make_optional<Elem>(Decision::kNextLevel, kv);
    }
    promoted_bytes_ += kv.key.size() + kv.value.size();
    return make_optional<Elem>(Decision::kNextLevel, kv);
  }

 private:
  const Compaction& c_;
  Tickers promotion_type_;
  size_t promoted_bytes_;
  CompactionIterWrapper iter_;
};

class RouterIteratorFD2SD : public TraitIterator<Elem> {
 public:
  RouterIteratorFD2SD(RALT& ralt, const Compaction& c,
                      CompactionIterator& c_iter, Slice start, Bound end)
      : c_(c),
        start_(start),
        end_(end),
        ucmp_(c.column_family_data()->user_comparator()),
        iter_(c_iter),
<<<<<<< HEAD
=======
        hot_iter_(ralt.LowerBound(start_)),
>>>>>>> 3a562b9d
        kvsize_promoted_(0),
        kvsize_retained_(0) {}
  ~RouterIteratorFD2SD() {
    auto stats = c_.immutable_options()->stats;
    RecordTick(stats, Tickers::PROMOTED_2FDLAST_BYTES, kvsize_promoted_);
    RecordTick(stats, Tickers::RETAINED_BYTES, kvsize_retained_);
  }
  Decision route(const IKeyValueLevel& kv) {
    // Make sure that all versions of the same user key share the same decision.
    if (previous_decision_ != Decision::kUndetermined &&
        ucmp_->Compare(kv.ikey.user_key, Slice(previous_user_key_)) == 0) {
      return previous_decision_;
    }
    if (kv.level == -1) {
      previous_decision_ = Decision::kStartLevel;
    } else {
      previous_decision_ = Decision::kNextLevel;
    }
    previous_user_key_ = kv.ikey.user_key.ToString();
    return previous_decision_;
  }
  optional<Elem> next() override {
    optional<IKeyValueLevel> kv_ret = iter_.next();
    if (!kv_ret.has_value()) {
      return nullopt;
    }
    const IKeyValueLevel& kv = kv_ret.value();
    RangeBounds range{
        .start =
            Bound{
                .user_key = start_,
                .excluded = false,
            },
        .end = end_,
    };
    if (!range.contains(kv.ikey.user_key, ucmp_)) {
      return make_optional<Elem>(Decision::kNextLevel, kv);
    }
    Decision decision = route(kv);
    if (decision == Decision::kStartLevel) {
      size_t kvsize = kv.key.size() + kv.value.size();
      if (kv.level == -1 || kv.level == c_.output_level()) {
        kvsize_promoted_ += kvsize;
      } else {
        assert(kv.level == c_.start_level());
        kvsize_retained_ += kvsize;
      }
    } else {
      assert(decision == Decision::kNextLevel);
    }
    return make_optional<Elem>(decision, kv);
  }

 private:
  const Compaction& c_;
  const Slice start_;
  const Bound end_;

  const Comparator* ucmp_;
  CompactionIterWrapper iter_;
<<<<<<< HEAD

  Decision previous_decision_;
  std::string previous_user_key_;
=======
  Peekable<RALT::Iter> hot_iter_;
>>>>>>> 3a562b9d

  size_t kvsize_promoted_;
  size_t kvsize_retained_;
};
class RouterIterator {
 public:
  RouterIterator(RALT* ralt, const Compaction& c, CompactionIterator& c_iter,
                 Slice start, Bound end) {
    int start_level = c.level();
    int latter_level = c.output_level();
    if (ralt == NULL) {
      // Future work(hotrap): Handle the case that it's not empty, which is
      // possible when ralt was not NULL but then is set to NULL.
      assert(c.cached_records_to_promote().empty());
      iter_ = std::unique_ptr<IteratorWithoutRouter>(
          new IteratorWithoutRouter(c, c_iter));
    } else {
      const Version& version = *c.input_version();
      uint32_t start_tier = version.path_id(start_level);
      uint32_t latter_tier = version.path_id(latter_level);
      if (start_tier != latter_tier) {
        iter_ = std::unique_ptr<RouterIteratorFD2SD>(
            new RouterIteratorFD2SD(*ralt, c, c_iter, start, end));
      } else if (version.path_id(latter_level + 1) != latter_tier) {
        iter_ = std::unique_ptr<RouterIteratorIntraTier>(
            new RouterIteratorIntraTier(c, c_iter, start, end,
                                        Tickers::PROMOTED_2FDLAST_BYTES));
      } else {
        iter_ = std::unique_ptr<RouterIteratorIntraTier>(
            new RouterIteratorIntraTier(c, c_iter, start, end,
                                        Tickers::PROMOTED_2SDFRONT_BYTES));
      }
    }
    cur_ = iter_->next();
  }
  bool Valid() { return cur_.has_value(); }
  void Next() {
    assert(Valid());
    cur_ = iter_->next();
  }
  Decision decision() { return cur_.value().decision; }
  const Slice& key() const { return cur_.value().kv.key; }
  const ParsedInternalKey& ikey() const { return cur_.value().kv.ikey; }
  const Slice& user_key() const { return cur_.value().kv.ikey.user_key; }
  const Slice& value() const { return cur_.value().kv.value; }

 private:
  std::unique_ptr<TraitIterator<Elem>> iter_;
  optional<Elem> cur_;
};

void CompactionJob::ProcessKeyValueCompaction(SubcompactionState* sub_compact) {
  assert(sub_compact);
  assert(sub_compact->compaction);

#ifndef ROCKSDB_LITE
  if (db_options_.compaction_service) {
    CompactionServiceJobStatus comp_status =
        ProcessKeyValueCompactionWithCompactionService(sub_compact);
    if (comp_status == CompactionServiceJobStatus::kSuccess ||
        comp_status == CompactionServiceJobStatus::kFailure) {
      return;
    }
    // fallback to local compaction
    assert(comp_status == CompactionServiceJobStatus::kUseLocal);
  }
#endif  // !ROCKSDB_LITE

  uint64_t prev_cpu_micros = db_options_.clock->CPUNanos() / 1000;

  const Compaction* c = sub_compact->compaction;
  ColumnFamilyData* cfd = c->column_family_data();
  const Comparator* ucmp = cfd->user_comparator();

  // Create compaction filter and fail the compaction if
  // IgnoreSnapshots() = false because it is not supported anymore
  const CompactionFilter* compaction_filter =
      cfd->ioptions()->compaction_filter;
  std::unique_ptr<CompactionFilter> compaction_filter_from_factory = nullptr;
  if (compaction_filter == nullptr) {
    compaction_filter_from_factory = c->CreateCompactionFilter();
    compaction_filter = compaction_filter_from_factory.get();
  }
  if (compaction_filter != nullptr && !compaction_filter->IgnoreSnapshots()) {
    sub_compact->status = Status::NotSupported(
        "CompactionFilter::IgnoreSnapshots() = false is not supported "
        "anymore.");
    return;
  }
  RALT* ralt = c->mutable_cf_options()->ralt;
  TimerGuard timer_guard =
      cfd->internal_stats()
          ->hotrap_timers_per_level()
          .timer(c->start_level(),
                 PerLevelTimerType::kProcessKeyValueCompaction)
          .start();
  const int level = c->level();

  CompactionRangeDelAggregator range_del_agg(&cfd->internal_comparator(),
                                             existing_snapshots_);

  const Slice* const start = sub_compact->start;
  const Slice* const end = sub_compact->end;

  ReadOptions read_options;
  read_options.verify_checksums = true;
  read_options.fill_cache = false;
  // Compaction iterators shouldn't be confined to a single prefix.
  // Compactions use Seek() for
  // (a) concurrent compactions,
  // (b) CompactionFilter::Decision::kRemoveAndSkipUntil.
  read_options.total_order_seek = true;

  // Note: if we're going to support subcompactions for user-defined
  // timestamps, the timestamp part will have to be stripped from the bounds
  // here.
  assert((!start && !end) || ucmp->timestamp_size() == 0);
  read_options.iterate_lower_bound = start;
  read_options.iterate_upper_bound = end;

  // Although the v2 aggregator is what the level iterator(s) know about,
  // the AddTombstones calls will be propagated down to the v1 aggregator.
  std::unique_ptr<InternalIterator> raw_input(
      versions_->MakeInputIterator(read_options, sub_compact->compaction,
                                   &range_del_agg, file_options_for_read_));
  InternalIterator* input = raw_input.get();

  IterKey start_ikey;
  IterKey end_ikey;
  Slice start_slice;
  Slice end_slice;

  if (start) {
    start_ikey.SetInternalKey(*start, kMaxSequenceNumber, kValueTypeForSeek);
    start_slice = start_ikey.GetInternalKey();
  }
  if (end) {
    end_ikey.SetInternalKey(*end, kMaxSequenceNumber, kValueTypeForSeek);
    end_slice = end_ikey.GetInternalKey();
  }

  std::unique_ptr<InternalIterator> clip;
  if (start || end) {
    clip.reset(new ClippingIterator(
        raw_input.get(), start ? &start_slice : nullptr,
        end ? &end_slice : nullptr, &cfd->internal_comparator()));
    input = clip.get();
  }

  std::unique_ptr<InternalIterator> blob_counter;

  if (sub_compact->compaction->DoesInputReferenceBlobFiles()) {
    sub_compact->blob_garbage_meter.reset(new BlobGarbageMeter);
    blob_counter.reset(
        new BlobCountingIterator(input, sub_compact->blob_garbage_meter.get()));
    input = blob_counter.get();
  }

  input->SeekToFirst();

  AutoThreadOperationStageUpdater stage_updater(
      ThreadStatus::STAGE_COMPACTION_PROCESS_KV);

  // I/O measurement variables
  PerfLevel prev_perf_level = PerfLevel::kEnableTime;
  const uint64_t kRecordStatsEvery = 1000;
  uint64_t prev_write_nanos = 0;
  uint64_t prev_fsync_nanos = 0;
  uint64_t prev_range_sync_nanos = 0;
  uint64_t prev_prepare_write_nanos = 0;
  uint64_t prev_cpu_write_nanos = 0;
  uint64_t prev_cpu_read_nanos = 0;
  if (measure_io_stats_) {
    prev_perf_level = GetPerfLevel();
    SetPerfLevel(PerfLevel::kEnableTimeAndCPUTimeExceptForMutex);
    prev_write_nanos = IOSTATS(write_nanos);
    prev_fsync_nanos = IOSTATS(fsync_nanos);
    prev_range_sync_nanos = IOSTATS(range_sync_nanos);
    prev_prepare_write_nanos = IOSTATS(prepare_write_nanos);
    prev_cpu_write_nanos = IOSTATS(cpu_write_nanos);
    prev_cpu_read_nanos = IOSTATS(cpu_read_nanos);
  }

  MergeHelper merge(
      env_, ucmp, cfd->ioptions()->merge_operator.get(), compaction_filter,
      db_options_.info_log.get(),
      false /* internal key corruption is expected */,
      existing_snapshots_.empty() ? 0 : existing_snapshots_.back(),
      snapshot_checker_, compact_->compaction->level(), db_options_.stats);

  const MutableCFOptions* mutable_cf_options =
      sub_compact->compaction->mutable_cf_options();
  assert(mutable_cf_options);

  std::vector<std::string> blob_file_paths;

  std::unique_ptr<BlobFileBuilder> blob_file_builder(
      mutable_cf_options->enable_blob_files
          ? new BlobFileBuilder(
                versions_, fs_.get(),
                sub_compact->compaction->immutable_options(),
                mutable_cf_options, &file_options_, job_id_, cfd->GetID(),
                cfd->GetName(), Env::IOPriority::IO_LOW, write_hint_,
                io_tracer_, blob_callback_, BlobFileCreationReason::kCompaction,
                &blob_file_paths, &sub_compact->blob_file_additions)
          : nullptr);

  TEST_SYNC_POINT("CompactionJob::Run():Inprogress");
  TEST_SYNC_POINT_CALLBACK(
      "CompactionJob::Run():PausingManualCompaction:1",
      reinterpret_cast<void*>(
          const_cast<std::atomic<int>*>(manual_compaction_paused_)));

  Status status;
  const std::string* const full_history_ts_low =
      full_history_ts_low_.empty() ? nullptr : &full_history_ts_low_;
  sub_compact->c_iter.reset(new CompactionIterator(
      input, ucmp, &merge, versions_->LastSequence(), &existing_snapshots_,
      earliest_write_conflict_snapshot_, snapshot_checker_, env_,
      ShouldReportDetailedTime(env_, stats_),
      /*expect_valid_internal_key=*/true, &range_del_agg,
      blob_file_builder.get(), db_options_.allow_data_in_errors,
      sub_compact->compaction, compaction_filter, shutting_down_,
      preserve_deletes_seqnum_, manual_compaction_paused_,
      manual_compaction_canceled_, db_options_.info_log, full_history_ts_low));
  auto c_iter = sub_compact->c_iter.get();
  c_iter->SeekToFirst();
  if (c_iter->Valid() && sub_compact->compaction->output_level() != 0) {
    sub_compact->FillFilesToCutForTtl();
    // ShouldStopBefore() maintains state based on keys processed so far. The
    // compaction loop always calls it on the "next" key, thus won't tell it
    // the first key. So we do that here.
    sub_compact->ShouldStopBefore(c_iter->key(),
                                  // sub_compact->current_output_file_size);
                                  0);  // TODO: Is this correct?
  }
  const auto& c_iter_stats = c_iter->iter_stats();

  std::unique_ptr<SstPartitioner> partitioner =
      sub_compact->compaction->output_level() == 0
          ? nullptr
          : sub_compact->compaction->CreateSstPartitioner();
  std::string last_key_for_partitioner;

  // Future work(hotrap): How to handle other cases?
  assert(c->num_input_levels() <= 2);
  const CompactionInputFiles& start_level_inputs = (*c->inputs())[0];
  assert(start_level_inputs.level == c->start_level());
  Slice start_level_smallest_user_key, start_level_largest_user_key;
  start_level_inputs.GetBoundaryKeys(ucmp, &start_level_smallest_user_key,
                                     &start_level_largest_user_key);
  Slice promotable_start =
      start == NULL ? start_level_smallest_user_key
                    : (ucmp->Compare(*start, start_level_smallest_user_key) < 0
                           ? start_level_smallest_user_key
                           : *start);
  Bound promotable_end =
      end == NULL
          ? Bound{.user_key = start_level_largest_user_key, .excluded = false}
          : (ucmp->Compare(*end, start_level_largest_user_key) <= 0
                 ? Bound{.user_key = *end, .excluded = true}
                 : Bound{
                       .user_key = start_level_largest_user_key,
                       .excluded = false,
                   });
  RouterIterator router_iter(ralt, *c, *c_iter, promotable_start,
                             promotable_end);

  std::string previous_user_key;
  auto compaction_start = rusty::time::Instant::now();
  while (status.ok() && !cfd->IsDropped() && router_iter.Valid()) {
    // Invariant: router_iter.status() is guaranteed to be OK if
    // router_iter->Valid() returns true.
    const Slice& key = router_iter.key();
    const Slice& value = router_iter.value();

    assert(!end || ucmp->Compare(router_iter.user_key(), *end) < 0);

    if (c_iter_stats.num_input_records % kRecordStatsEvery ==
        kRecordStatsEvery - 1) {
      RecordDroppedKeys(c_iter_stats, &sub_compact->compaction_job_stats);
      c_iter->ResetRecordCounts();
      RecordCompactionIOStats();
    }

    SubcompactionState::LevelOutput* level_output = NULL;
    switch (router_iter.decision()) {
      case Decision::kStartLevel:
        level_output = &sub_compact->start_level_output;
        break;
      case Decision::kNextLevel:
        level_output = &sub_compact->latter_level_output;
        break;
      case Decision::kUndetermined:
        assert(false);
        break;
    }
    assert(level_output != NULL);

    // Open output file if necessary
    if (level_output->builder == nullptr) {
      status = OpenCompactionOutputFile(sub_compact, level_output);
      if (!status.ok()) {
        break;
      }
    }
    status = level_output->AddToBuilder(key, value);
    if (!status.ok()) {
      break;
    }

    status = sub_compact->ProcessOutFlowIfNeeded(key, value);
    if (!status.ok()) {
      break;
    }

    level_output->current_output_file_size =
        level_output->builder->EstimatedFileSize();
    const ParsedInternalKey& ikey = router_iter.ikey();
    level_output->current_output()->meta.UpdateBoundaries(
        key, value, ikey.sequence, ikey.type);
    sub_compact->num_output_records++;

    // Close output file if it is big enough. Two possibilities determine it's
    // time to close it: (1) the current key should be this file's last key,
    // (2) the next key should not be in this file.
    //
    // TODO(aekmekji): determine if file should be closed earlier than this
    // during subcompactions (i.e. if output size, estimated by input size, is
    // going to be 1.2MB and max_output_file_size = 1MB, prefer to have 0.6MB
    // and 0.6MB instead of 1MB and 0.2MB)
    bool output_file_ended = false;
    if (sub_compact->compaction->output_level() != 0 &&
        level_output->current_output_file_size >=
            sub_compact->compaction->max_output_file_size()) {
      // (1) this key terminates the file. For historical reasons, the
      // iterator status before advancing will be given to
      // FinishCompactionOutputFile().
      output_file_ended = true;
    }
    TEST_SYNC_POINT_CALLBACK(
        "CompactionJob::Run():PausingManualCompaction:2",
        reinterpret_cast<void*>(
            const_cast<std::atomic<int>*>(manual_compaction_paused_)));
    if (partitioner.get()) {
      last_key_for_partitioner.assign(router_iter.user_key().data_,
                                      router_iter.user_key().size_);
    }
    router_iter.Next();
    if (c_iter->status().IsManualCompactionPaused()) {
      break;
    }
    if (!output_file_ended && router_iter.Valid()) {
      if (((partitioner.get() &&
            partitioner->ShouldPartition(PartitionerRequest(
                last_key_for_partitioner, router_iter.user_key(),
                level_output->current_output_file_size)) == kRequired) ||
           (sub_compact->compaction->output_level() != 0 &&
            sub_compact->ShouldStopBefore(
                router_iter.key(), level_output->current_output_file_size))) &&
          level_output->builder != nullptr) {
        // (2) this key belongs to the next file. For historical reasons, the
        // iterator status after advancing will be given to
        // FinishCompactionOutputFile().
        output_file_ended = true;
      }
    }
    if (output_file_ended) {
      const Slice* next_key = nullptr;
      if (router_iter.Valid()) {
        next_key = &router_iter.key();
      }
      CompactionIterationStats range_del_out_stats;
      status = FinishCompactionOutputFile(input->status(), sub_compact,
                                          level_output, &range_del_agg,
                                          &range_del_out_stats, next_key);
      RecordDroppedKeys(range_del_out_stats,
                        &sub_compact->compaction_job_stats);
    }
  }

  sub_compact->compaction_job_stats.num_blobs_read =
      c_iter_stats.num_blobs_read;
  sub_compact->compaction_job_stats.total_blob_bytes_read =
      c_iter_stats.total_blob_bytes_read;
  sub_compact->compaction_job_stats.num_input_deletion_records =
      c_iter_stats.num_input_deletion_records;
  sub_compact->compaction_job_stats.num_corrupt_keys =
      c_iter_stats.num_input_corrupt_records;
  sub_compact->compaction_job_stats.num_single_del_fallthru =
      c_iter_stats.num_single_del_fallthru;
  sub_compact->compaction_job_stats.num_single_del_mismatch =
      c_iter_stats.num_single_del_mismatch;
  sub_compact->compaction_job_stats.total_input_raw_key_bytes +=
      c_iter_stats.total_input_raw_key_bytes;
  sub_compact->compaction_job_stats.total_input_raw_value_bytes +=
      c_iter_stats.total_input_raw_value_bytes;

  RecordTick(stats_, FILTER_OPERATION_TOTAL_TIME,
             c_iter_stats.total_filter_time);

  if (c_iter_stats.num_blobs_relocated > 0) {
    RecordTick(stats_, BLOB_DB_GC_NUM_KEYS_RELOCATED,
               c_iter_stats.num_blobs_relocated);
  }
  if (c_iter_stats.total_blob_bytes_relocated > 0) {
    RecordTick(stats_, BLOB_DB_GC_BYTES_RELOCATED,
               c_iter_stats.total_blob_bytes_relocated);
  }

  RecordDroppedKeys(c_iter_stats, &sub_compact->compaction_job_stats);
  RecordCompactionIOStats();

  if (status.ok() && cfd->IsDropped()) {
    status =
        Status::ColumnFamilyDropped("Column family dropped during compaction");
  }
  if ((status.ok() || status.IsColumnFamilyDropped()) &&
      shutting_down_->load(std::memory_order_relaxed)) {
    status = Status::ShutdownInProgress("Database shutdown");
  }
  if ((status.ok() || status.IsColumnFamilyDropped()) &&
      ((manual_compaction_paused_ &&
        manual_compaction_paused_->load(std::memory_order_relaxed) > 0) ||
       (manual_compaction_canceled_ &&
        manual_compaction_canceled_->load(std::memory_order_relaxed)))) {
    status = Status::Incomplete(Status::SubCode::kManualCompactionPaused);
  }
  if (status.ok()) {
    status = input->status();
  }
  if (status.ok()) {
    status = c_iter->status();
  }

  if (status.ok() && sub_compact->latter_level_output.builder == nullptr &&
      sub_compact->latter_level_output.outputs.size() == 0 &&
      !range_del_agg.IsEmpty()) {
    // handle subcompaction containing only range deletions
    // Range deletions are always output to the next level.
    status = OpenCompactionOutputFile(sub_compact,
                                      &sub_compact->latter_level_output);
  }

  // Call FinishCompactionOutputFile() even if status is not ok: it needs to
  // close the output file.
  if (sub_compact->start_level_output.builder != nullptr) {
    CompactionIterationStats range_del_out_stats;
    Status s = FinishCompactionOutputFile(status, sub_compact,
                                          &sub_compact->start_level_output,
                                          &range_del_agg, &range_del_out_stats);
    if (!s.ok() && status.ok()) {
      status = s;
    }
    RecordDroppedKeys(range_del_out_stats, &sub_compact->compaction_job_stats);
  }
  if (sub_compact->latter_level_output.builder != nullptr) {
    CompactionIterationStats range_del_out_stats;
    Status s = FinishCompactionOutputFile(status, sub_compact,
                                          &sub_compact->latter_level_output,
                                          &range_del_agg, &range_del_out_stats);
    if (!s.ok() && status.ok()) {
      status = s;
    }
    RecordDroppedKeys(range_del_out_stats, &sub_compact->compaction_job_stats);
  }

  if (blob_file_builder) {
    if (status.ok()) {
      status = blob_file_builder->Finish();
    } else {
      blob_file_builder->Abandon(status);
    }
    blob_file_builder.reset();
  }

  cfd->internal_stats()
      ->hotrap_timers()
      .timer(TimerType::kCompaction)
      .add(compaction_start.elapsed());

  sub_compact->compaction_job_stats.cpu_micros =
      db_options_.clock->CPUNanos() / 1000 - prev_cpu_micros;

  if (measure_io_stats_) {
    sub_compact->compaction_job_stats.file_write_nanos +=
        IOSTATS(write_nanos) - prev_write_nanos;
    sub_compact->compaction_job_stats.file_fsync_nanos +=
        IOSTATS(fsync_nanos) - prev_fsync_nanos;
    sub_compact->compaction_job_stats.file_range_sync_nanos +=
        IOSTATS(range_sync_nanos) - prev_range_sync_nanos;
    sub_compact->compaction_job_stats.file_prepare_write_nanos +=
        IOSTATS(prepare_write_nanos) - prev_prepare_write_nanos;
    sub_compact->compaction_job_stats.cpu_micros -=
        (IOSTATS(cpu_write_nanos) - prev_cpu_write_nanos +
         IOSTATS(cpu_read_nanos) - prev_cpu_read_nanos) /
        1000;
    if (prev_perf_level != PerfLevel::kEnableTimeAndCPUTimeExceptForMutex) {
      SetPerfLevel(prev_perf_level);
    }
  }
#ifdef ROCKSDB_ASSERT_STATUS_CHECKED
  if (!status.ok()) {
    if (sub_compact->c_iter) {
      sub_compact->c_iter->status().PermitUncheckedError();
    }
    if (input) {
      input->status().PermitUncheckedError();
    }
  }
#endif  // ROCKSDB_ASSERT_STATUS_CHECKED

  sub_compact->c_iter.reset();
  blob_counter.reset();
  clip.reset();
  raw_input.reset();
  sub_compact->status = status;
}

uint64_t CompactionJob::GetCompactionId(SubcompactionState* sub_compact) {
  return (uint64_t)job_id_ << 32 | sub_compact->sub_job_id;
}

void CompactionJob::RecordDroppedKeys(
    const CompactionIterationStats& c_iter_stats,
    CompactionJobStats* compaction_job_stats) {
  if (c_iter_stats.num_record_drop_user > 0) {
    RecordTick(stats_, COMPACTION_KEY_DROP_USER,
               c_iter_stats.num_record_drop_user);
  }
  if (c_iter_stats.num_record_drop_hidden > 0) {
    RecordTick(stats_, COMPACTION_KEY_DROP_NEWER_ENTRY,
               c_iter_stats.num_record_drop_hidden);
    if (compaction_job_stats) {
      compaction_job_stats->num_records_replaced +=
          c_iter_stats.num_record_drop_hidden;
    }
  }
  if (c_iter_stats.num_record_drop_obsolete > 0) {
    RecordTick(stats_, COMPACTION_KEY_DROP_OBSOLETE,
               c_iter_stats.num_record_drop_obsolete);
    if (compaction_job_stats) {
      compaction_job_stats->num_expired_deletion_records +=
          c_iter_stats.num_record_drop_obsolete;
    }
  }
  if (c_iter_stats.num_record_drop_range_del > 0) {
    RecordTick(stats_, COMPACTION_KEY_DROP_RANGE_DEL,
               c_iter_stats.num_record_drop_range_del);
  }
  if (c_iter_stats.num_range_del_drop_obsolete > 0) {
    RecordTick(stats_, COMPACTION_RANGE_DEL_DROP_OBSOLETE,
               c_iter_stats.num_range_del_drop_obsolete);
  }
  if (c_iter_stats.num_optimized_del_drop_obsolete > 0) {
    RecordTick(stats_, COMPACTION_OPTIMIZED_DEL_DROP_OBSOLETE,
               c_iter_stats.num_optimized_del_drop_obsolete);
  }
}

Status CompactionJob::FinishCompactionOutputFile(
    const Status& input_status, SubcompactionState* sub_compact,
    SubcompactionState::LevelOutput* level_output,
    CompactionRangeDelAggregator* range_del_agg,
    CompactionIterationStats* range_del_out_stats,
    const Slice* next_table_min_key /* = nullptr */) {
  AutoThreadOperationStageUpdater stage_updater(
      ThreadStatus::STAGE_COMPACTION_SYNC_FILE);
  assert(sub_compact != nullptr);
  assert(level_output->outfile);
  assert(level_output->builder != nullptr);
  assert(level_output->current_output() != nullptr);

  ColumnFamilyData* cfd = sub_compact->compaction->column_family_data();
  const Comparator* ucmp = cfd->user_comparator();

  // Check for iterator errors
  Status s = input_status;
  auto meta = &level_output->current_output()->meta;
  assert(meta != nullptr);
  if (s.ok()) {
    Slice lower_bound_guard, upper_bound_guard;
    std::string smallest_user_key;
    const Slice *lower_bound, *upper_bound;
    bool lower_bound_from_sub_compact = false;
    if (level_output->outputs.size() == 1) {
      // For the first output table, include range tombstones before the min
      // key but after the subcompaction boundary.
      lower_bound = sub_compact->start;
      lower_bound_from_sub_compact = true;
    } else if (meta->smallest.size() > 0) {
      // For subsequent output tables, only include range tombstones from min
      // key onwards since the previous file was extended to contain range
      // tombstones falling before min key.
      smallest_user_key = meta->smallest.user_key().ToString(false /*hex*/);
      lower_bound_guard = Slice(smallest_user_key);
      lower_bound = &lower_bound_guard;
    } else {
      lower_bound = nullptr;
    }
    if (next_table_min_key != nullptr) {
      // This may be the last file in the subcompaction in some cases, so we
      // need to compare the end key of subcompaction with the next file start
      // key. When the end key is chosen by the subcompaction, we know that
      // it must be the biggest key in output file. Therefore, it is safe to
      // use the smaller key as the upper bound of the output file, to ensure
      // that there is no overlapping between different output files.
      upper_bound_guard = ExtractUserKey(*next_table_min_key);
      if (sub_compact->end != nullptr &&
          ucmp->Compare(upper_bound_guard, *sub_compact->end) >= 0) {
        upper_bound = sub_compact->end;
      } else {
        upper_bound = &upper_bound_guard;
      }
    } else {
      // This is the last file in the subcompaction, so extend until the
      // subcompaction ends.
      upper_bound = sub_compact->end;
    }
    auto earliest_snapshot = kMaxSequenceNumber;
    if (existing_snapshots_.size() > 0) {
      earliest_snapshot = existing_snapshots_[0];
    }
    bool has_overlapping_endpoints;
    if (upper_bound != nullptr && meta->largest.size() > 0) {
      has_overlapping_endpoints =
          ucmp->Compare(meta->largest.user_key(), *upper_bound) == 0;
    } else {
      has_overlapping_endpoints = false;
    }

    // The end key of the subcompaction must be bigger or equal to the upper
    // bound. If the end of subcompaction is null or the upper bound is null,
    // it means that this file is the last file in the compaction. So there
    // will be no overlapping between this file and others.
    assert(sub_compact->end == nullptr || upper_bound == nullptr ||
           ucmp->Compare(*upper_bound, *sub_compact->end) <= 0);
    auto it = range_del_agg->NewIterator(lower_bound, upper_bound,
                                         has_overlapping_endpoints);
    // Position the range tombstone output iterator. There may be tombstone
    // fragments that are entirely out of range, so make sure that we do not
    // include those.
    if (lower_bound != nullptr) {
      it->Seek(*lower_bound);
    } else {
      it->SeekToFirst();
    }
    TEST_SYNC_POINT("CompactionJob::FinishCompactionOutputFile1");
    for (; it->Valid(); it->Next()) {
      auto tombstone = it->Tombstone();
      if (upper_bound != nullptr) {
        int cmp = ucmp->Compare(*upper_bound, tombstone.start_key_);
        if ((has_overlapping_endpoints && cmp < 0) ||
            (!has_overlapping_endpoints && cmp <= 0)) {
          // Tombstones starting after upper_bound only need to be included in
          // the next table. If the current SST ends before upper_bound, i.e.,
          // `has_overlapping_endpoints == false`, we can also skip over range
          // tombstones that start exactly at upper_bound. Such range
          // tombstones will be included in the next file and are not relevant
          // to the point keys or endpoints of the current file.
          break;
        }
      }

      if (bottommost_level_ && tombstone.seq_ <= earliest_snapshot) {
        // TODO(andrewkr): tombstones that span multiple output files are
        // counted for each compaction output file, so lots of double
        // counting.
        range_del_out_stats->num_range_del_drop_obsolete++;
        range_del_out_stats->num_record_drop_obsolete++;
        continue;
      }

      auto kv = tombstone.Serialize();
      assert(lower_bound == nullptr ||
             ucmp->Compare(*lower_bound, kv.second) < 0);
      // Range tombstone is not supported by output validator yet.
      level_output->builder->Add(kv.first.Encode(), kv.second);
      InternalKey smallest_candidate = std::move(kv.first);
      if (lower_bound != nullptr &&
          ucmp->Compare(smallest_candidate.user_key(), *lower_bound) <= 0) {
        // Pretend the smallest key has the same user key as lower_bound
        // (the max key in the previous table or subcompaction) in order for
        // files to appear key-space partitioned.
        //
        // When lower_bound is chosen by a subcompaction, we know that
        // subcompactions over smaller keys cannot contain any keys at
        // lower_bound. We also know that smaller subcompactions exist,
        // because otherwise the subcompaction woud be unbounded on the left.
        // As a result, we know that no other files on the output level will
        // contain actual keys at lower_bound (an output file may have a
        // largest key of lower_bound@kMaxSequenceNumber, but this only
        // indicates a large range tombstone was truncated). Therefore, it is
        // safe to use the tombstone's sequence number, to ensure that keys at
        // lower_bound at lower levels are covered by truncated tombstones.
        //
        // If lower_bound was chosen by the smallest data key in the file,
        // choose lowest seqnum so this file's smallest internal key comes
        // after the previous file's largest. The fake seqnum is OK because
        // the read path's file-picking code only considers user key.
        smallest_candidate = InternalKey(
            *lower_bound, lower_bound_from_sub_compact ? tombstone.seq_ : 0,
            kTypeRangeDeletion);
      }
      InternalKey largest_candidate = tombstone.SerializeEndKey();
      if (upper_bound != nullptr &&
          ucmp->Compare(*upper_bound, largest_candidate.user_key()) <= 0) {
        // Pretend the largest key has the same user key as upper_bound (the
        // min key in the following table or subcompaction) in order for files
        // to appear key-space partitioned.
        //
        // Choose highest seqnum so this file's largest internal key comes
        // before the next file's/subcompaction's smallest. The fake seqnum is
        // OK because the read path's file-picking code only considers the
        // user key portion.
        //
        // Note Seek() also creates InternalKey with (user_key,
        // kMaxSequenceNumber), but with kTypeDeletion (0x7) instead of
        // kTypeRangeDeletion (0xF), so the range tombstone comes before the
        // Seek() key in InternalKey's ordering. So Seek() will look in the
        // next file for the user key.
        largest_candidate =
            InternalKey(*upper_bound, kMaxSequenceNumber, kTypeRangeDeletion);
      }
#ifndef NDEBUG
      SequenceNumber smallest_ikey_seqnum = kMaxSequenceNumber;
      if (meta->smallest.size() > 0) {
        smallest_ikey_seqnum = GetInternalKeySeqno(meta->smallest.Encode());
      }
#endif
      meta->UpdateBoundariesForRange(smallest_candidate, largest_candidate,
                                     tombstone.seq_,
                                     cfd->internal_comparator());
      // The smallest key in a file is used for range tombstone truncation, so
      // it cannot have a seqnum of 0 (unless the smallest data key in a file
      // has a seqnum of 0). Otherwise, the truncated tombstone may expose
      // deleted keys at lower levels.
      assert(smallest_ikey_seqnum == 0 ||
             ExtractInternalKeyFooter(meta->smallest.Encode()) !=
                 PackSequenceAndType(0, kTypeRangeDeletion));
    }
  }
  return WriteCompactionOutputFile(s, sub_compact, level_output);
}

Status CompactionJob::WriteCompactionOutputFile(
    const Status& input_status, SubcompactionState* sub_compact,
    SubcompactionState::LevelOutput* level_output) {
  Status s = input_status;
  auto meta = &level_output->current_output()->meta;
  std::string file_checksum = kUnknownFileChecksum;
  std::string file_checksum_func_name = kUnknownFileChecksumFuncName;
  const uint64_t current_entries = level_output->builder->NumEntries();
  ColumnFamilyData* cfd = sub_compact->compaction->column_family_data();

  uint64_t output_number = meta->fd.GetNumber();
  assert(output_number != 0);
  int output_level = level_output->level();

  if (s.ok()) {
    s = level_output->builder->Finish(level_output->hot_per_byte_);
  } else {
    level_output->builder->Abandon();
  }
  IOStatus io_s = level_output->builder->io_status();
  if (s.ok()) {
    s = io_s;
  }
  const uint64_t current_bytes = level_output->builder->FileSize();
  if (s.ok()) {
    meta->fd.file_size = current_bytes;
    meta->marked_for_compaction = level_output->builder->NeedCompact();
    // With accurate smallest and largest key, we can get a slightly more
    // accurate oldest ancester time.
    // This makes oldest ancester time in manifest more accurate than in
    // table properties. Not sure how to resolve it.
    if (meta->smallest.size() > 0 && meta->largest.size() > 0) {
      uint64_t refined_oldest_ancester_time;
      Slice new_smallest = meta->smallest.user_key();
      Slice new_largest = meta->largest.user_key();
      if (!new_largest.empty() && !new_smallest.empty()) {
        refined_oldest_ancester_time =
            sub_compact->compaction->MinInputFileOldestAncesterTime(
                &(meta->smallest), &(meta->largest));
        if (refined_oldest_ancester_time != port::kMaxUint64) {
          meta->oldest_ancester_time = refined_oldest_ancester_time;
        }
      }
    }
  }
  level_output->current_output()->finished = true;
  sub_compact->total_bytes += current_bytes;
  if (output_level == sub_compact->start_level_output.level()) {
    sub_compact->retained_or_promoted_bytes += current_bytes;
  }

  // Finish and check for file errors
  if (s.ok()) {
    StopWatch sw(db_options_.clock, stats_, COMPACTION_OUTFILE_SYNC_MICROS);
    io_s = level_output->outfile->Sync(db_options_.use_fsync);
  }
  if (s.ok() && io_s.ok()) {
    io_s = level_output->outfile->Close();
  }
  if (s.ok() && io_s.ok()) {
    // Add the checksum information to file metadata.
    meta->file_checksum = level_output->outfile->GetFileChecksum();
    meta->file_checksum_func_name =
        level_output->outfile->GetFileChecksumFuncName();
    file_checksum = meta->file_checksum;
    file_checksum_func_name = meta->file_checksum_func_name;
  }
  if (s.ok()) {
    s = io_s;
  }
  if (sub_compact->io_status.ok()) {
    sub_compact->io_status = io_s;
    // Since this error is really a copy of the
    // "normal" status, it does not also need to be checked
    sub_compact->io_status.PermitUncheckedError();
  }
  level_output->outfile.reset();

  TableProperties tp;
  if (s.ok()) {
    tp = level_output->builder->GetTableProperties();
  }

  if (s.ok() && current_entries == 0 && tp.num_range_deletions == 0) {
    // If there is nothing to output, no necessary to generate a sst file.
    // This happens when the output level is bottom level, at the same time
    // the sub_compact output nothing.
    std::string fname =
        TableFileName(sub_compact->compaction->immutable_options()->cf_paths,
                      meta->fd.GetNumber(), meta->fd.GetPathId());

    // TODO(AR) it is not clear if there are any larger implications if
    // DeleteFile fails here
    Status ds = env_->DeleteFile(fname);
    if (!ds.ok()) {
      ROCKS_LOG_WARN(
          db_options_.info_log,
          "[%s] [JOB %d] Unable to remove SST file for table #%" PRIu64
          " at bottom level%s",
          cfd->GetName().c_str(), job_id_, output_number,
          meta->marked_for_compaction ? " (need compaction)" : "");
    }

    // Also need to remove the file from outputs, or it will be added to the
    // VersionEdit.
    assert(!level_output->outputs.empty());
    level_output->outputs.pop_back();
    meta = nullptr;
  }

  if (s.ok() && (current_entries > 0 || tp.num_range_deletions > 0)) {
    // Output to event logger and fire events.
    level_output->current_output()->table_properties =
        std::make_shared<TableProperties>(tp);
    ROCKS_LOG_INFO(db_options_.info_log,
                   "[%s] [JOB %d] Generated table #%" PRIu64 " at L%d: %" PRIu64
                   " keys, %" PRIu64 " bytes%s",
                   cfd->GetName().c_str(), job_id_, output_number, output_level,
                   current_entries, current_bytes,
                   meta->marked_for_compaction ? " (need compaction)" : "");
  }
  std::string fname;
  FileDescriptor output_fd;
  uint64_t oldest_blob_file_number = kInvalidBlobFileNumber;
  if (meta != nullptr) {
    fname = level_output->GetTableFileName(
        sub_compact->compaction->immutable_options(), meta->fd.GetNumber());
    output_fd = meta->fd;
    oldest_blob_file_number = meta->oldest_blob_file_number;
  } else {
    fname = "(nil)";
  }
  EventHelpers::LogAndNotifyTableFileCreationFinished(
      event_logger_, cfd->ioptions()->listeners, dbname_, cfd->GetName(), fname,
      job_id_, output_fd, oldest_blob_file_number, tp,
      TableFileCreationReason::kCompaction, s, file_checksum,
      file_checksum_func_name);

#ifndef ROCKSDB_LITE
  // Report new file to SstFileManagerImpl
  auto sfm =
      static_cast<SstFileManagerImpl*>(db_options_.sst_file_manager.get());
  if (sfm && meta != nullptr && meta->fd.GetPathId() == 0) {
    Status add_s = sfm->OnAddFile(fname);
    if (!add_s.ok() && s.ok()) {
      s = add_s;
    }
    if (sfm->IsMaxAllowedSpaceReached()) {
      // TODO(ajkr): should we return OK() if max space was reached by the
      // final compaction output file (similarly to how flush works when
      // full)?
      s = Status::SpaceLimit("Max allowed space was reached");
      TEST_SYNC_POINT(
          "CompactionJob::FinishCompactionOutputFile:"
          "MaxAllowedSpaceReached");
      InstrumentedMutexLock l(db_mutex_);
      db_error_handler_->SetBGError(s, BackgroundErrorReason::kCompaction);
    }
  }
#endif

  level_output->builder.reset();
  level_output->current_output_file_size = 0;
  return s;
}

Status CompactionJob::InstallCompactionResults(
    const MutableCFOptions& mutable_cf_options) {
  assert(compact_);

  db_mutex_->AssertHeld();

  auto* compaction = compact_->compaction;
  assert(compaction);

  {
    Compaction::InputLevelSummaryBuffer inputs_summary;
    ROCKS_LOG_INFO(db_options_.info_log,
                   "[%s] [JOB %d] Compacted %s => %" PRIu64
                   " bytes, "
                   "retained or promoted %" PRIu64 " bytes",
                   compaction->column_family_data()->GetName().c_str(), job_id_,
                   compaction->InputLevelSummary(&inputs_summary),
                   compact_->total_bytes + compact_->total_blob_bytes,
                   compact_->retained_or_promoted_bytes);
  }

  VersionEdit* const edit = compaction->edit();
  assert(edit);

  // Add compaction inputs
  compaction->AddInputDeletions(edit);

  std::unordered_map<uint64_t, BlobGarbageMeter::BlobStats> blob_total_garbage;

  for (const auto& sub_compact : compact_->sub_compact_states) {
    for (const auto& out : sub_compact.start_level_output.outputs) {
      edit->AddFile(compaction->start_level(), out.meta);
    }
    for (const auto& out : sub_compact.latter_level_output.outputs) {
      edit->AddFile(compaction->output_level(), out.meta);
    }

    for (const auto& blob : sub_compact.blob_file_additions) {
      edit->AddBlobFile(blob);
    }

    if (sub_compact.blob_garbage_meter) {
      const auto& flows = sub_compact.blob_garbage_meter->flows();

      for (const auto& pair : flows) {
        const uint64_t blob_file_number = pair.first;
        const BlobGarbageMeter::BlobInOutFlow& flow = pair.second;

        assert(flow.IsValid());
        if (flow.HasGarbage()) {
          blob_total_garbage[blob_file_number].Add(flow.GetGarbageCount(),
                                                   flow.GetGarbageBytes());
        }
      }
    }
  }

  for (const auto& pair : blob_total_garbage) {
    const uint64_t blob_file_number = pair.first;
    const BlobGarbageMeter::BlobStats& stats = pair.second;

    edit->AddBlobFileGarbage(blob_file_number, stats.GetCount(),
                             stats.GetBytes());
  }

  return versions_->LogAndApply(compaction->column_family_data(),
                                mutable_cf_options, edit, db_mutex_,
                                db_directory_);
}

void CompactionJob::RecordCompactionIOStats() {
  RecordTick(stats_, COMPACT_READ_BYTES, IOSTATS(bytes_read));
  RecordTick(stats_, COMPACT_WRITE_BYTES, IOSTATS(bytes_written));
  CompactionReason compaction_reason =
      compact_->compaction->compaction_reason();
  if (compaction_reason == CompactionReason::kFilesMarkedForCompaction) {
    RecordTick(stats_, COMPACT_READ_BYTES_MARKED, IOSTATS(bytes_read));
    RecordTick(stats_, COMPACT_WRITE_BYTES_MARKED, IOSTATS(bytes_written));
  } else if (compaction_reason == CompactionReason::kPeriodicCompaction) {
    RecordTick(stats_, COMPACT_READ_BYTES_PERIODIC, IOSTATS(bytes_read));
    RecordTick(stats_, COMPACT_WRITE_BYTES_PERIODIC, IOSTATS(bytes_written));
  } else if (compaction_reason == CompactionReason::kTtl) {
    RecordTick(stats_, COMPACT_READ_BYTES_TTL, IOSTATS(bytes_read));
    RecordTick(stats_, COMPACT_WRITE_BYTES_TTL, IOSTATS(bytes_written));
  }
  ThreadStatusUtil::IncreaseThreadOperationProperty(
      ThreadStatus::COMPACTION_BYTES_READ, IOSTATS(bytes_read));
  IOSTATS_RESET(bytes_read);
  ThreadStatusUtil::IncreaseThreadOperationProperty(
      ThreadStatus::COMPACTION_BYTES_WRITTEN, IOSTATS(bytes_written));
  IOSTATS_RESET(bytes_written);
}

Status CompactionJob::OpenCompactionOutputFile(
    SubcompactionState* sub_compact,
    SubcompactionState::LevelOutput* level_output) {
  assert(sub_compact != nullptr);
  assert(level_output->builder == nullptr);
  // no need to lock because VersionSet::next_file_number_ is atomic
  uint64_t file_number = versions_->NewFileNumber();
  std::string fname = level_output->GetTableFileName(
      sub_compact->compaction->immutable_options(), file_number);
  // Fire events.
  ColumnFamilyData* cfd = sub_compact->compaction->column_family_data();
#ifndef ROCKSDB_LITE
  EventHelpers::NotifyTableFileCreationStarted(
      cfd->ioptions()->listeners, dbname_, cfd->GetName(), fname, job_id_,
      TableFileCreationReason::kCompaction);
#endif  // !ROCKSDB_LITE
  // Make the output file
  std::unique_ptr<FSWritableFile> writable_file;
#ifndef NDEBUG
  bool syncpoint_arg = file_options_.use_direct_writes;
  TEST_SYNC_POINT_CALLBACK("CompactionJob::OpenCompactionOutputFile",
                           &syncpoint_arg);
#endif

  // Pass temperature of botommost files to FileSystem.
  FileOptions fo_copy = file_options_;
  Temperature temperature = sub_compact->compaction->output_temperature();
  if (temperature == Temperature::kUnknown && bottommost_level_) {
    temperature =
        sub_compact->compaction->mutable_cf_options()->bottommost_temperature;
  }
  fo_copy.temperature = temperature;

  Status s;
  IOStatus io_s = NewWritableFile(fs_.get(), fname, &writable_file, fo_copy);
  s = io_s;
  if (sub_compact->io_status.ok()) {
    sub_compact->io_status = io_s;
    // Since this error is really a copy of the io_s that is checked below as
    // s, it does not also need to be checked.
    sub_compact->io_status.PermitUncheckedError();
  }
  if (!s.ok()) {
    ROCKS_LOG_ERROR(
        db_options_.info_log,
        "[%s] [JOB %d] OpenCompactionOutputFiles for table #%" PRIu64
        " fails at NewWritableFile with status %s",
        sub_compact->compaction->column_family_data()->GetName().c_str(),
        job_id_, file_number, s.ToString().c_str());
    LogFlush(db_options_.info_log);
    EventHelpers::LogAndNotifyTableFileCreationFinished(
        event_logger_, cfd->ioptions()->listeners, dbname_, cfd->GetName(),
        fname, job_id_, FileDescriptor(), kInvalidBlobFileNumber,
        TableProperties(), TableFileCreationReason::kCompaction, s,
        kUnknownFileChecksum, kUnknownFileChecksumFuncName);
    return s;
  }

  // Try to figure out the output file's oldest ancester time.
  int64_t temp_current_time = 0;
  auto get_time_status = db_options_.clock->GetCurrentTime(&temp_current_time);
  // Safe to proceed even if GetCurrentTime fails. So, log and proceed.
  if (!get_time_status.ok()) {
    ROCKS_LOG_WARN(db_options_.info_log,
                   "Failed to get current time. Status: %s",
                   get_time_status.ToString().c_str());
  }
  uint64_t current_time = static_cast<uint64_t>(temp_current_time);
  InternalKey tmp_start, tmp_end;
  if (sub_compact->start != nullptr) {
    tmp_start.SetMinPossibleForUserKey(*(sub_compact->start));
  }
  if (sub_compact->end != nullptr) {
    tmp_end.SetMinPossibleForUserKey(*(sub_compact->end));
  }
  uint64_t oldest_ancester_time =
      sub_compact->compaction->MinInputFileOldestAncesterTime(
          (sub_compact->start != nullptr) ? &tmp_start : nullptr,
          (sub_compact->end != nullptr) ? &tmp_end : nullptr);
  if (oldest_ancester_time == port::kMaxUint64) {
    oldest_ancester_time = current_time;
  }

  // Initialize a SubcompactionState::Output and add it to
  // sub_compact->outputs
  {
    FileMetaData meta;
    meta.fd = FileDescriptor(file_number, level_output->path_id(), 0);
    meta.oldest_ancester_time = oldest_ancester_time;
    meta.file_creation_time = current_time;
    meta.temperature = temperature;
    level_output->outputs.emplace_back(
        std::move(meta), cfd->internal_comparator(),
        /*enable_order_check=*/
        sub_compact->compaction->mutable_cf_options()
            ->check_flush_compaction_key_order,
        /*enable_hash=*/paranoid_file_checks_);
  }

  writable_file->SetIOPriority(Env::IOPriority::IO_LOW);
  writable_file->SetWriteLifeTimeHint(write_hint_);
  FileTypeSet tmp_set = db_options_.checksum_handoff_file_types;
  writable_file->SetPreallocationBlockSize(static_cast<size_t>(
      sub_compact->compaction->OutputFilePreallocationSize()));
  const auto& listeners =
      sub_compact->compaction->immutable_options()->listeners;
  level_output->outfile.reset(new WritableFileWriter(
      std::move(writable_file), fname, file_options_, db_options_.clock,
      io_tracer_, db_options_.stats, listeners,
      db_options_.file_checksum_gen_factory.get(),
      tmp_set.Contains(FileType::kTableFile), false));

  TableBuilderOptions tboptions(
      *cfd->ioptions(), *(sub_compact->compaction->mutable_cf_options()),
      cfd->internal_comparator(), cfd->int_tbl_prop_collector_factories(),
      sub_compact->compaction->output_compression(),
      sub_compact->compaction->output_compression_opts(), cfd->GetID(),
      cfd->GetName(), sub_compact->compaction->output_level(),
      bottommost_level_, TableFileCreationReason::kCompaction,
      oldest_ancester_time, 0 /* oldest_key_time */, current_time, db_id_,
      db_session_id_, sub_compact->compaction->max_output_file_size(),
      file_number);
  level_output->builder.reset(
      NewTableBuilder(tboptions, level_output->outfile.get()));
  LogFlush(db_options_.info_log);
  // if (level_output == &sub_compact->start_level_output) {
  //   ROCKS_LOG_INFO(db_options_.info_log, "Compaction output file of start
  //   level opened: %s\n", fname.c_str());
  // }
  return s;
}

void CompactionJob::CleanupCompaction() {
  for (SubcompactionState& sub_compact : compact_->sub_compact_states) {
    const auto& sub_status = sub_compact.status;

    sub_compact.start_level_output.CleanupCompaction(sub_status, table_cache_);
    sub_compact.latter_level_output.CleanupCompaction(sub_status, table_cache_);
    // TODO: sub_compact.io_status is not checked like status. Not sure if
    // thats intentional. So ignoring the io_status as of now.
    sub_compact.io_status.PermitUncheckedError();
  }
  delete compact_;
  compact_ = nullptr;
}

#ifndef ROCKSDB_LITE
namespace {
void CopyPrefix(const Slice& src, size_t prefix_length, std::string* dst) {
  assert(prefix_length > 0);
  size_t length = src.size() > prefix_length ? prefix_length : src.size();
  dst->assign(src.data(), length);
}
}  // namespace

#endif  // !ROCKSDB_LITE

void CompactionJob::UpdateCompactionStats() {
  assert(compact_);

  Compaction* compaction = compact_->compaction;
  compaction_stats_.num_input_files_in_non_output_levels = 0;
  compaction_stats_.num_input_files_in_output_level = 0;
  for (int input_level = 0;
       input_level < static_cast<int>(compaction->num_input_levels());
       ++input_level) {
    if (compaction->level(input_level) != compaction->output_level()) {
      UpdateCompactionInputStatsHelper(
          &compaction_stats_.num_input_files_in_non_output_levels,
          &compaction_stats_.bytes_read_non_output_levels, input_level);
    } else {
      UpdateCompactionInputStatsHelper(
          &compaction_stats_.num_input_files_in_output_level,
          &compaction_stats_.bytes_read_output_level, input_level);
    }
  }

  assert(compaction_job_stats_);
  compaction_stats_.bytes_read_blob =
      compaction_job_stats_->total_blob_bytes_read;

  compaction_stats_.num_output_files =
      static_cast<int>(compact_->num_output_files);
  compaction_stats_.num_output_files_blob =
      static_cast<int>(compact_->num_blob_output_files);
  compaction_stats_.bytes_written = compact_->total_bytes;
  compaction_stats_.bytes_written_blob = compact_->total_blob_bytes;

  if (compaction_stats_.num_input_records > compact_->num_output_records) {
    compaction_stats_.num_dropped_records =
        compaction_stats_.num_input_records - compact_->num_output_records;
  }
}

void CompactionJob::UpdateCompactionInputStatsHelper(int* num_files,
                                                     uint64_t* bytes_read,
                                                     int input_level) {
  const Compaction* compaction = compact_->compaction;
  auto num_input_files = compaction->num_input_files(input_level);
  *num_files += static_cast<int>(num_input_files);

  for (size_t i = 0; i < num_input_files; ++i) {
    const auto* file_meta = compaction->input(input_level, i);
    *bytes_read += file_meta->fd.GetFileSize();
    compaction_stats_.num_input_records +=
        static_cast<uint64_t>(file_meta->num_entries);
  }
}

void CompactionJob::UpdateCompactionJobStats(
    const InternalStats::CompactionStats& stats) const {
#ifndef ROCKSDB_LITE
  compaction_job_stats_->elapsed_micros = stats.micros;

  // input information
  compaction_job_stats_->total_input_bytes =
      stats.bytes_read_non_output_levels + stats.bytes_read_output_level;
  compaction_job_stats_->num_input_records = stats.num_input_records;
  compaction_job_stats_->num_input_files =
      stats.num_input_files_in_non_output_levels +
      stats.num_input_files_in_output_level;
  compaction_job_stats_->num_input_files_at_output_level =
      stats.num_input_files_in_output_level;

  // output information
  compaction_job_stats_->total_output_bytes = stats.bytes_written;
  compaction_job_stats_->total_output_bytes_blob = stats.bytes_written_blob;
  compaction_job_stats_->num_output_records = compact_->num_output_records;
  compaction_job_stats_->num_output_files = stats.num_output_files;
  compaction_job_stats_->num_output_files_blob = stats.num_output_files_blob;

  if (stats.num_output_files > 0) {
    CopyPrefix(compact_->SmallestUserKey(),
               CompactionJobStats::kMaxPrefixLength,
               &compaction_job_stats_->smallest_output_key_prefix);
    CopyPrefix(compact_->LargestUserKey(), CompactionJobStats::kMaxPrefixLength,
               &compaction_job_stats_->largest_output_key_prefix);
  }
#else
  (void)stats;
#endif  // !ROCKSDB_LITE
}

void CompactionJob::LogCompaction() {
  Compaction* compaction = compact_->compaction;
  ColumnFamilyData* cfd = compaction->column_family_data();

  // Let's check if anything will get logged. Don't prepare all the info if
  // we're not logging
  if (db_options_.info_log_level <= InfoLogLevel::INFO_LEVEL) {
    Compaction::InputLevelSummaryBuffer inputs_summary;
    ROCKS_LOG_INFO(
        db_options_.info_log, "[%s] [JOB %d] Compacting %s, score %.2f",
        cfd->GetName().c_str(), job_id_,
        compaction->InputLevelSummary(&inputs_summary), compaction->score());
    char scratch[2345];
    compaction->Summary(scratch, sizeof(scratch));
    ROCKS_LOG_INFO(db_options_.info_log, "[%s] Compaction start summary: %s\n",
                   cfd->GetName().c_str(), scratch);
    // build event logger report
    auto stream = event_logger_->Log();
    stream << "job" << job_id_ << "event"
           << "compaction_started"
           << "compaction_reason"
           << GetCompactionReasonString(compaction->compaction_reason());
    for (size_t i = 0; i < compaction->num_input_levels(); ++i) {
      stream << ("files_L" + ToString(compaction->level(i)));
      stream.StartArray();
      for (auto f : *compaction->inputs(i)) {
        stream << f->fd.GetNumber();
      }
      stream.EndArray();
    }
    stream << "score" << compaction->score() << "input_data_size"
           << compaction->CalculateTotalInputSize();
  }
}

#ifndef ROCKSDB_LITE
void CompactionServiceCompactionJob::RecordCompactionIOStats() {
  compaction_result_->bytes_read += IOSTATS(bytes_read);
  compaction_result_->bytes_written += IOSTATS(bytes_written);
  CompactionJob::RecordCompactionIOStats();
}

CompactionServiceCompactionJob::CompactionServiceCompactionJob(
    int job_id, Compaction* compaction, const ImmutableDBOptions& db_options,
    const MutableDBOptions& mutable_db_options, const FileOptions& file_options,
    VersionSet* versions, const std::atomic<bool>* shutting_down,
    LogBuffer* log_buffer, FSDirectory* start_level_output_directory,
    FSDirectory* latter_level_output_directory, Statistics* stats,
    InstrumentedMutex* db_mutex, ErrorHandler* db_error_handler,
    std::vector<SequenceNumber> existing_snapshots,
    std::shared_ptr<Cache> table_cache, EventLogger* event_logger,
    const std::string& dbname, const std::shared_ptr<IOTracer>& io_tracer,
    const std::string& db_id, const std::string& db_session_id,
    const std::string& output_path,
    const CompactionServiceInput& compaction_service_input,
    CompactionServiceResult* compaction_service_result)
    : CompactionJob(
          job_id, compaction, db_options, mutable_db_options, file_options,
          versions, shutting_down, 0, log_buffer, nullptr,
          start_level_output_directory, latter_level_output_directory, nullptr,
          stats, db_mutex, db_error_handler, existing_snapshots,
          kMaxSequenceNumber, nullptr, table_cache, event_logger,
          compaction->mutable_cf_options()->paranoid_file_checks,
          compaction->mutable_cf_options()->report_bg_io_stats, dbname,
          &(compaction_service_result->stats), Env::Priority::USER, io_tracer,
          nullptr, nullptr, db_id, db_session_id,
          compaction->column_family_data()->GetFullHistoryTsLow()),
      output_path_(output_path),
      compaction_input_(compaction_service_input),
      compaction_result_(compaction_service_result) {}

Status CompactionServiceCompactionJob::Run() {
#if 0
  AutoThreadOperationStageUpdater stage_updater(
      ThreadStatus::STAGE_COMPACTION_RUN);

  auto* c = compact_->compaction;
  assert(c->column_family_data() != nullptr);
  assert(c->column_family_data()->current()->storage_info()->NumLevelFiles(
             compact_->compaction->level()) > 0);

  write_hint_ =
      c->column_family_data()->CalculateSSTWriteHint(c->output_level());
  bottommost_level_ = c->bottommost_level();

  Slice begin = compaction_input_.begin;
  Slice end = compaction_input_.end;
  compact_->sub_compact_states.emplace_back(
      c, compaction_input_.has_begin ? &begin : nullptr,
      compaction_input_.has_end ? &end : nullptr, compaction_input_.approx_size,
      /*sub_job_id*/ 0);

  log_buffer_->FlushBufferToLog();
  LogCompaction();
  const uint64_t start_micros = db_options_.clock->NowMicros();
  // Pick the only sub-compaction we should have
  assert(compact_->sub_compact_states.size() == 1);
  SubcompactionState* sub_compact = compact_->sub_compact_states.data();

  ProcessKeyValueCompaction(sub_compact);

  compaction_stats_.micros = db_options_.clock->NowMicros() - start_micros;
  compaction_stats_.cpu_micros = sub_compact->compaction_job_stats.cpu_micros;

  RecordTimeToHistogram(stats_, COMPACTION_TIME, compaction_stats_.micros);
  RecordTimeToHistogram(stats_, COMPACTION_CPU_TIME,
                        compaction_stats_.cpu_micros);

  Status status = sub_compact->status;
  IOStatus io_s = sub_compact->io_status;

  if (io_status_.ok()) {
    io_status_ = io_s;
  }

  if (status.ok()) {
    constexpr IODebugContext* dbg = nullptr;

    if (output_directory_) {
      io_s = output_directory_->FsyncWithDirOptions(IOOptions(), dbg,
                                                    DirFsyncOptions());
    }
  }
  if (io_status_.ok()) {
    io_status_ = io_s;
  }
  if (status.ok()) {
    status = io_s;
  }
  if (status.ok()) {
    // TODO: Add verify_table()
  }

  // Finish up all book-keeping to unify the subcompaction results
  AggregateStatistics();
  UpdateCompactionStats();
  RecordCompactionIOStats();

  LogFlush(db_options_.info_log);
  compact_->status = status;
  compact_->status.PermitUncheckedError();

  // Build compaction result
  compaction_result_->output_level = compact_->compaction->output_level();
  compaction_result_->output_path = output_path_;
  for (const auto& output_file : sub_compact->outputs) {
    auto& meta = output_file.meta;
    compaction_result_->output_files.emplace_back(
        MakeTableFileName(meta.fd.GetNumber()), meta.fd.smallest_seqno,
        meta.fd.largest_seqno, meta.smallest.Encode().ToString(),
        meta.largest.Encode().ToString(), meta.oldest_ancester_time,
        meta.file_creation_time, output_file.validator.GetHash(),
        meta.marked_for_compaction);
  }
  compaction_result_->num_output_records = sub_compact->num_output_records;
  compaction_result_->total_bytes = sub_compact->total_bytes;

  return status;
#endif
  return Status::NotSupported();  // TODO
}

void CompactionServiceCompactionJob::CleanupCompaction() {
  CompactionJob::CleanupCompaction();
}

// Internal binary format for the input and result data
enum BinaryFormatVersion : uint32_t {
  kOptionsString = 1,  // Use string format similar to Option string format
};

// offset_of is used to get the offset of a class data member
// ex: offset_of(&ColumnFamilyDescriptor::options)
// This call will return the offset of options in ColumnFamilyDescriptor class
//
// This is the same as offsetof() but allow us to work with non standard-layout
// classes and structures
// refs:
// http://en.cppreference.com/w/cpp/concept/StandardLayoutType
// https://gist.github.com/graphitemaster/494f21190bb2c63c5516
static ColumnFamilyDescriptor dummy_cfd("", ColumnFamilyOptions());
template <typename T1>
int offset_of(T1 ColumnFamilyDescriptor::*member) {
  return int(size_t(&(dummy_cfd.*member)) - size_t(&dummy_cfd));
}

static CompactionServiceInput dummy_cs_input;
template <typename T1>
int offset_of(T1 CompactionServiceInput::*member) {
  return int(size_t(&(dummy_cs_input.*member)) - size_t(&dummy_cs_input));
}

static std::unordered_map<std::string, OptionTypeInfo> cfd_type_info = {
    {"name",
     {offset_of(&ColumnFamilyDescriptor::name), OptionType::kEncodedString,
      OptionVerificationType::kNormal, OptionTypeFlags::kNone}},
    {"options",
     {offset_of(&ColumnFamilyDescriptor::options), OptionType::kConfigurable,
      OptionVerificationType::kNormal, OptionTypeFlags::kNone,
      [](const ConfigOptions& opts, const std::string& /*name*/,
         const std::string& value, void* addr) {
        auto cf_options = static_cast<ColumnFamilyOptions*>(addr);
        return GetColumnFamilyOptionsFromString(opts, ColumnFamilyOptions(),
                                                value, cf_options);
      },
      [](const ConfigOptions& opts, const std::string& /*name*/,
         const void* addr, std::string* value) {
        const auto cf_options = static_cast<const ColumnFamilyOptions*>(addr);
        std::string result;
        auto status =
            GetStringFromColumnFamilyOptions(opts, *cf_options, &result);
        *value = "{" + result + "}";
        return status;
      },
      [](const ConfigOptions& opts, const std::string& name, const void* addr1,
         const void* addr2, std::string* mismatch) {
        const auto this_one = static_cast<const ColumnFamilyOptions*>(addr1);
        const auto that_one = static_cast<const ColumnFamilyOptions*>(addr2);
        auto this_conf = CFOptionsAsConfigurable(*this_one);
        auto that_conf = CFOptionsAsConfigurable(*that_one);
        std::string mismatch_opt;
        bool result =
            this_conf->AreEquivalent(opts, that_conf.get(), &mismatch_opt);
        if (!result) {
          *mismatch = name + "." + mismatch_opt;
        }
        return result;
      }}},
};

static std::unordered_map<std::string, OptionTypeInfo> cs_input_type_info = {
    {"column_family",
     OptionTypeInfo::Struct("column_family", &cfd_type_info,
                            offset_of(&CompactionServiceInput::column_family),
                            OptionVerificationType::kNormal,
                            OptionTypeFlags::kNone)},
    {"db_options",
     {offset_of(&CompactionServiceInput::db_options), OptionType::kConfigurable,
      OptionVerificationType::kNormal, OptionTypeFlags::kNone,
      [](const ConfigOptions& opts, const std::string& /*name*/,
         const std::string& value, void* addr) {
        auto options = static_cast<DBOptions*>(addr);
        return GetDBOptionsFromString(opts, DBOptions(), value, options);
      },
      [](const ConfigOptions& opts, const std::string& /*name*/,
         const void* addr, std::string* value) {
        const auto options = static_cast<const DBOptions*>(addr);
        std::string result;
        auto status = GetStringFromDBOptions(opts, *options, &result);
        *value = "{" + result + "}";
        return status;
      },
      [](const ConfigOptions& opts, const std::string& name, const void* addr1,
         const void* addr2, std::string* mismatch) {
        const auto this_one = static_cast<const DBOptions*>(addr1);
        const auto that_one = static_cast<const DBOptions*>(addr2);
        auto this_conf = DBOptionsAsConfigurable(*this_one);
        auto that_conf = DBOptionsAsConfigurable(*that_one);
        std::string mismatch_opt;
        bool result =
            this_conf->AreEquivalent(opts, that_conf.get(), &mismatch_opt);
        if (!result) {
          *mismatch = name + "." + mismatch_opt;
        }
        return result;
      }}},
    {"snapshots", OptionTypeInfo::Vector<uint64_t>(
                      offset_of(&CompactionServiceInput::snapshots),
                      OptionVerificationType::kNormal, OptionTypeFlags::kNone,
                      {0, OptionType::kUInt64T})},
    {"input_files", OptionTypeInfo::Vector<std::string>(
                        offset_of(&CompactionServiceInput::input_files),
                        OptionVerificationType::kNormal, OptionTypeFlags::kNone,
                        {0, OptionType::kEncodedString})},
    {"output_level",
     {offset_of(&CompactionServiceInput::output_level), OptionType::kInt,
      OptionVerificationType::kNormal, OptionTypeFlags::kNone}},
    {"has_begin",
     {offset_of(&CompactionServiceInput::has_begin), OptionType::kBoolean,
      OptionVerificationType::kNormal, OptionTypeFlags::kNone}},
    {"begin",
     {offset_of(&CompactionServiceInput::begin), OptionType::kEncodedString,
      OptionVerificationType::kNormal, OptionTypeFlags::kNone}},
    {"has_end",
     {offset_of(&CompactionServiceInput::has_end), OptionType::kBoolean,
      OptionVerificationType::kNormal, OptionTypeFlags::kNone}},
    {"end",
     {offset_of(&CompactionServiceInput::end), OptionType::kEncodedString,
      OptionVerificationType::kNormal, OptionTypeFlags::kNone}},
    {"approx_size",
     {offset_of(&CompactionServiceInput::approx_size), OptionType::kUInt64T,
      OptionVerificationType::kNormal, OptionTypeFlags::kNone}},
};

static std::unordered_map<std::string, OptionTypeInfo>
    cs_output_file_type_info = {
        {"file_name",
         {offsetof(struct CompactionServiceOutputFile, file_name),
          OptionType::kEncodedString, OptionVerificationType::kNormal,
          OptionTypeFlags::kNone}},
        {"smallest_seqno",
         {offsetof(struct CompactionServiceOutputFile, smallest_seqno),
          OptionType::kUInt64T, OptionVerificationType::kNormal,
          OptionTypeFlags::kNone}},
        {"largest_seqno",
         {offsetof(struct CompactionServiceOutputFile, largest_seqno),
          OptionType::kUInt64T, OptionVerificationType::kNormal,
          OptionTypeFlags::kNone}},
        {"smallest_internal_key",
         {offsetof(struct CompactionServiceOutputFile, smallest_internal_key),
          OptionType::kEncodedString, OptionVerificationType::kNormal,
          OptionTypeFlags::kNone}},
        {"largest_internal_key",
         {offsetof(struct CompactionServiceOutputFile, largest_internal_key),
          OptionType::kEncodedString, OptionVerificationType::kNormal,
          OptionTypeFlags::kNone}},
        {"oldest_ancester_time",
         {offsetof(struct CompactionServiceOutputFile, oldest_ancester_time),
          OptionType::kUInt64T, OptionVerificationType::kNormal,
          OptionTypeFlags::kNone}},
        {"file_creation_time",
         {offsetof(struct CompactionServiceOutputFile, file_creation_time),
          OptionType::kUInt64T, OptionVerificationType::kNormal,
          OptionTypeFlags::kNone}},
        {"paranoid_hash",
         {offsetof(struct CompactionServiceOutputFile, paranoid_hash),
          OptionType::kUInt64T, OptionVerificationType::kNormal,
          OptionTypeFlags::kNone}},
        {"marked_for_compaction",
         {offsetof(struct CompactionServiceOutputFile, marked_for_compaction),
          OptionType::kBoolean, OptionVerificationType::kNormal,
          OptionTypeFlags::kNone}},
};

static std::unordered_map<std::string, OptionTypeInfo>
    compaction_job_stats_type_info = {
        {"elapsed_micros",
         {offsetof(struct CompactionJobStats, elapsed_micros),
          OptionType::kUInt64T, OptionVerificationType::kNormal,
          OptionTypeFlags::kNone}},
        {"cpu_micros",
         {offsetof(struct CompactionJobStats, cpu_micros), OptionType::kUInt64T,
          OptionVerificationType::kNormal, OptionTypeFlags::kNone}},
        {"num_input_records",
         {offsetof(struct CompactionJobStats, num_input_records),
          OptionType::kUInt64T, OptionVerificationType::kNormal,
          OptionTypeFlags::kNone}},
        {"num_blobs_read",
         {offsetof(struct CompactionJobStats, num_blobs_read),
          OptionType::kUInt64T, OptionVerificationType::kNormal,
          OptionTypeFlags::kNone}},
        {"num_input_files",
         {offsetof(struct CompactionJobStats, num_input_files),
          OptionType::kSizeT, OptionVerificationType::kNormal,
          OptionTypeFlags::kNone}},
        {"num_input_files_at_output_level",
         {offsetof(struct CompactionJobStats, num_input_files_at_output_level),
          OptionType::kSizeT, OptionVerificationType::kNormal,
          OptionTypeFlags::kNone}},
        {"num_output_records",
         {offsetof(struct CompactionJobStats, num_output_records),
          OptionType::kUInt64T, OptionVerificationType::kNormal,
          OptionTypeFlags::kNone}},
        {"num_output_files",
         {offsetof(struct CompactionJobStats, num_output_files),
          OptionType::kSizeT, OptionVerificationType::kNormal,
          OptionTypeFlags::kNone}},
        {"num_output_files_blob",
         {offsetof(struct CompactionJobStats, num_output_files_blob),
          OptionType::kSizeT, OptionVerificationType::kNormal,
          OptionTypeFlags::kNone}},
        {"is_full_compaction",
         {offsetof(struct CompactionJobStats, is_full_compaction),
          OptionType::kBoolean, OptionVerificationType::kNormal,
          OptionTypeFlags::kNone}},
        {"is_manual_compaction",
         {offsetof(struct CompactionJobStats, is_manual_compaction),
          OptionType::kBoolean, OptionVerificationType::kNormal,
          OptionTypeFlags::kNone}},
        {"total_input_bytes",
         {offsetof(struct CompactionJobStats, total_input_bytes),
          OptionType::kUInt64T, OptionVerificationType::kNormal,
          OptionTypeFlags::kNone}},
        {"total_blob_bytes_read",
         {offsetof(struct CompactionJobStats, total_blob_bytes_read),
          OptionType::kUInt64T, OptionVerificationType::kNormal,
          OptionTypeFlags::kNone}},
        {"total_output_bytes",
         {offsetof(struct CompactionJobStats, total_output_bytes),
          OptionType::kUInt64T, OptionVerificationType::kNormal,
          OptionTypeFlags::kNone}},
        {"total_output_bytes_blob",
         {offsetof(struct CompactionJobStats, total_output_bytes_blob),
          OptionType::kUInt64T, OptionVerificationType::kNormal,
          OptionTypeFlags::kNone}},
        {"num_records_replaced",
         {offsetof(struct CompactionJobStats, num_records_replaced),
          OptionType::kUInt64T, OptionVerificationType::kNormal,
          OptionTypeFlags::kNone}},
        {"total_input_raw_key_bytes",
         {offsetof(struct CompactionJobStats, total_input_raw_key_bytes),
          OptionType::kUInt64T, OptionVerificationType::kNormal,
          OptionTypeFlags::kNone}},
        {"total_input_raw_value_bytes",
         {offsetof(struct CompactionJobStats, total_input_raw_value_bytes),
          OptionType::kUInt64T, OptionVerificationType::kNormal,
          OptionTypeFlags::kNone}},
        {"num_input_deletion_records",
         {offsetof(struct CompactionJobStats, num_input_deletion_records),
          OptionType::kUInt64T, OptionVerificationType::kNormal,
          OptionTypeFlags::kNone}},
        {"num_expired_deletion_records",
         {offsetof(struct CompactionJobStats, num_expired_deletion_records),
          OptionType::kUInt64T, OptionVerificationType::kNormal,
          OptionTypeFlags::kNone}},
        {"num_corrupt_keys",
         {offsetof(struct CompactionJobStats, num_corrupt_keys),
          OptionType::kUInt64T, OptionVerificationType::kNormal,
          OptionTypeFlags::kNone}},
        {"file_write_nanos",
         {offsetof(struct CompactionJobStats, file_write_nanos),
          OptionType::kUInt64T, OptionVerificationType::kNormal,
          OptionTypeFlags::kNone}},
        {"file_range_sync_nanos",
         {offsetof(struct CompactionJobStats, file_range_sync_nanos),
          OptionType::kUInt64T, OptionVerificationType::kNormal,
          OptionTypeFlags::kNone}},
        {"file_fsync_nanos",
         {offsetof(struct CompactionJobStats, file_fsync_nanos),
          OptionType::kUInt64T, OptionVerificationType::kNormal,
          OptionTypeFlags::kNone}},
        {"file_prepare_write_nanos",
         {offsetof(struct CompactionJobStats, file_prepare_write_nanos),
          OptionType::kUInt64T, OptionVerificationType::kNormal,
          OptionTypeFlags::kNone}},
        {"smallest_output_key_prefix",
         {offsetof(struct CompactionJobStats, smallest_output_key_prefix),
          OptionType::kEncodedString, OptionVerificationType::kNormal,
          OptionTypeFlags::kNone}},
        {"largest_output_key_prefix",
         {offsetof(struct CompactionJobStats, largest_output_key_prefix),
          OptionType::kEncodedString, OptionVerificationType::kNormal,
          OptionTypeFlags::kNone}},
        {"num_single_del_fallthru",
         {offsetof(struct CompactionJobStats, num_single_del_fallthru),
          OptionType::kUInt64T, OptionVerificationType::kNormal,
          OptionTypeFlags::kNone}},
        {"num_single_del_mismatch",
         {offsetof(struct CompactionJobStats, num_single_del_mismatch),
          OptionType::kUInt64T, OptionVerificationType::kNormal,
          OptionTypeFlags::kNone}},
};

namespace {
// this is a helper struct to serialize and deserialize class Status, because
// Status's members are not public.
struct StatusSerializationAdapter {
  uint8_t code;
  uint8_t subcode;
  uint8_t severity;
  std::string message;

  StatusSerializationAdapter() {}
  explicit StatusSerializationAdapter(const Status& s) {
    code = s.code();
    subcode = s.subcode();
    severity = s.severity();
    auto msg = s.getState();
    message = msg ? msg : "";
  }

  Status GetStatus() {
    return Status(static_cast<Status::Code>(code),
                  static_cast<Status::SubCode>(subcode),
                  static_cast<Status::Severity>(severity), message);
  }
};
}  // namespace

static std::unordered_map<std::string, OptionTypeInfo>
    status_adapter_type_info = {
        {"code",
         {offsetof(struct StatusSerializationAdapter, code),
          OptionType::kUInt8T, OptionVerificationType::kNormal,
          OptionTypeFlags::kNone}},
        {"subcode",
         {offsetof(struct StatusSerializationAdapter, subcode),
          OptionType::kUInt8T, OptionVerificationType::kNormal,
          OptionTypeFlags::kNone}},
        {"severity",
         {offsetof(struct StatusSerializationAdapter, severity),
          OptionType::kUInt8T, OptionVerificationType::kNormal,
          OptionTypeFlags::kNone}},
        {"message",
         {offsetof(struct StatusSerializationAdapter, message),
          OptionType::kEncodedString, OptionVerificationType::kNormal,
          OptionTypeFlags::kNone}},
};

static std::unordered_map<std::string, OptionTypeInfo> cs_result_type_info = {
    {"status",
     {offsetof(struct CompactionServiceResult, status),
      OptionType::kCustomizable, OptionVerificationType::kNormal,
      OptionTypeFlags::kNone,
      [](const ConfigOptions& opts, const std::string& /*name*/,
         const std::string& value, void* addr) {
        auto status_obj = static_cast<Status*>(addr);
        StatusSerializationAdapter adapter;
        Status s = OptionTypeInfo::ParseType(
            opts, value, status_adapter_type_info, &adapter);
        *status_obj = adapter.GetStatus();
        return s;
      },
      [](const ConfigOptions& opts, const std::string& /*name*/,
         const void* addr, std::string* value) {
        const auto status_obj = static_cast<const Status*>(addr);
        StatusSerializationAdapter adapter(*status_obj);
        std::string result;
        Status s = OptionTypeInfo::SerializeType(opts, status_adapter_type_info,
                                                 &adapter, &result);
        *value = "{" + result + "}";
        return s;
      },
      [](const ConfigOptions& opts, const std::string& /*name*/,
         const void* addr1, const void* addr2, std::string* mismatch) {
        const auto status1 = static_cast<const Status*>(addr1);
        const auto status2 = static_cast<const Status*>(addr2);
        StatusSerializationAdapter adatper1(*status1);
        StatusSerializationAdapter adapter2(*status2);
        return OptionTypeInfo::TypesAreEqual(opts, status_adapter_type_info,
                                             &adatper1, &adapter2, mismatch);
      }}},
    {"output_files",
     OptionTypeInfo::Vector<CompactionServiceOutputFile>(
         offsetof(struct CompactionServiceResult, output_files),
         OptionVerificationType::kNormal, OptionTypeFlags::kNone,
         OptionTypeInfo::Struct("output_files", &cs_output_file_type_info, 0,
                                OptionVerificationType::kNormal,
                                OptionTypeFlags::kNone))},
    {"output_level",
     {offsetof(struct CompactionServiceResult, output_level), OptionType::kInt,
      OptionVerificationType::kNormal, OptionTypeFlags::kNone}},
    {"output_path",
     {offsetof(struct CompactionServiceResult, output_path),
      OptionType::kEncodedString, OptionVerificationType::kNormal,
      OptionTypeFlags::kNone}},
    {"num_output_records",
     {offsetof(struct CompactionServiceResult, num_output_records),
      OptionType::kUInt64T, OptionVerificationType::kNormal,
      OptionTypeFlags::kNone}},
    {"total_bytes",
     {offsetof(struct CompactionServiceResult, total_bytes),
      OptionType::kUInt64T, OptionVerificationType::kNormal,
      OptionTypeFlags::kNone}},
    {"bytes_read",
     {offsetof(struct CompactionServiceResult, bytes_read),
      OptionType::kUInt64T, OptionVerificationType::kNormal,
      OptionTypeFlags::kNone}},
    {"bytes_written",
     {offsetof(struct CompactionServiceResult, bytes_written),
      OptionType::kUInt64T, OptionVerificationType::kNormal,
      OptionTypeFlags::kNone}},
    {"stats", OptionTypeInfo::Struct(
                  "stats", &compaction_job_stats_type_info,
                  offsetof(struct CompactionServiceResult, stats),
                  OptionVerificationType::kNormal, OptionTypeFlags::kNone)},
};

Status CompactionServiceInput::Read(const std::string& data_str,
                                    CompactionServiceInput* obj) {
  if (data_str.size() <= sizeof(BinaryFormatVersion)) {
    return Status::InvalidArgument("Invalid CompactionServiceInput string");
  }
  auto format_version = DecodeFixed32(data_str.data());
  if (format_version == kOptionsString) {
    ConfigOptions cf;
    cf.invoke_prepare_options = false;
    cf.ignore_unknown_options = true;
    return OptionTypeInfo::ParseType(
        cf, data_str.substr(sizeof(BinaryFormatVersion)), cs_input_type_info,
        obj);
  } else {
    return Status::NotSupported(
        "Compaction Service Input data version not supported: " +
        ToString(format_version));
  }
}

Status CompactionServiceInput::Write(std::string* output) {
  char buf[sizeof(BinaryFormatVersion)];
  EncodeFixed32(buf, kOptionsString);
  output->append(buf, sizeof(BinaryFormatVersion));
  ConfigOptions cf;
  cf.invoke_prepare_options = false;
  return OptionTypeInfo::SerializeType(cf, cs_input_type_info, this, output);
}

Status CompactionServiceResult::Read(const std::string& data_str,
                                     CompactionServiceResult* obj) {
  if (data_str.size() <= sizeof(BinaryFormatVersion)) {
    return Status::InvalidArgument("Invalid CompactionServiceResult string");
  }
  auto format_version = DecodeFixed32(data_str.data());
  if (format_version == kOptionsString) {
    ConfigOptions cf;
    cf.invoke_prepare_options = false;
    cf.ignore_unknown_options = true;
    return OptionTypeInfo::ParseType(
        cf, data_str.substr(sizeof(BinaryFormatVersion)), cs_result_type_info,
        obj);
  } else {
    return Status::NotSupported(
        "Compaction Service Result data version not supported: " +
        ToString(format_version));
  }
}

Status CompactionServiceResult::Write(std::string* output) {
  char buf[sizeof(BinaryFormatVersion)];
  EncodeFixed32(buf, kOptionsString);
  output->append(buf, sizeof(BinaryFormatVersion));
  ConfigOptions cf;
  cf.invoke_prepare_options = false;
  return OptionTypeInfo::SerializeType(cf, cs_result_type_info, this, output);
}

#ifndef NDEBUG
bool CompactionServiceResult::TEST_Equals(CompactionServiceResult* other) {
  std::string mismatch;
  return TEST_Equals(other, &mismatch);
}

bool CompactionServiceResult::TEST_Equals(CompactionServiceResult* other,
                                          std::string* mismatch) {
  ConfigOptions cf;
  cf.invoke_prepare_options = false;
  return OptionTypeInfo::TypesAreEqual(cf, cs_result_type_info, this, other,
                                       mismatch);
}

bool CompactionServiceInput::TEST_Equals(CompactionServiceInput* other) {
  std::string mismatch;
  return TEST_Equals(other, &mismatch);
}

bool CompactionServiceInput::TEST_Equals(CompactionServiceInput* other,
                                         std::string* mismatch) {
  ConfigOptions cf;
  cf.invoke_prepare_options = false;
  return OptionTypeInfo::TypesAreEqual(cf, cs_input_type_info, this, other,
                                       mismatch);
}
#endif  // NDEBUG
#endif  // !ROCKSDB_LITE

}  // namespace ROCKSDB_NAMESPACE<|MERGE_RESOLUTION|>--- conflicted
+++ resolved
@@ -1428,10 +1428,6 @@
         end_(end),
         ucmp_(c.column_family_data()->user_comparator()),
         iter_(c_iter),
-<<<<<<< HEAD
-=======
-        hot_iter_(ralt.LowerBound(start_)),
->>>>>>> 3a562b9d
         kvsize_promoted_(0),
         kvsize_retained_(0) {}
   ~RouterIteratorFD2SD() {
@@ -1492,13 +1488,9 @@
 
   const Comparator* ucmp_;
   CompactionIterWrapper iter_;
-<<<<<<< HEAD
 
   Decision previous_decision_;
   std::string previous_user_key_;
-=======
-  Peekable<RALT::Iter> hot_iter_;
->>>>>>> 3a562b9d
 
   size_t kvsize_promoted_;
   size_t kvsize_retained_;
