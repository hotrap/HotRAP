--- conflicted
+++ resolved
@@ -22,22 +22,15 @@
 #include "db/blob/blob_file_builder.h"
 #include "db/builder.h"
 #include "db/compaction/clipping_iterator.h"
-<<<<<<< HEAD
 #include "db/compaction/compaction_iterator.h"
-=======
 #include "db/compaction/compaction_state.h"
 #include "db/compaction/router_iterator.h"
->>>>>>> d84e0aae
 #include "db/db_impl/db_impl.h"
 #include "db/dbformat.h"
 #include "db/error_handler.h"
 #include "db/event_helpers.h"
-<<<<<<< HEAD
 #include "db/forward_iterator.h"
-#include "db/log_reader.h"
-=======
 #include "db/history_trimming_iterator.h"
->>>>>>> d84e0aae
 #include "db/log_writer.h"
 #include "db/merge_helper.h"
 #include "db/range_del_aggregator.h"
@@ -1066,82 +1059,6 @@
 
 }
 
-<<<<<<< HEAD
- private:
-  CompactionIterator& c_iter_;
-  bool first_;
-};
-
-class IteratorWithoutRouter : public TraitIterator<Elem> {
- public:
-  IteratorWithoutRouter(const Compaction& c, CompactionIterator& c_iter)
-      : c_iter_(c_iter),
-        timers_(c.column_family_data()->internal_stats()->hotrap_timers()) {}
-  optional<Elem> next() override {
-    optional<IKeyValueLevel> ret = c_iter_.next();
-    if (ret.has_value())
-      return make_optional<Elem>(Decision::kNextLevel, ret.value());
-    else
-      return nullopt;
-  }
-
- private:
-  CompactionIterWrapper c_iter_;
-
-  const TypedTimers<TimerType>& timers_;
-};
-
-class RouterIteratorFD2SD : public TraitIterator<Elem> {
- public:
-  RouterIteratorFD2SD(RALT& ralt, const Compaction& c,
-                      CompactionIterator& c_iter,
-                      Slice start_level_smallest_user_key)
-      : c_(c),
-        ucmp_(c.column_family_data()->user_comparator()),
-        iter_(c_iter),
-        hot_iter_(ralt.LowerBound(start_level_smallest_user_key)),
-        kvsize_retained_(0) {}
-  ~RouterIteratorFD2SD() {
-    auto stats = c_.immutable_options()->stats;
-    RecordTick(stats, Tickers::RETAINED_BYTES, kvsize_retained_);
-  }
-  Decision route(const IKeyValueLevel& kv) {
-    // It is guaranteed that all versions of the same user key share the same
-    // decision.
-    const rocksdb::Slice* hot = hot_iter_.peek();
-    while (hot != nullptr) {
-      if (ucmp_->Compare(*hot, kv.ikey.user_key) >= 0) break;
-      hot_iter_.next();
-      hot = hot_iter_.peek();
-    }
-    Decision decision;
-    if (hot && ucmp_->Compare(*hot, kv.ikey.user_key) == 0) {
-      return Decision::kStartLevel;
-    } else {
-      return Decision::kNextLevel;
-    }
-  }
-  optional<Elem> next() override {
-    optional<IKeyValueLevel> kv_ret = iter_.next();
-    if (!kv_ret.has_value()) {
-      return nullopt;
-    }
-    const IKeyValueLevel& kv = kv_ret.value();
-    if (kv.level == c_.output_level())
-      return make_optional<Elem>(Decision::kNextLevel, kv);
-    assert(kv.level == c_.start_level());
-    Decision decision = route(kv);
-    if (decision == Decision::kStartLevel) {
-      kvsize_retained_ += kv.key.size() + kv.value.size();
-    } else {
-      assert(decision == Decision::kNextLevel);
-    }
-    return make_optional<Elem>(decision, kv);
-  }
-
- private:
-  const Compaction& c_;
-=======
 void CompactionJob::NotifyOnSubcompactionCompleted(
     SubcompactionState* sub_compact) {
 
@@ -1155,65 +1072,16 @@
   if (sub_compact->notify_on_subcompaction_completion == false) {
     return;
   }
->>>>>>> d84e0aae
 
   SubcompactionJobInfo info{};
   sub_compact->BuildSubcompactionJobInfo(info);
   info.job_id = static_cast<int>(job_id_);
   info.thread_id = env_->GetThreadID();
 
-<<<<<<< HEAD
-  size_t kvsize_retained_;
-};
-
-class RouterIterator {
- public:
-  RouterIterator(RALT* ralt, const Compaction& c, CompactionIterator& c_iter,
-                
-                 Slice start_level_smallest_user_key) {
-    int start_level = c.level();
-    int latter_level = c.output_level();
-    if (ralt == NULL) {
-      // Future work(hotrap): Handle the case that it's not empty, which is
-      // possible when ralt was not NULL but then is set to NULL.
-      assert(c.cached_records_to_promote().empty());
-      iter_ = std::unique_ptr<IteratorWithoutRouter>(
-          new IteratorWithoutRouter(c, c_iter));
-    } else {
-      const Version& version = *c.input_version();
-      uint32_t start_tier = version.path_id(start_level);
-      uint32_t latter_tier = version.path_id(latter_level);
-      if (start_tier != latter_tier) {
-        iter_ = std::unique_ptr<RouterIteratorFD2SD>(new RouterIteratorFD2SD(
-            *ralt, c, c_iter, start_level_smallest_user_key));
-      } else {
-        iter_ = std::unique_ptr<IteratorWithoutRouter>(
-            new IteratorWithoutRouter(c, c_iter));
-      }
-    }
-    cur_ = iter_->next();
-  }
-  bool Valid() { return cur_.has_value(); }
-  void Next() {
-    assert(Valid());
-    cur_ = iter_->next();
-  }
-  Decision decision() { return cur_.value().decision; }
-  const Slice& key() const { return cur_.value().kv.key; }
-  const ParsedInternalKey& ikey() const { return cur_.value().kv.ikey; }
-  const Slice& user_key() const { return cur_.value().kv.ikey.user_key; }
-  const Slice& value() const { return cur_.value().kv.value; }
-
- private:
-  std::unique_ptr<TraitIterator<Elem>> iter_;
-  optional<Elem> cur_;
-};
-=======
   for (const auto& listener : db_options_.listeners) {
     listener->OnSubcompactionCompleted(info);
   }
 }
->>>>>>> d84e0aae
 
 void CompactionJob::ProcessKeyValueCompaction(SubcompactionState* sub_compact) {
   assert(sub_compact);
@@ -1481,28 +1349,9 @@
   Slice start_level_smallest_user_key, start_level_largest_user_key;
   start_level_inputs.GetBoundaryKeys(ucmp, &start_level_smallest_user_key,
                                      &start_level_largest_user_key);
-<<<<<<< HEAD
 
   RouterIterator router_iter(ralt, *c, *c_iter,
                              start_level_smallest_user_key);
-=======
-  Slice promotable_start =
-      !start.has_value() ? start_level_smallest_user_key
-                    : (ucmp->Compare(*start, start_level_smallest_user_key) < 0
-                           ? start_level_smallest_user_key
-                           : *start);
-  Bound promotable_end =
-      !end.has_value()
-          ? Bound{.user_key = start_level_largest_user_key, .excluded = false}
-          : (ucmp->Compare(*end, start_level_largest_user_key) <= 0
-                 ? Bound{.user_key = *end, .excluded = true}
-                 : Bound{
-                       .user_key = start_level_largest_user_key,
-                       .excluded = false,
-                   });
-  RouterIterator router_iter(ralt, *c, *c_iter, promotable_start,
-                             promotable_end);
->>>>>>> d84e0aae
 
   std::string previous_user_key;
   auto compaction_start = rusty::time::Instant::now();
