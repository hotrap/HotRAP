--- conflicted
+++ resolved
@@ -1288,93 +1288,6 @@
 }
 #endif  // !ROCKSDB_LITE
 
-<<<<<<< HEAD
-enum class MergeDecision {
-  SelectLeft,
-  SelectRight,
-  DropLeft,
-  DropRight,
-};
-
-template <typename T, typename Compare>
-class Merge2Iterators : public TraitIterator<std::pair<size_t, T>> {
- public:
-  Merge2Iterators(std::unique_ptr<TraitPeekable<T>> t0,
-                  std::unique_ptr<TraitPeekable<T>> t1, Compare&& compare)
-      : t0_(std::move(t0)), t1_(std::move(t1)), compare_(std::move(compare)) {}
-  optional<std::pair<size_t, T>> next() override {
-    const T* p1 = t0_.get()->peek();
-    if (p1 == nullptr) return convert(t1_.get()->next(), 1);
-    const T* p2 = t1_.get()->peek();
-    if (p2 == nullptr) return convert(t0_.get()->next(), 0);
-    for (;;) {
-      switch (compare_(*p1, *p2)) {
-        case MergeDecision::SelectLeft:
-          return convert(t0_.get()->next(), 0);
-        case MergeDecision::SelectRight:
-          return convert(t1_.get()->next(), 1);
-        case MergeDecision::DropLeft:
-          t0_.get()->next();
-          p1 = t0_.get()->peek();
-          if (p1 == nullptr) return convert(t1_.get()->next(), 1);
-          break;
-        case MergeDecision::DropRight:
-          t1_.get()->next();
-          p2 = t1_.get()->peek();
-          if (p2 == nullptr) return convert(t0_.get()->next(), 0);
-          break;
-      }
-    }
-  }
-
- private:
-  optional<std::pair<size_t, T>> convert(optional<T> ret, size_t src) {
-    if (!ret.has_value())
-      return nullopt;
-    else
-      return make_optional<std::pair<size_t, T>>(src, ret.value());
-  }
-  std::unique_ptr<TraitPeekable<T>> t0_;
-  std::unique_ptr<TraitPeekable<T>> t1_;
-  Compare compare_;
-};
-
-struct IKeyValueLevel;
-struct IKeyValue {
-  Slice key;
-  ParsedInternalKey ikey;
-  Slice value;
-
-  IKeyValue() = default;
-  IKeyValue(IKeyValueLevel);
-  IKeyValue(Slice arg_key, Slice arg_value) : key(arg_key), value(arg_value) {
-    ParseInternalKey(key, &ikey, true);
-  }
-  IKeyValue(const InternalKey& internal_key, Slice arg_value)
-      : IKeyValue(internal_key.Encode(), arg_value) {}
-  IKeyValue(Slice arg_key, ParsedInternalKey arg_ikey, Slice arg_value)
-      : key(arg_key), ikey(arg_ikey), value(arg_value) {}
-
-  class Compare {
-   public:
-    Compare(const Comparator* ucmp) : ucmp_(ucmp) {}
-    MergeDecision operator()(const IKeyValue& lhs, const IKeyValue& rhs) {
-      int res = ucmp_->Compare(lhs.ikey.user_key, rhs.ikey.user_key);
-      if (res == 0) {
-        return lhs.ikey.sequence < rhs.ikey.sequence ? MergeDecision::DropLeft
-                                                     : MergeDecision::DropRight;
-      } else {
-        return res < 0 ? MergeDecision::SelectLeft : MergeDecision::SelectRight;
-      }
-    }
-
-   private:
-    const Comparator* ucmp_;
-  };
-};
-
-=======
->>>>>>> d2055438
 struct IKeyValueLevel {
   Slice key;
   ParsedInternalKey ikey;
@@ -1482,63 +1395,6 @@
   const TypedTimers<TimerType>& timers_;
 };
 
-<<<<<<< HEAD
-template <typename Iter>
-class IgnoreStableHot : public TraitIterator<Slice> {
- public:
-  IgnoreStableHot(Iter&& iter) : iter_(std::move(iter)) {}
-  IgnoreStableHot(IgnoreStableHot<Iter>&& iter)
-      : iter_(std::move(iter.iter_)) {}
-  optional<Slice> next() override {
-    for (;;) {
-      optional<HotRecInfo> ret = iter_->next();
-      if (!ret.has_value()) {
-        return nullopt;
-      } else {
-        return make_optional<Slice>(ret.value().key);
-      }
-    }
-  }
-
- private:
-  Iter iter_;
-=======
-class RouterIteratorIntraTier : public TraitIterator<Elem> {
- public:
-  RouterIteratorIntraTier(CompactionRouter& router, const Compaction& c,
-                          CompactionIterator& c_iter, Slice start, Bound end,
-                          Tickers promotion_type)
-      : router_(router),
-        c_(c),
-        promotion_type_(promotion_type),
-        promoted_bytes_(0),
-        iter_(c_iter) {}
-  ~RouterIteratorIntraTier() override {
-    auto stats = c_.immutable_options()->stats;
-    RecordTick(stats, promotion_type_, promoted_bytes_);
-  }
-  optional<Elem> next() override {
-    optional<IKeyValueLevel> ret = iter_.next();
-    if (!ret.has_value()) {
-      return nullopt;
-    }
-    IKeyValueLevel& kv = ret.value();
-    if (kv.level != -1) {
-      return make_optional<Elem>(Decision::kNextLevel, kv);
-    }
-    promoted_bytes_ += kv.key.size() + kv.value.size();
-    return make_optional<Elem>(Decision::kNextLevel, kv);
-  }
-
- private:
-  CompactionRouter& router_;
-  const Compaction& c_;
-  Tickers promotion_type_;
-  size_t promoted_bytes_;
-  CompactionIterWrapper iter_;
->>>>>>> d2055438
-};
-
 class RouterIteratorFD2SD : public TraitIterator<Elem> {
  public:
   RouterIteratorFD2SD(CompactionRouter& router, const Compaction& c,
@@ -1548,13 +1404,7 @@
         c_(c),
         ucmp_(c.column_family_data()->user_comparator()),
         iter_(c_iter),
-<<<<<<< HEAD
-        hot_iter_(Peekable<IgnoreStableHot<CompactionRouter::Iter>>(
-            router.LowerBound(start_level_smallest_user_key))),
-=======
-        hot_iter_(router.LowerBound(start_)),
-        kvsize_promoted_(0),
->>>>>>> d2055438
+        hot_iter_(router.LowerBound(start_level_smallest_user_key)),
         kvsize_retained_(0) {}
   ~RouterIteratorFD2SD() {
     auto stats = c_.immutable_options()->stats;
@@ -1600,11 +1450,7 @@
 
   const Comparator* ucmp_;
   CompactionIterWrapper iter_;
-<<<<<<< HEAD
-  Peekable<IgnoreStableHot<CompactionRouter::Iter>> hot_iter_;
-=======
   Peekable<CompactionRouter::Iter> hot_iter_;
->>>>>>> d2055438
 
   size_t kvsize_retained_;
 };
