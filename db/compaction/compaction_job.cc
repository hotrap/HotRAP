//  Copyright (c) 2011-present, Facebook, Inc.  All rights reserved.
//  This source code is licensed under both the GPLv2 (found in the
//  COPYING file in the root directory) and Apache 2.0 License
//  (found in the LICENSE.Apache file in the root directory).
//
// Copyright (c) 2011 The LevelDB Authors. All rights reserved.
// Use of this source code is governed by a BSD-style license that can be
// found in the LICENSE file. See the AUTHORS file for names of contributors.

#include "db/compaction/compaction_job.h"

#include <algorithm>
#include <cinttypes>
#include <memory>
#include <optional>
#include <set>
#include <utility>
#include <vector>

#include "db/blob/blob_counting_iterator.h"
#include "db/blob/blob_file_addition.h"
#include "db/blob/blob_file_builder.h"
#include "db/builder.h"
#include "db/compaction/clipping_iterator.h"
#include "db/compaction/compaction_state.h"
#include "db/db_impl/db_impl.h"
#include "db/dbformat.h"
#include "db/error_handler.h"
#include "db/event_helpers.h"
#include "db/history_trimming_iterator.h"
#include "db/log_writer.h"
#include "db/merge_helper.h"
#include "db/range_del_aggregator.h"
#include "db/version_edit.h"
#include "db/version_set.h"
#include "file/filename.h"
#include "file/read_write_util.h"
#include "file/sst_file_manager_impl.h"
#include "file/writable_file_writer.h"
#include "logging/log_buffer.h"
#include "logging/logging.h"
#include "monitoring/iostats_context_imp.h"
<<<<<<< HEAD
#include "monitoring/perf_context_imp.h"
#include "monitoring/statistics.h"
=======
>>>>>>> 26df98ad
#include "monitoring/thread_status_util.h"
#include "options/configurable_helper.h"
#include "options/options_helper.h"
#include "port/port.h"
#include "rocksdb/db.h"
#include "rocksdb/env.h"
<<<<<<< HEAD
#include "rocksdb/ralt.h"
#include "rocksdb/slice.h"
#include "rocksdb/sst_partitioner.h"
=======
#include "rocksdb/options.h"
>>>>>>> 26df98ad
#include "rocksdb/statistics.h"
#include "rocksdb/status.h"
#include "rocksdb/table.h"
#include "rocksdb/utilities/options_type.h"
#include "table/merging_iterator.h"
#include "table/table_builder.h"
#include "table/unique_id_impl.h"
#include "test_util/sync_point.h"
<<<<<<< HEAD
#include "util/coding.h"
#include "util/hash.h"
#include "util/mutexlock.h"
#include "util/rusty.h"
#include "util/stop_watch.h"
#include "util/string_util.h"
#include "util/timers.h"
=======
#include "util/stop_watch.h"
>>>>>>> 26df98ad

namespace ROCKSDB_NAMESPACE {

const char* GetCompactionReasonString(CompactionReason compaction_reason) {
  switch (compaction_reason) {
    case CompactionReason::kUnknown:
      return "Unknown";
    case CompactionReason::kLevelL0FilesNum:
      return "LevelL0FilesNum";
    case CompactionReason::kLevelMaxLevelSize:
      return "LevelMaxLevelSize";
    case CompactionReason::kUniversalSizeAmplification:
      return "UniversalSizeAmplification";
    case CompactionReason::kUniversalSizeRatio:
      return "UniversalSizeRatio";
    case CompactionReason::kUniversalSortedRunNum:
      return "UniversalSortedRunNum";
    case CompactionReason::kFIFOMaxSize:
      return "FIFOMaxSize";
    case CompactionReason::kFIFOReduceNumFiles:
      return "FIFOReduceNumFiles";
    case CompactionReason::kFIFOTtl:
      return "FIFOTtl";
    case CompactionReason::kManualCompaction:
      return "ManualCompaction";
    case CompactionReason::kFilesMarkedForCompaction:
      return "FilesMarkedForCompaction";
    case CompactionReason::kBottommostFiles:
      return "BottommostFiles";
    case CompactionReason::kTtl:
      return "Ttl";
    case CompactionReason::kFlush:
      return "Flush";
    case CompactionReason::kExternalSstIngestion:
      return "ExternalSstIngestion";
    case CompactionReason::kPeriodicCompaction:
      return "PeriodicCompaction";
    case CompactionReason::kChangeTemperature:
      return "ChangeTemperature";
    case CompactionReason::kForcedBlobGC:
      return "ForcedBlobGC";
    case CompactionReason::kRoundRobinTtl:
      return "RoundRobinTtl";
    case CompactionReason::kRefitLevel:
      return "RefitLevel";
    case CompactionReason::kNumOfReasons:
      // fall through
    default:
      assert(false);
      return "Invalid";
  }
}

<<<<<<< HEAD
const CompactionJob::SubcompactionState::Output*
CompactionJob::SubcompactionState::LevelOutput::current_output_const() const {
  if (outputs.empty()) {
    // This subcompaction's output could be empty if compaction was aborted
    // before this subcompaction had a chance to generate any output files.
    // When subcompactions are executed sequentially this is more likely and
    // will be particularly likely for the later subcompactions to be empty.
    // Once they are run in parallel however it should be much rarer.
    return nullptr;
  } else {
    return &outputs.back();
  }
}

CompactionJob::SubcompactionState::Output*
CompactionJob::SubcompactionState::LevelOutput::current_output() {
  if (outputs.empty()) {
    // This subcompaction's output could be empty if compaction was aborted
    // before this subcompaction had a chance to generate any output files.
    // When subcompactions are executed sequentially this is more likely and
    // will be particularly likely for the later subcompactions to be empty.
    // Once they are run in parallel however it should be much rarer.
    return nullptr;
  } else {
    return &outputs.back();
  }
}

// Adds the key and value to the builder
// If paranoid is true, adds the key-value to the paranoid hash
Status CompactionJob::SubcompactionState::LevelOutput::AddToBuilder(
    const Slice& key, const Slice& value) {
  auto curr = current_output();
  assert(builder != nullptr);
  assert(curr != nullptr);
  Status s = curr->validator.Add(key, value);
  if (!s.ok()) {
    return s;
  }
  builder->Add(key, value);
  return Status::OK();
}

Slice CompactionJob::SubcompactionState::LevelOutput::SmallestUserKey() const {
  if (!outputs.empty() && outputs[0].finished) {
    return outputs[0].meta.smallest.user_key();
  }
  // If there is no finished output, return an empty slice.
  return Slice(nullptr, 0);
}

Slice CompactionJob::SubcompactionState::LevelOutput::LargestUserKey() const {
  if (!outputs.empty() && current_output_const()->finished) {
    return current_output_const()->meta.largest.user_key();
  }
  // If there is no finished output, return an empty slice.
  return Slice(nullptr, 0);
}

void CompactionJob::SubcompactionState::LevelOutput::CleanupCompaction(
    const Status& sub_status, std::shared_ptr<rocksdb::Cache> table_cache) {
  if (builder != nullptr) {
    // May happen if we get a shutdown call in the middle of compaction
    builder->Abandon();
    builder.reset();
  } else {
    assert(!sub_status.ok() || outfile == nullptr);
  }
  for (const auto& out : outputs) {
    // If this file was inserted into the table cache then remove
    // them here because this compaction was not committed.
    if (!sub_status.ok()) {
      TableCache::Evict(table_cache.get(), out.meta.fd.GetNumber());
    }
  }
}

std::string CompactionJob::SubcompactionState::LevelOutput::GetTableFileName(
    const ImmutableOptions* ioptions, uint64_t file_number) {
  return TableFileName(ioptions->cf_paths, file_number, path_id());
}

CompactionJob::SubcompactionState::SubcompactionState(Compaction* c,
                                                      Slice* _start,
                                                      Slice* _end,
                                                      uint64_t size,
                                                      uint32_t _sub_job_id)
    : compaction(c),
      start(_start),
      end(_end),
      start_level_output(c->start_level_path_id(), c->start_level(), 1),
      latter_level_output(c->latter_level_path_id(), c->output_level(),
                          c->latter_level_hot_per_byte()),
      approx_size(size),
      sub_job_id(_sub_job_id) {
  assert(compaction != nullptr);
}

bool CompactionJob::SubcompactionState::ShouldStopBefore(
    const Slice& internal_key, uint64_t curr_file_size) {
  const InternalKeyComparator* icmp =
      &compaction->column_family_data()->internal_comparator();
  const std::vector<FileMetaData*>& grandparents = compaction->grandparents();

  bool grandparant_file_switched = false;
  // Scan to find earliest grandparent file that contains key.
  while (grandparent_index < grandparents.size() &&
         icmp->Compare(internal_key,
                       grandparents[grandparent_index]->largest.Encode()) > 0) {
    if (seen_key) {
      overlapped_bytes += grandparents[grandparent_index]->fd.GetFileSize();
      grandparant_file_switched = true;
    }
    assert(grandparent_index + 1 >= grandparents.size() ||
           icmp->Compare(
               grandparents[grandparent_index]->largest.Encode(),
               grandparents[grandparent_index + 1]->smallest.Encode()) <= 0);
    grandparent_index++;
  }
  seen_key = true;

  if (grandparant_file_switched &&
      overlapped_bytes + curr_file_size > compaction->max_compaction_bytes()) {
    // Too much overlap for current output; start new output
    overlapped_bytes = 0;
    return true;
  }

  if (!files_to_cut_for_ttl.empty()) {
    if (cur_files_to_cut_for_ttl != -1) {
      // Previous key is inside the range of a file
      if (icmp->Compare(internal_key,
                        files_to_cut_for_ttl[cur_files_to_cut_for_ttl]
                            ->largest.Encode()) > 0) {
        next_files_to_cut_for_ttl = cur_files_to_cut_for_ttl + 1;
        cur_files_to_cut_for_ttl = -1;
        return true;
      }
    } else {
      // Look for the key position
      while (next_files_to_cut_for_ttl <
             static_cast<int>(files_to_cut_for_ttl.size())) {
        if (icmp->Compare(internal_key,
                          files_to_cut_for_ttl[next_files_to_cut_for_ttl]
                              ->smallest.Encode()) >= 0) {
          if (icmp->Compare(internal_key,
                            files_to_cut_for_ttl[next_files_to_cut_for_ttl]
                                ->largest.Encode()) <= 0) {
            // With in the current file
            cur_files_to_cut_for_ttl = next_files_to_cut_for_ttl;
            return true;
          }
          // Beyond the current file
          next_files_to_cut_for_ttl++;
        } else {
          // Still fall into the gap
          break;
        }
      }
    }
  }

  return false;
}

Status CompactionJob::SubcompactionState::ProcessOutFlowIfNeeded(
    const Slice& key, const Slice& value) {
  if (!blob_garbage_meter) {
    return Status::OK();
  }

  return blob_garbage_meter->ProcessOutFlow(key, value);
}

void CompactionJob::SubcompactionState::FillFilesToCutForTtl() {
  if (compaction->immutable_options()->compaction_style !=
          CompactionStyle::kCompactionStyleLevel ||
      compaction->immutable_options()->compaction_pri !=
          CompactionPri::kMinOverlappingRatio ||
      compaction->mutable_cf_options()->ttl == 0 ||
      compaction->num_input_levels() < 2 || compaction->bottommost_level()) {
    return;
  }

  // We define new file with oldest ancestor time to be younger than 1/4 TTL,
  // and an old one to be older than 1/2 TTL time.
  int64_t temp_current_time;
  auto get_time_status = compaction->immutable_options()->clock->GetCurrentTime(
      &temp_current_time);
  if (!get_time_status.ok()) {
    return;
  }
  uint64_t current_time = static_cast<uint64_t>(temp_current_time);
  if (current_time < compaction->mutable_cf_options()->ttl) {
    return;
  }
  uint64_t old_age_thres =
      current_time - compaction->mutable_cf_options()->ttl / 2;

  const std::vector<FileMetaData*>& olevel =
      *(compaction->inputs(compaction->num_input_levels() - 1));
  for (FileMetaData* file : olevel) {
    // Worth filtering out by start and end?
    uint64_t oldest_ancester_time = file->TryGetOldestAncesterTime();
    // We put old files if they are not too small to prevent a flood
    // of small files.
    if (oldest_ancester_time < old_age_thres &&
        file->fd.GetFileSize() >
            compaction->mutable_cf_options()->target_file_size_base / 2) {
      files_to_cut_for_ttl.push_back(file);
    }
  }
}

// Maintains state for the entire compaction
struct CompactionJob::CompactionState {
  Compaction* const compaction;

  // REQUIRED: subcompaction states are stored in order of increasing
  // key-range
  std::vector<CompactionJob::SubcompactionState> sub_compact_states;
  Status status;

  size_t num_output_files = 0;
  uint64_t total_bytes = 0;
  uint64_t retained_or_promoted_bytes = 0;
  size_t num_blob_output_files = 0;
  uint64_t total_blob_bytes = 0;
  uint64_t num_output_records = 0;

  explicit CompactionState(Compaction* c) : compaction(c) {}

  Slice SmallestUserKey() {
    Slice start_level_ret, latter_level_ret;
    for (const auto& sub_compact_state : sub_compact_states) {
      start_level_ret = sub_compact_state.start_level_output.SmallestUserKey();
      if (!start_level_ret.empty()) {
        break;
      }
    }
    for (const auto& sub_compact_state : sub_compact_states) {
      latter_level_ret =
          sub_compact_state.latter_level_output.SmallestUserKey();
      if (!latter_level_ret.empty()) {
        break;
      }
    }
    if (start_level_ret.empty()) {
      return latter_level_ret;
    } else if (latter_level_ret.empty()) {
      return start_level_ret;
    } else {
      auto* c = compaction;
      auto* cfd = c->column_family_data();
      const Comparator* cfd_comparator = cfd->user_comparator();
      int res = cfd_comparator->Compare(start_level_ret, latter_level_ret);
      if (res < 0) {
        return start_level_ret;
      } else {
        return latter_level_ret;
      }
    }
  }

  Slice LargestUserKey() {
    Slice start_level_ret, latter_level_ret;
    for (auto it = sub_compact_states.rbegin(); it < sub_compact_states.rend();
         ++it) {
      start_level_ret = it->start_level_output.LargestUserKey();
      if (!start_level_ret.empty()) {
        break;
      }
    }
    for (auto it = sub_compact_states.rbegin(); it < sub_compact_states.rend();
         ++it) {
      latter_level_ret = it->latter_level_output.LargestUserKey();
      if (!latter_level_ret.empty()) {
        break;
      }
    }
    if (start_level_ret.empty()) {
      return latter_level_ret;
    } else if (latter_level_ret.empty()) {
      return start_level_ret;
    } else {
      auto* c = compaction;
      auto* cfd = c->column_family_data();
      const Comparator* cfd_comparator = cfd->user_comparator();
      int res = cfd_comparator->Compare(start_level_ret, latter_level_ret);
      if (res > 0) {
        return start_level_ret;
      } else {
        return latter_level_ret;
      }
    }
  }
};

void CompactionJob::AggregateStatistics() {
  assert(compact_);

  for (SubcompactionState& sc : compact_->sub_compact_states) {
    {
      auto& outputs = sc.start_level_output.outputs;
      if (!outputs.empty() && !outputs.back().meta.fd.file_size) {
        // An error occurred, so ignore the last output.
        outputs.pop_back();
      }
      compact_->num_output_files += outputs.size();
    }

    {
      auto& outputs = sc.latter_level_output.outputs;
      if (!outputs.empty() && !outputs.back().meta.fd.file_size) {
        // An error occurred, so ignore the last output.
        outputs.pop_back();
      }
      compact_->num_output_files += outputs.size();
    }

    compact_->total_bytes += sc.total_bytes;
    compact_->retained_or_promoted_bytes += sc.retained_or_promoted_bytes;

    const auto& blobs = sc.blob_file_additions;

    compact_->num_blob_output_files += blobs.size();

    for (const auto& blob : blobs) {
      compact_->total_blob_bytes += blob.GetTotalBlobBytes();
    }

    compact_->num_output_records += sc.num_output_records;

    compaction_job_stats_->Add(sc.compaction_job_stats);
=======
const char* GetCompactionPenultimateOutputRangeTypeString(
    Compaction::PenultimateOutputRangeType range_type) {
  switch (range_type) {
    case Compaction::PenultimateOutputRangeType::kNotSupported:
      return "NotSupported";
    case Compaction::PenultimateOutputRangeType::kFullRange:
      return "FullRange";
    case Compaction::PenultimateOutputRangeType::kNonLastRange:
      return "NonLastRange";
    case Compaction::PenultimateOutputRangeType::kDisabled:
      return "Disabled";
    default:
      assert(false);
      return "Invalid";
>>>>>>> 26df98ad
  }
}

CompactionJob::CompactionJob(
    int job_id, Compaction* compaction, const ImmutableDBOptions& db_options,
    const MutableDBOptions& mutable_db_options, const FileOptions& file_options,
    VersionSet* versions, const std::atomic<bool>* shutting_down,
<<<<<<< HEAD
    const SequenceNumber preserve_deletes_seqnum, LogBuffer* log_buffer,
    FSDirectory* db_directory, FSDirectory* start_level_output_directory,
    FSDirectory* latter_level_output_directory,
    FSDirectory* blob_output_directory, Statistics* stats,
    InstrumentedMutex* db_mutex, ErrorHandler* db_error_handler,
=======
    LogBuffer* log_buffer, FSDirectory* db_directory,
    FSDirectory* output_directory, FSDirectory* blob_output_directory,
    Statistics* stats, InstrumentedMutex* db_mutex,
    ErrorHandler* db_error_handler,
>>>>>>> 26df98ad
    std::vector<SequenceNumber> existing_snapshots,
    SequenceNumber earliest_write_conflict_snapshot,
    const SnapshotChecker* snapshot_checker, JobContext* job_context,
    std::shared_ptr<Cache> table_cache, EventLogger* event_logger,
    bool paranoid_file_checks, bool measure_io_stats, const std::string& dbname,
    CompactionJobStats* compaction_job_stats, Env::Priority thread_pri,
    const std::shared_ptr<IOTracer>& io_tracer,
    const std::atomic<bool>& manual_compaction_canceled,
    const std::string& db_id, const std::string& db_session_id,
    std::string full_history_ts_low, std::string trim_ts,
    BlobFileCompletionCallback* blob_callback, int* bg_compaction_scheduled,
    int* bg_bottom_compaction_scheduled)
    : compact_(new CompactionState(compaction)),
      compaction_stats_(compaction->compaction_reason(), 1),
      db_options_(db_options),
      mutable_db_options_copy_(mutable_db_options),
      log_buffer_(log_buffer),
      start_level_output_directory_(start_level_output_directory),
      latter_level_output_directory_(latter_level_output_directory),
      stats_(stats),
      bottommost_level_(false),
      write_hint_(Env::WLTH_NOT_SET),
      compaction_job_stats_(compaction_job_stats),
      job_id_(job_id),
      dbname_(dbname),
      db_id_(db_id),
      db_session_id_(db_session_id),
      file_options_(file_options),
      env_(db_options.env),
      io_tracer_(io_tracer),
      fs_(db_options.fs, io_tracer),
      file_options_for_read_(
          fs_->OptimizeForCompactionTableRead(file_options, db_options_)),
      versions_(versions),
      shutting_down_(shutting_down),
      manual_compaction_canceled_(manual_compaction_canceled),
      db_directory_(db_directory),
      blob_output_directory_(blob_output_directory),
      db_mutex_(db_mutex),
      db_error_handler_(db_error_handler),
      existing_snapshots_(std::move(existing_snapshots)),
      earliest_write_conflict_snapshot_(earliest_write_conflict_snapshot),
      snapshot_checker_(snapshot_checker),
      job_context_(job_context),
      table_cache_(std::move(table_cache)),
      event_logger_(event_logger),
      paranoid_file_checks_(paranoid_file_checks),
      measure_io_stats_(measure_io_stats),
      thread_pri_(thread_pri),
      full_history_ts_low_(std::move(full_history_ts_low)),
      trim_ts_(std::move(trim_ts)),
      blob_callback_(blob_callback),
      extra_num_subcompaction_threads_reserved_(0),
      bg_compaction_scheduled_(bg_compaction_scheduled),
      bg_bottom_compaction_scheduled_(bg_bottom_compaction_scheduled) {
  assert(compaction_job_stats_ != nullptr);
  assert(log_buffer_ != nullptr);

  const auto* cfd = compact_->compaction->column_family_data();
  ThreadStatusUtil::SetEnableTracking(db_options_.enable_thread_tracking);
  ThreadStatusUtil::SetColumnFamily(cfd);
  ThreadStatusUtil::SetThreadOperation(ThreadStatus::OP_COMPACTION);
  ReportStartedCompaction(compaction);
}

CompactionJob::~CompactionJob() {
  assert(compact_ == nullptr);
  ThreadStatusUtil::ResetThreadStatus();
}

void CompactionJob::ReportStartedCompaction(Compaction* compaction) {
  ThreadStatusUtil::SetThreadOperationProperty(ThreadStatus::COMPACTION_JOB_ID,
                                               job_id_);

  ThreadStatusUtil::SetThreadOperationProperty(
      ThreadStatus::COMPACTION_INPUT_OUTPUT_LEVEL,
      (static_cast<uint64_t>(compact_->compaction->start_level()) << 32) +
          compact_->compaction->output_level());

  // In the current design, a CompactionJob is always created
  // for non-trivial compaction.
  assert(compaction->IsTrivialMove() == false ||
         compaction->is_manual_compaction() == true);

  ThreadStatusUtil::SetThreadOperationProperty(
      ThreadStatus::COMPACTION_PROP_FLAGS,
      compaction->is_manual_compaction() +
          (compaction->deletion_compaction() << 1));

  ThreadStatusUtil::SetThreadOperationProperty(
      ThreadStatus::COMPACTION_TOTAL_INPUT_BYTES,
      compaction->CalculateTotalInputSize());

  IOSTATS_RESET(bytes_written);
  IOSTATS_RESET(bytes_read);
  ThreadStatusUtil::SetThreadOperationProperty(
      ThreadStatus::COMPACTION_BYTES_WRITTEN, 0);
  ThreadStatusUtil::SetThreadOperationProperty(
      ThreadStatus::COMPACTION_BYTES_READ, 0);

  // Set the thread operation after operation properties
  // to ensure GetThreadList() can always show them all together.
  ThreadStatusUtil::SetThreadOperation(ThreadStatus::OP_COMPACTION);

  compaction_job_stats_->is_manual_compaction =
      compaction->is_manual_compaction();
  compaction_job_stats_->is_full_compaction = compaction->is_full_compaction();
}

void CompactionJob::Prepare() {
  AutoThreadOperationStageUpdater stage_updater(
      ThreadStatus::STAGE_COMPACTION_PREPARE);

  // Generate file_levels_ for compaction before making Iterator
  auto* c = compact_->compaction;
  ColumnFamilyData* cfd = c->column_family_data();
  assert(cfd != nullptr);
  assert(cfd->current()->storage_info()->NumLevelFiles(
             compact_->compaction->level()) > 0);

  write_hint_ = cfd->CalculateSSTWriteHint(c->output_level());
  bottommost_level_ = c->bottommost_level();

  if (c->ShouldFormSubcompactions()) {
    StopWatch sw(db_options_.clock, stats_, SUBCOMPACTION_SETUP_TIME);
    GenSubcompactionBoundaries();
  }
  if (boundaries_.size() >= 1) {
    for (size_t i = 0; i <= boundaries_.size(); i++) {
      compact_->sub_compact_states.emplace_back(
          c, (i != 0) ? std::optional<Slice>(boundaries_[i - 1]) : std::nullopt,
          (i != boundaries_.size()) ? std::optional<Slice>(boundaries_[i])
                                    : std::nullopt,
          static_cast<uint32_t>(i));
      // assert to validate that boundaries don't have same user keys (without
      // timestamp part).
      assert(i == 0 || i == boundaries_.size() ||
             cfd->user_comparator()->CompareWithoutTimestamp(
                 boundaries_[i - 1], boundaries_[i]) < 0);
    }
    RecordInHistogram(stats_, NUM_SUBCOMPACTIONS_SCHEDULED,
                      compact_->sub_compact_states.size());
  } else {
    compact_->sub_compact_states.emplace_back(c, std::nullopt, std::nullopt,
                                              /*sub_job_id*/ 0);
  }

  // collect all seqno->time information from the input files which will be used
  // to encode seqno->time to the output files.
  uint64_t preserve_time_duration =
      std::max(c->immutable_options()->preserve_internal_time_seconds,
               c->immutable_options()->preclude_last_level_data_seconds);

  if (preserve_time_duration > 0) {
    const ReadOptions read_options(Env::IOActivity::kCompaction);
    // setup seqno_time_mapping_
    seqno_time_mapping_.SetMaxTimeDuration(preserve_time_duration);
    for (const auto& each_level : *c->inputs()) {
      for (const auto& fmd : each_level.files) {
        std::shared_ptr<const TableProperties> tp;
        Status s =
            cfd->current()->GetTableProperties(read_options, &tp, fmd, nullptr);
        if (s.ok()) {
          seqno_time_mapping_.Add(tp->seqno_to_time_mapping)
              .PermitUncheckedError();
          seqno_time_mapping_.Add(fmd->fd.smallest_seqno,
                                  fmd->oldest_ancester_time);
        }
      }
    }

    auto status = seqno_time_mapping_.Sort();
    if (!status.ok()) {
      ROCKS_LOG_WARN(db_options_.info_log,
                     "Invalid sequence number to time mapping: Status: %s",
                     status.ToString().c_str());
    }
    int64_t _current_time = 0;
    status = db_options_.clock->GetCurrentTime(&_current_time);
    if (!status.ok()) {
      ROCKS_LOG_WARN(db_options_.info_log,
                     "Failed to get current time in compaction: Status: %s",
                     status.ToString().c_str());
      // preserve all time information
      preserve_time_min_seqno_ = 0;
      preclude_last_level_min_seqno_ = 0;
    } else {
      seqno_time_mapping_.TruncateOldEntries(_current_time);
      uint64_t preserve_time =
          static_cast<uint64_t>(_current_time) > preserve_time_duration
              ? _current_time - preserve_time_duration
              : 0;
      preserve_time_min_seqno_ =
          seqno_time_mapping_.GetOldestSequenceNum(preserve_time);
      if (c->immutable_options()->preclude_last_level_data_seconds > 0) {
        uint64_t preclude_last_level_time =
            static_cast<uint64_t>(_current_time) >
                    c->immutable_options()->preclude_last_level_data_seconds
                ? _current_time -
                      c->immutable_options()->preclude_last_level_data_seconds
                : 0;
        preclude_last_level_min_seqno_ =
            seqno_time_mapping_.GetOldestSequenceNum(preclude_last_level_time);
      }
    }
  }
}

uint64_t CompactionJob::GetSubcompactionsLimit() {
  return extra_num_subcompaction_threads_reserved_ +
         std::max(
             std::uint64_t(1),
             static_cast<uint64_t>(compact_->compaction->max_subcompactions()));
}

void CompactionJob::AcquireSubcompactionResources(
    int num_extra_required_subcompactions) {
  TEST_SYNC_POINT("CompactionJob::AcquireSubcompactionResources:0");
  TEST_SYNC_POINT("CompactionJob::AcquireSubcompactionResources:1");
  int max_db_compactions =
      DBImpl::GetBGJobLimits(
          mutable_db_options_copy_.max_background_flushes,
          mutable_db_options_copy_.max_background_compactions,
          mutable_db_options_copy_.max_background_jobs,
          versions_->GetColumnFamilySet()
              ->write_controller()
              ->NeedSpeedupCompaction())
          .max_compactions;
  InstrumentedMutexLock l(db_mutex_);
  // Apply min function first since We need to compute the extra subcompaction
  // against compaction limits. And then try to reserve threads for extra
  // subcompactions. The actual number of reserved threads could be less than
  // the desired number.
  int available_bg_compactions_against_db_limit =
      std::max(max_db_compactions - *bg_compaction_scheduled_ -
                   *bg_bottom_compaction_scheduled_,
               0);
  // Reservation only supports backgrdoun threads of which the priority is
  // between BOTTOM and HIGH. Need to degrade the priority to HIGH if the
  // origin thread_pri_ is higher than that. Similar to ReleaseThreads().
  extra_num_subcompaction_threads_reserved_ =
      env_->ReserveThreads(std::min(num_extra_required_subcompactions,
                                    available_bg_compactions_against_db_limit),
                           std::min(thread_pri_, Env::Priority::HIGH));

  // Update bg_compaction_scheduled_ or bg_bottom_compaction_scheduled_
  // depending on if this compaction has the bottommost priority
  if (thread_pri_ == Env::Priority::BOTTOM) {
    *bg_bottom_compaction_scheduled_ +=
        extra_num_subcompaction_threads_reserved_;
  } else {
    *bg_compaction_scheduled_ += extra_num_subcompaction_threads_reserved_;
  }
}

void CompactionJob::ShrinkSubcompactionResources(uint64_t num_extra_resources) {
  // Do nothing when we have zero resources to shrink
  if (num_extra_resources == 0) return;
  db_mutex_->Lock();
  // We cannot release threads more than what we reserved before
  int extra_num_subcompaction_threads_released = env_->ReleaseThreads(
      (int)num_extra_resources, std::min(thread_pri_, Env::Priority::HIGH));
  // Update the number of reserved threads and the number of background
  // scheduled compactions for this compaction job
  extra_num_subcompaction_threads_reserved_ -=
      extra_num_subcompaction_threads_released;
  // TODO (zichen): design a test case with new subcompaction partitioning
  // when the number of actual partitions is less than the number of planned
  // partitions
  assert(extra_num_subcompaction_threads_released == (int)num_extra_resources);
  // Update bg_compaction_scheduled_ or bg_bottom_compaction_scheduled_
  // depending on if this compaction has the bottommost priority
  if (thread_pri_ == Env::Priority::BOTTOM) {
    *bg_bottom_compaction_scheduled_ -=
        extra_num_subcompaction_threads_released;
  } else {
    *bg_compaction_scheduled_ -= extra_num_subcompaction_threads_released;
  }
  db_mutex_->Unlock();
  TEST_SYNC_POINT("CompactionJob::ShrinkSubcompactionResources:0");
}

void CompactionJob::ReleaseSubcompactionResources() {
  if (extra_num_subcompaction_threads_reserved_ == 0) {
    return;
  }
  {
    InstrumentedMutexLock l(db_mutex_);
    // The number of reserved threads becomes larger than 0 only if the
    // compaction prioity is round robin and there is no sufficient
    // sub-compactions available

    // The scheduled compaction must be no less than 1 + extra number
    // subcompactions using acquired resources since this compaction job has not
    // finished yet
    assert(*bg_bottom_compaction_scheduled_ >=
               1 + extra_num_subcompaction_threads_reserved_ ||
           *bg_compaction_scheduled_ >=
               1 + extra_num_subcompaction_threads_reserved_);
  }
  ShrinkSubcompactionResources(extra_num_subcompaction_threads_reserved_);
}

struct RangeWithSize {
  Range range;
  uint64_t size;

  RangeWithSize(const Slice& a, const Slice& b, uint64_t s = 0)
      : range(a, b), size(s) {}
};

void CompactionJob::GenSubcompactionBoundaries() {
  // The goal is to find some boundary keys so that we can evenly partition
  // the compaction input data into max_subcompactions ranges.
  // For every input file, we ask TableReader to estimate 128 anchor points
  // that evenly partition the input file into 128 ranges and the range
  // sizes. This can be calculated by scanning index blocks of the file.
  // Once we have the anchor points for all the input files, we merge them
  // together and try to find keys dividing ranges evenly.
  // For example, if we have two input files, and each returns following
  // ranges:
  //   File1: (a1, 1000), (b1, 1200), (c1, 1100)
  //   File2: (a2, 1100), (b2, 1000), (c2, 1000)
  // We total sort the keys to following:
  //  (a1, 1000), (a2, 1100), (b1, 1200), (b2, 1000), (c1, 1100), (c2, 1000)
  // We calculate the total size by adding up all ranges' size, which is 6400.
  // If we would like to partition into 2 subcompactions, the target of the
  // range size is 3200. Based on the size, we take "b1" as the partition key
  // since the first three ranges would hit 3200.
  //
  // Note that the ranges are actually overlapping. For example, in the example
  // above, the range ending with "b1" is overlapping with the range ending with
  // "b2". So the size 1000+1100+1200 is an underestimation of data size up to
  // "b1". In extreme cases where we only compact N L0 files, a range can
  // overlap with N-1 other ranges. Since we requested a relatively large number
  // (128) of ranges from each input files, even N range overlapping would
  // cause relatively small inaccuracy.
  const ReadOptions read_options(Env::IOActivity::kCompaction);
  auto* c = compact_->compaction;
  if (c->max_subcompactions() <= 1 &&
      !(c->immutable_options()->compaction_pri == kRoundRobin &&
        c->immutable_options()->compaction_style == kCompactionStyleLevel)) {
    return;
  }
  auto* cfd = c->column_family_data();
  const Comparator* cfd_comparator = cfd->user_comparator();
  const InternalKeyComparator& icomp = cfd->internal_comparator();

  auto* v = compact_->compaction->input_version();
  int base_level = v->storage_info()->base_level();
  InstrumentedMutexUnlock unlock_guard(db_mutex_);

  uint64_t total_size = 0;
  std::vector<TableReader::Anchor> all_anchors;
  int start_lvl = c->start_level();
  int out_lvl = c->output_level();

  for (size_t lvl_idx = 0; lvl_idx < c->num_input_levels(); lvl_idx++) {
    int lvl = c->level(lvl_idx);
    if (lvl >= start_lvl && lvl <= out_lvl) {
      const LevelFilesBrief* flevel = c->input_levels(lvl_idx);
      size_t num_files = flevel->num_files;

      if (num_files == 0) {
        continue;
      }

      for (size_t i = 0; i < num_files; i++) {
        FileMetaData* f = flevel->files[i].file_metadata;
        std::vector<TableReader::Anchor> my_anchors;
        Status s = cfd->table_cache()->ApproximateKeyAnchors(
            read_options, icomp, *f,
            c->mutable_cf_options()->block_protection_bytes_per_key,
            my_anchors);
        if (!s.ok() || my_anchors.empty()) {
          my_anchors.emplace_back(f->largest.user_key(), f->fd.GetFileSize());
        }
        for (auto& ac : my_anchors) {
          // Can be optimize to avoid this loop.
          total_size += ac.range_size;
        }

        all_anchors.insert(all_anchors.end(), my_anchors.begin(),
                           my_anchors.end());
      }
    }
  }
  // Here we total sort all the anchor points across all files and go through
  // them in the sorted order to find partitioning boundaries.
  // Not the most efficient implementation. A much more efficient algorithm
  // probably exists. But they are more complex. If performance turns out to
  // be a problem, we can optimize.
  std::sort(
      all_anchors.begin(), all_anchors.end(),
      [cfd_comparator](TableReader::Anchor& a, TableReader::Anchor& b) -> bool {
        return cfd_comparator->CompareWithoutTimestamp(a.user_key, b.user_key) <
               0;
      });

  // Remove duplicated entries from boundaries.
  all_anchors.erase(
      std::unique(all_anchors.begin(), all_anchors.end(),
                  [cfd_comparator](TableReader::Anchor& a,
                                   TableReader::Anchor& b) -> bool {
                    return cfd_comparator->CompareWithoutTimestamp(
                               a.user_key, b.user_key) == 0;
                  }),
      all_anchors.end());

  // Get the number of planned subcompactions, may update reserve threads
  // and update extra_num_subcompaction_threads_reserved_ for round-robin
  uint64_t num_planned_subcompactions;
  if (c->immutable_options()->compaction_pri == kRoundRobin &&
      c->immutable_options()->compaction_style == kCompactionStyleLevel) {
    // For round-robin compaction prioity, we need to employ more
    // subcompactions (may exceed the max_subcompaction limit). The extra
    // subcompactions will be executed using reserved threads and taken into
    // account bg_compaction_scheduled or bg_bottom_compaction_scheduled.

    // Initialized by the number of input files
    num_planned_subcompactions = static_cast<uint64_t>(c->num_input_files(0));
    uint64_t max_subcompactions_limit = GetSubcompactionsLimit();
    if (max_subcompactions_limit < num_planned_subcompactions) {
      // Assert two pointers are not empty so that we can use extra
      // subcompactions against db compaction limits
      assert(bg_bottom_compaction_scheduled_ != nullptr);
      assert(bg_compaction_scheduled_ != nullptr);
      // Reserve resources when max_subcompaction is not sufficient
      AcquireSubcompactionResources(
          (int)(num_planned_subcompactions - max_subcompactions_limit));
      // Subcompactions limit changes after acquiring additional resources.
      // Need to call GetSubcompactionsLimit() again to update the number
      // of planned subcompactions
      num_planned_subcompactions =
          std::min(num_planned_subcompactions, GetSubcompactionsLimit());
    } else {
      num_planned_subcompactions = max_subcompactions_limit;
    }
  } else {
    num_planned_subcompactions = GetSubcompactionsLimit();
  }

  TEST_SYNC_POINT_CALLBACK("CompactionJob::GenSubcompactionBoundaries:0",
                           &num_planned_subcompactions);
  if (num_planned_subcompactions == 1) return;

  // Group the ranges into subcompactions
  uint64_t target_range_size = std::max(
      total_size / num_planned_subcompactions,
      MaxFileSizeForLevel(
          *(c->mutable_cf_options()), out_lvl,
          c->immutable_options()->compaction_style, base_level,
<<<<<<< HEAD
          c->immutable_options()->level_compaction_dynamic_level_bytes)));
  uint64_t subcompactions = std::min(
      {static_cast<uint64_t>(ranges.size()),
       static_cast<uint64_t>(c->max_subcompactions()), max_output_files});

  if (subcompactions > 1) {
    double mean = sum * 1.0 / subcompactions;
    // Greedily add ranges to the subcompaction until the sum of the ranges'
    // sizes becomes >= the expected mean size of a subcompaction
    sum = 0;
    for (size_t i = 0; i + 1 < ranges.size(); i++) {
      sum += ranges[i].size;
      if (subcompactions == 1) {
        // If there's only one left to schedule then it goes to the end so no
        // need to put an end boundary
        continue;
      }
      if (sum >= mean) {
        boundaries_.emplace_back(ExtractUserKey(ranges[i].range.limit));
        sizes_.emplace_back(sum);
        subcompactions--;
        sum = 0;
      }
=======
          c->immutable_options()->level_compaction_dynamic_level_bytes));

  if (target_range_size >= total_size) {
    return;
  }

  uint64_t next_threshold = target_range_size;
  uint64_t cumulative_size = 0;
  uint64_t num_actual_subcompactions = 1U;
  for (TableReader::Anchor& anchor : all_anchors) {
    cumulative_size += anchor.range_size;
    if (cumulative_size > next_threshold) {
      next_threshold += target_range_size;
      num_actual_subcompactions++;
      boundaries_.push_back(anchor.user_key);
    }
    if (num_actual_subcompactions == num_planned_subcompactions) {
      break;
>>>>>>> 26df98ad
    }
  }
  TEST_SYNC_POINT_CALLBACK("CompactionJob::GenSubcompactionBoundaries:1",
                           &num_actual_subcompactions);
  // Shrink extra subcompactions resources when extra resrouces are acquired
  ShrinkSubcompactionResources(
      std::min((int)(num_planned_subcompactions - num_actual_subcompactions),
               extra_num_subcompaction_threads_reserved_));
}

Status CompactionJob::Run() {
  AutoThreadOperationStageUpdater stage_updater(
      ThreadStatus::STAGE_COMPACTION_RUN);
  TEST_SYNC_POINT("CompactionJob::Run():Start");
  log_buffer_->FlushBufferToLog();
  LogCompaction();

  const size_t num_threads = compact_->sub_compact_states.size();
  assert(num_threads > 0);
  // HotRAP doesn't support subcompactions yet because VecIter does not
  // implement Seek
  assert(num_threads == 1);
  const uint64_t start_micros = db_options_.clock->NowMicros();

  // Launch a thread for each of subcompactions 1...num_threads-1
  std::vector<port::Thread> thread_pool;
  thread_pool.reserve(num_threads - 1);
  for (size_t i = 1; i < compact_->sub_compact_states.size(); i++) {
    thread_pool.emplace_back(&CompactionJob::ProcessKeyValueCompaction, this,
                             &compact_->sub_compact_states[i]);
  }

  // Always schedule the first subcompaction (whether or not there are also
  // others) in the current thread to be efficient with resources
  ProcessKeyValueCompaction(&compact_->sub_compact_states[0]);

  // Wait for all other threads (if there are any) to finish execution
  for (auto& thread : thread_pool) {
    thread.join();
  }

  compaction_stats_.SetMicros(db_options_.clock->NowMicros() - start_micros);

  for (auto& state : compact_->sub_compact_states) {
    compaction_stats_.AddCpuMicros(state.compaction_job_stats.cpu_micros);
    state.RemoveLastEmptyOutput();
  }

  RecordTimeToHistogram(stats_, COMPACTION_TIME,
                        compaction_stats_.stats.micros);
  RecordTimeToHistogram(stats_, COMPACTION_CPU_TIME,
                        compaction_stats_.stats.cpu_micros);

  TEST_SYNC_POINT("CompactionJob::Run:BeforeVerify");

  // Check if any thread encountered an error during execution
  Status status;
  IOStatus io_s;
  bool wrote_new_blob_files = false;

  for (const auto& state : compact_->sub_compact_states) {
    if (!state.status.ok()) {
      status = state.status;
      io_s = state.io_status;
      break;
    }

    if (state.Current().HasBlobFileAdditions()) {
      wrote_new_blob_files = true;
    }
  }

  if (io_status_.ok()) {
    io_status_ = io_s;
  }
  if (status.ok()) {
    constexpr IODebugContext* dbg = nullptr;

    if (start_level_output_directory_) {
      io_s = start_level_output_directory_->FsyncWithDirOptions(
          IOOptions(), dbg,
          DirFsyncOptions(DirFsyncOptions::FsyncReason::kNewFileSynced));
    }
    if (latter_level_output_directory_) {
      io_s = latter_level_output_directory_->FsyncWithDirOptions(
          IOOptions(), dbg,
          DirFsyncOptions(DirFsyncOptions::FsyncReason::kNewFileSynced));
    }

    if (io_s.ok() && wrote_new_blob_files && blob_output_directory_ &&
        blob_output_directory_ != latter_level_output_directory_) {
      io_s = blob_output_directory_->FsyncWithDirOptions(
          IOOptions(), dbg,
          DirFsyncOptions(DirFsyncOptions::FsyncReason::kNewFileSynced));
    }
  }
  if (io_status_.ok()) {
    io_status_ = io_s;
  }
  if (status.ok()) {
    status = io_s;
  }
  if (status.ok()) {
    thread_pool.clear();
<<<<<<< HEAD
    Compaction* c = compact_->compaction;
    std::vector<
        std::pair<int, const CompactionJob::SubcompactionState::Output*>>
        files_output;
    for (const auto& state : compact_->sub_compact_states) {
      for (const auto& output : state.start_level_output.outputs) {
        files_output.emplace_back(c->start_level(), &output);
      }
      for (const auto& output : state.latter_level_output.outputs) {
        files_output.emplace_back(c->output_level(), &output);
      }
    }
    ColumnFamilyData* cfd = c->column_family_data();
    auto prefix_extractor = c->mutable_cf_options()->prefix_extractor.get();
=======
    std::vector<const CompactionOutputs::Output*> files_output;
    for (const auto& state : compact_->sub_compact_states) {
      for (const auto& output : state.GetOutputs()) {
        files_output.emplace_back(&output);
      }
    }
    ColumnFamilyData* cfd = compact_->compaction->column_family_data();
    auto& prefix_extractor =
        compact_->compaction->mutable_cf_options()->prefix_extractor;
>>>>>>> 26df98ad
    std::atomic<size_t> next_file_idx(0);
    auto verify_table = [&](Status& output_status) {
      while (true) {
        size_t file_idx = next_file_idx.fetch_add(1);
        if (file_idx >= files_output.size()) {
          break;
        }
        int level = files_output[file_idx].first;
        auto output = files_output[file_idx].second;
        // Verify that the table is usable
        // We set for_compaction to false and don't
        // OptimizeForCompactionTableRead here because this is a special case
        // after we finish the table building No matter whether
        // use_direct_io_for_flush_and_compaction is true, we will regard this
        // verification as user reads since the goal is to cache it here for
        // further user reads
<<<<<<< HEAD
        ReadOptions read_options;
        InternalIterator* iter = cfd->table_cache()->NewIterator(
            read_options, file_options_, cfd->internal_comparator(),
            output->meta, /*range_del_agg=*/nullptr, prefix_extractor,
=======
        const ReadOptions verify_table_read_options(
            Env::IOActivity::kCompaction);
        InternalIterator* iter = cfd->table_cache()->NewIterator(
            verify_table_read_options, file_options_,
            cfd->internal_comparator(), files_output[file_idx]->meta,
            /*range_del_agg=*/nullptr, prefix_extractor,
>>>>>>> 26df98ad
            /*table_reader_ptr=*/nullptr,
            cfd->internal_stats()->GetFileReadHist(level),
            TableReaderCaller::kCompactionRefill, /*arena=*/nullptr,
            /*skip_filters=*/false, level,
            MaxFileSizeForL0MetaPin(
                *compact_->compaction->mutable_cf_options()),
            /*smallest_compaction_key=*/nullptr,
            /*largest_compaction_key=*/nullptr,
            /*allow_unprepared_value=*/false,
            compact_->compaction->mutable_cf_options()
                ->block_protection_bytes_per_key);
        auto s = iter->status();

        if (s.ok() && paranoid_file_checks_) {
          OutputValidator validator(cfd->internal_comparator(),
                                    /*_enable_order_check=*/true,
                                    /*_enable_hash=*/true);
          for (iter->SeekToFirst(); iter->Valid(); iter->Next()) {
            s = validator.Add(iter->key(), iter->value());
            if (!s.ok()) {
              break;
            }
          }
          if (s.ok()) {
            s = iter->status();
          }
          if (s.ok() && !validator.CompareValidator(output->validator)) {
            s = Status::Corruption("Paranoid checksums do not match");
          }
        }

        delete iter;

        if (!s.ok()) {
          output_status = s;
          break;
        }
      }
    };
    for (size_t i = 1; i < compact_->sub_compact_states.size(); i++) {
      thread_pool.emplace_back(
          verify_table, std::ref(compact_->sub_compact_states[i].status));
    }
    verify_table(compact_->sub_compact_states[0].status);
    for (auto& thread : thread_pool) {
      thread.join();
    }

    for (const auto& state : compact_->sub_compact_states) {
      if (!state.status.ok()) {
        status = state.status;
        break;
      }
    }
  }

  ReleaseSubcompactionResources();
  TEST_SYNC_POINT("CompactionJob::ReleaseSubcompactionResources:0");
  TEST_SYNC_POINT("CompactionJob::ReleaseSubcompactionResources:1");

  TablePropertiesCollection tp;
  for (const auto& state : compact_->sub_compact_states) {
<<<<<<< HEAD
    for (const auto& output : state.start_level_output.outputs) {
      auto fn =
          TableFileName(state.compaction->immutable_options()->cf_paths,
                        output.meta.fd.GetNumber(), output.meta.fd.GetPathId());
      tp[fn] = output.table_properties;
    }
    for (const auto& output : state.latter_level_output.outputs) {
=======
    for (const auto& output : state.GetOutputs()) {
>>>>>>> 26df98ad
      auto fn =
          TableFileName(state.compaction->immutable_options()->cf_paths,
                        output.meta.fd.GetNumber(), output.meta.fd.GetPathId());
      compact_->compaction->SetOutputTableProperties(fn,
                                                     output.table_properties);
    }
  }

  // Finish up all bookkeeping to unify the subcompaction results.
  compact_->AggregateCompactionStats(compaction_stats_, *compaction_job_stats_);
  uint64_t num_input_range_del = 0;
  bool ok = UpdateCompactionStats(&num_input_range_del);
  // (Sub)compactions returned ok, do sanity check on the number of input keys.
  if (status.ok() && ok && compaction_job_stats_->has_num_input_records) {
    size_t ts_sz = compact_->compaction->column_family_data()
                       ->user_comparator()
                       ->timestamp_size();
    // When trim_ts_ is non-empty, CompactionIterator takes
    // HistoryTrimmingIterator as input iterator and sees a trimmed view of
    // input keys. So the number of keys it processed is not suitable for
    // verification here.
    // TODO: support verification when trim_ts_ is non-empty.
    if (!(ts_sz > 0 && !trim_ts_.empty()) &&
        db_options_.compaction_verify_record_count) {
      assert(compaction_stats_.stats.num_input_records > 0);
      // TODO: verify the number of range deletion entries.
      uint64_t expected =
          compaction_stats_.stats.num_input_records - num_input_range_del;
      uint64_t actual = compaction_job_stats_->num_input_records;
      if (expected != actual) {
        std::string msg =
            "Total number of input records: " + std::to_string(expected) +
            ", but processed " + std::to_string(actual) + " records.";
        ROCKS_LOG_WARN(
            db_options_.info_log, "[%s] [JOB %d] Compaction %s",
            compact_->compaction->column_family_data()->GetName().c_str(),
            job_context_->job_id, msg.c_str());
        status = Status::Corruption(
            "Compaction number of input keys does not match number of keys "
            "processed.");
      }
    }
  }
  RecordCompactionIOStats();
  LogFlush(db_options_.info_log);
  TEST_SYNC_POINT("CompactionJob::Run():End");
  compact_->status = status;
  TEST_SYNC_POINT_CALLBACK("CompactionJob::Run():EndStatusSet", &status);
  return status;
}

Status CompactionJob::Install(const MutableCFOptions& mutable_cf_options,
                              bool* compaction_released) {
  assert(compact_);

  AutoThreadOperationStageUpdater stage_updater(
      ThreadStatus::STAGE_COMPACTION_INSTALL);
  db_mutex_->AssertHeld();
  Status status = compact_->status;

  ColumnFamilyData* cfd = compact_->compaction->column_family_data();
  assert(cfd);

  int output_level = compact_->compaction->output_level();
  cfd->internal_stats()->AddCompactionStats(output_level, thread_pri_,
                                            compaction_stats_);

  if (status.ok()) {
    status = InstallCompactionResults(mutable_cf_options, compaction_released);
  }
  if (!versions_->io_status().ok()) {
    io_status_ = versions_->io_status();
  }

  VersionStorageInfo::LevelSummaryStorage tmp;
  auto vstorage = cfd->current()->storage_info();
  const auto& stats = compaction_stats_.stats;

  double read_write_amp = 0.0;
  double write_amp = 0.0;
  double bytes_read_per_sec = 0;
  double bytes_written_per_sec = 0;

  const uint64_t bytes_read_non_output_and_blob =
      stats.bytes_read_non_output_levels + stats.bytes_read_blob;
  const uint64_t bytes_read_all =
      stats.bytes_read_output_level + bytes_read_non_output_and_blob;
  const uint64_t bytes_written_all =
      stats.bytes_written + stats.bytes_written_blob;

  if (bytes_read_non_output_and_blob > 0) {
    read_write_amp = (bytes_written_all + bytes_read_all) /
                     static_cast<double>(bytes_read_non_output_and_blob);
    write_amp =
        bytes_written_all / static_cast<double>(bytes_read_non_output_and_blob);
  }
  if (stats.micros > 0) {
    bytes_read_per_sec = bytes_read_all / static_cast<double>(stats.micros);
    bytes_written_per_sec =
        bytes_written_all / static_cast<double>(stats.micros);
  }

  const std::string& column_family_name = cfd->GetName();

  constexpr double kMB = 1048576.0;

  ROCKS_LOG_BUFFER(
      log_buffer_,
      "[%s] compacted to: %s, MB/sec: %.1f rd, %.1f wr, level %d, "
      "files in(%d, %d) out(%d +%d blob) "
      "MB in(%.1f, %.1f +%.1f blob) out(%.1f +%.1f blob), "
      "read-write-amplify(%.1f) write-amplify(%.1f) %s, records in: %" PRIu64
      ", records dropped: %" PRIu64 " output_compression: %s\n",
      column_family_name.c_str(), vstorage->LevelSummary(&tmp),
      bytes_read_per_sec, bytes_written_per_sec,
      compact_->compaction->output_level(),
      stats.num_input_files_in_non_output_levels,
      stats.num_input_files_in_output_level, stats.num_output_files,
      stats.num_output_files_blob, stats.bytes_read_non_output_levels / kMB,
      stats.bytes_read_output_level / kMB, stats.bytes_read_blob / kMB,
      stats.bytes_written / kMB, stats.bytes_written_blob / kMB, read_write_amp,
      write_amp, status.ToString().c_str(), stats.num_input_records,
      stats.num_dropped_records,
      CompressionTypeToString(compact_->compaction->output_compression())
          .c_str());

  const auto& blob_files = vstorage->GetBlobFiles();
  if (!blob_files.empty()) {
    assert(blob_files.front());
    assert(blob_files.back());

    ROCKS_LOG_BUFFER(
        log_buffer_,
        "[%s] Blob file summary: head=%" PRIu64 ", tail=%" PRIu64 "\n",
        column_family_name.c_str(), blob_files.front()->GetBlobFileNumber(),
        blob_files.back()->GetBlobFileNumber());
  }

  if (compaction_stats_.has_penultimate_level_output) {
    ROCKS_LOG_BUFFER(
        log_buffer_,
        "[%s] has Penultimate Level output: %" PRIu64
        ", level %d, number of files: %" PRIu64 ", number of records: %" PRIu64,
        column_family_name.c_str(),
        compaction_stats_.penultimate_level_stats.bytes_written,
        compact_->compaction->GetPenultimateLevel(),
        compaction_stats_.penultimate_level_stats.num_output_files,
        compaction_stats_.penultimate_level_stats.num_output_records);
  }

  UpdateCompactionJobStats(stats);

  auto stream = event_logger_->LogToBuffer(log_buffer_, 8192);
  stream << "job" << job_id_ << "event"
         << "compaction_finished"
         << "compaction_time_micros" << stats.micros
         << "compaction_time_cpu_micros" << stats.cpu_micros << "output_level"
         << compact_->compaction->output_level() << "num_output_files"
         << stats.num_output_files << "total_output_size"
         << stats.bytes_written;

  if (stats.num_output_files_blob > 0) {
    stream << "num_blob_output_files" << stats.num_output_files_blob
           << "total_blob_output_size" << stats.bytes_written_blob;
  }

  stream << "num_input_records" << stats.num_input_records
         << "num_output_records" << stats.num_output_records
         << "num_subcompactions" << compact_->sub_compact_states.size()
         << "output_compression"
         << CompressionTypeToString(compact_->compaction->output_compression());

  stream << "num_single_delete_mismatches"
         << compaction_job_stats_->num_single_del_mismatch;
  stream << "num_single_delete_fallthrough"
         << compaction_job_stats_->num_single_del_fallthru;

  if (measure_io_stats_) {
    stream << "file_write_nanos" << compaction_job_stats_->file_write_nanos;
    stream << "file_range_sync_nanos"
           << compaction_job_stats_->file_range_sync_nanos;
    stream << "file_fsync_nanos" << compaction_job_stats_->file_fsync_nanos;
    stream << "file_prepare_write_nanos"
           << compaction_job_stats_->file_prepare_write_nanos;
  }

  stream << "lsm_state";
  stream.StartArray();
  for (int level = 0; level < vstorage->num_levels(); ++level) {
    stream << vstorage->NumLevelFiles(level);
  }
  stream.EndArray();

  if (!blob_files.empty()) {
    assert(blob_files.front());
    stream << "blob_file_head" << blob_files.front()->GetBlobFileNumber();

    assert(blob_files.back());
    stream << "blob_file_tail" << blob_files.back()->GetBlobFileNumber();
  }

  if (compaction_stats_.has_penultimate_level_output) {
    InternalStats::CompactionStats& pl_stats =
        compaction_stats_.penultimate_level_stats;
    stream << "penultimate_level_num_output_files" << pl_stats.num_output_files;
    stream << "penultimate_level_bytes_written" << pl_stats.bytes_written;
    stream << "penultimate_level_num_output_records"
           << pl_stats.num_output_records;
    stream << "penultimate_level_num_output_files_blob"
           << pl_stats.num_output_files_blob;
    stream << "penultimate_level_bytes_written_blob"
           << pl_stats.bytes_written_blob;
  }

  CleanupCompaction();
  return status;
}

void CompactionJob::NotifyOnSubcompactionBegin(
    SubcompactionState* sub_compact) {
<<<<<<< HEAD
  (void)sub_compact;
#if 0
  assert(sub_compact);
  assert(sub_compact->compaction);
  assert(db_options_.compaction_service);

  const Compaction* compaction = sub_compact->compaction;
  CompactionServiceInput compaction_input;
  compaction_input.output_level = compaction->output_level();

  const std::vector<CompactionInputFiles>& inputs =
      *(compact_->compaction->inputs());
  for (const auto& files_per_level : inputs) {
    for (const auto& file : files_per_level.files) {
      compaction_input.input_files.emplace_back(
          MakeTableFileName(file->fd.GetNumber()));
    }
=======
  Compaction* c = compact_->compaction;

  if (db_options_.listeners.empty()) {
    return;
>>>>>>> 26df98ad
  }
  if (shutting_down_->load(std::memory_order_acquire)) {
    return;
  }
  if (c->is_manual_compaction() &&
      manual_compaction_canceled_.load(std::memory_order_acquire)) {
    return;
  }

  sub_compact->notify_on_subcompaction_completion = true;

  SubcompactionJobInfo info{};
  sub_compact->BuildSubcompactionJobInfo(info);
  info.job_id = static_cast<int>(job_id_);
  info.thread_id = env_->GetThreadID();

  for (const auto& listener : db_options_.listeners) {
    listener->OnSubcompactionBegin(info);
  }
  info.status.PermitUncheckedError();

}

void CompactionJob::NotifyOnSubcompactionCompleted(
    SubcompactionState* sub_compact) {

  if (db_options_.listeners.empty()) {
    return;
  }
  if (shutting_down_->load(std::memory_order_acquire)) {
    return;
  }

  if (sub_compact->notify_on_subcompaction_completion == false) {
    return;
  }

  SubcompactionJobInfo info{};
  sub_compact->BuildSubcompactionJobInfo(info);
  info.job_id = static_cast<int>(job_id_);
  info.thread_id = env_->GetThreadID();

<<<<<<< HEAD
    FileMetaData meta;
    uint64_t file_size;
    s = fs_->GetFileSize(tgt_file, IOOptions(), &file_size, nullptr);
    if (!s.ok()) {
      sub_compact->status = s;
      return CompactionServiceJobStatus::kFailure;
    }
    meta.fd = FileDescriptor(file_num, compaction->output_path_id(), file_size,
                             file.smallest_seqno, file.largest_seqno);
    meta.smallest.DecodeFrom(file.smallest_internal_key);
    meta.largest.DecodeFrom(file.largest_internal_key);
    meta.oldest_ancester_time = file.oldest_ancester_time;
    meta.file_creation_time = file.file_creation_time;
    meta.marked_for_compaction = file.marked_for_compaction;

    auto cfd = compaction->column_family_data();
    sub_compact->outputs.emplace_back(std::move(meta),
                                      cfd->internal_comparator(), false, false,
                                      true, file.paranoid_hash);
  }
  sub_compact->compaction_job_stats = compaction_result.stats;
  sub_compact->num_output_records = compaction_result.num_output_records;
  sub_compact->approx_size = compaction_input.approx_size;  // is this used?
  sub_compact->total_bytes = compaction_result.total_bytes;
  RecordTick(stats_, REMOTE_COMPACT_READ_BYTES, compaction_result.bytes_read);
  RecordTick(stats_, REMOTE_COMPACT_WRITE_BYTES,
             compaction_result.bytes_written);
  return CompactionServiceJobStatus::kSuccess;
#endif
  // Future work(hotrap): Support this by adding an output level
  return CompactionServiceJobStatus::kFailure;
=======
  for (const auto& listener : db_options_.listeners) {
    listener->OnSubcompactionCompleted(info);
  }
>>>>>>> 26df98ad
}

std::pair<int, Slice> parse_level_value(Slice input_value) {
  assert(input_value.size() ==
         sizeof(int) + sizeof(const char*) + sizeof(size_t));
  const char* buf = input_value.data();
  int level = *(int*)buf;
  buf += sizeof(int);
  const char* data = *(const char**)buf;
  buf += sizeof(const char*);
  size_t len = *(size_t*)buf;
  return std::make_pair(level, Slice(data, len));
}

struct IKeyValueLevel {
  Slice key;
  ParsedInternalKey ikey;
  Slice value;
  int level;

  IKeyValueLevel(Slice arg_key, ParsedInternalKey arg_ikey, Slice arg_value,
                 int arg_level)
      : key(arg_key), ikey(arg_ikey), value(arg_value), level(arg_level) {}

  IKeyValueLevel(CompactionIterator& c_iter)
      : key(c_iter.key()), ikey(c_iter.ikey()) {
    auto ret = parse_level_value(c_iter.value());
    value = ret.second;
    level = ret.first;
  }
};

struct IKeyValue {
  Slice key;
  ParsedInternalKey ikey;
  Slice value;

  IKeyValue(const IKeyValueLevel& rhs)
      : IKeyValue(rhs.key, rhs.ikey, rhs.value) {}
  IKeyValue(Slice arg_key, ParsedInternalKey arg_ikey, Slice arg_value)
      : key(arg_key), ikey(arg_ikey), value(arg_value) {}
};

enum class Decision {
  kUndetermined,
  kNextLevel,
  kStartLevel,
};

struct Elem {
  Decision decision;
  IKeyValue kv;
  Elem(Decision arg_decision, const IKeyValueLevel& arg_kv)
      : decision(arg_decision), kv(arg_kv) {}
};

// Future work(hotrap): The caller should ZeroOutSequenceIfPossible if the final
// decision is kNextLevel
class CompactionIterWrapper : public TraitIterator<IKeyValueLevel> {
 public:
  CompactionIterWrapper(CompactionIterator& c_iter)
      : c_iter_(c_iter), first_(true) {}
  CompactionIterWrapper(const CompactionIterWrapper& rhs) = delete;
  CompactionIterWrapper& operator=(const CompactionIterWrapper& rhs) = delete;
  CompactionIterWrapper(CompactionIterWrapper&& rhs)
      : c_iter_(rhs.c_iter_), first_(rhs.first_) {}
  CompactionIterWrapper& operator=(const CompactionIterWrapper&& rhs) = delete;
  optional<IKeyValueLevel> next() override {
    if (first_) {
      first_ = false;
    } else {
      c_iter_.Next();
    }
    if (c_iter_.Valid())
      return make_optional<IKeyValueLevel>(c_iter_);
    else
      return nullopt;
  }

 private:
  CompactionIterator& c_iter_;
  bool first_;
};

class IteratorWithoutRouter : public TraitIterator<Elem> {
 public:
  IteratorWithoutRouter(const Compaction& c, CompactionIterator& c_iter)
      : c_iter_(c_iter),
        timers_(c.column_family_data()->internal_stats()->hotrap_timers()) {}
  optional<Elem> next() override {
    optional<IKeyValueLevel> ret = c_iter_.next();
    if (ret.has_value())
      return make_optional<Elem>(Decision::kNextLevel, ret.value());
    else
      return nullopt;
  }

 private:
  CompactionIterWrapper c_iter_;

  const TypedTimers<TimerType>& timers_;
};

class RouterIteratorIntraTier : public TraitIterator<Elem> {
 public:
  RouterIteratorIntraTier(const Compaction& c, CompactionIterator& c_iter,
                          Slice start, Bound end, Tickers promotion_type)
      : c_(c),
        promotion_type_(promotion_type),
        promoted_bytes_(0),
        iter_(c_iter) {}
  ~RouterIteratorIntraTier() override {
    auto stats = c_.immutable_options()->stats;
    RecordTick(stats, promotion_type_, promoted_bytes_);
  }
  optional<Elem> next() override {
    optional<IKeyValueLevel> ret = iter_.next();
    if (!ret.has_value()) {
      return nullopt;
    }
    IKeyValueLevel& kv = ret.value();
    if (kv.level != -1) {
      return make_optional<Elem>(Decision::kNextLevel, kv);
    }
    promoted_bytes_ += kv.key.size() + kv.value.size();
    return make_optional<Elem>(Decision::kNextLevel, kv);
  }

 private:
  const Compaction& c_;
  Tickers promotion_type_;
  size_t promoted_bytes_;
  CompactionIterWrapper iter_;
};

class RouterIteratorFD2SD : public TraitIterator<Elem> {
 public:
  RouterIteratorFD2SD(RALT& ralt, const Compaction& c,
                      CompactionIterator& c_iter, Slice start, Bound end)
      : c_(c),
        start_(start),
        end_(end),
        ucmp_(c.column_family_data()->user_comparator()),
        iter_(c_iter),
        hot_iter_(ralt.LowerBound(start_)),
        kvsize_promoted_(0),
        kvsize_retained_(0) {}
  ~RouterIteratorFD2SD() {
    auto stats = c_.immutable_options()->stats;
    RecordTick(stats, Tickers::PROMOTED_2FDLAST_BYTES, kvsize_promoted_);
    RecordTick(stats, Tickers::RETAINED_BYTES, kvsize_retained_);
  }
  Decision route(const IKeyValueLevel& kv) {
    // It is guaranteed that all versions of the same user key share the same
    // decision.
    const rocksdb::Slice* hot = hot_iter_.peek();
    while (hot != nullptr) {
      if (ucmp_->Compare(*hot, kv.ikey.user_key) >= 0) break;
      hot_iter_.next();
      hot = hot_iter_.peek();
    }
    Decision decision;
    if (hot && ucmp_->Compare(*hot, kv.ikey.user_key) == 0) {
      return Decision::kStartLevel;
    } else {
      return Decision::kNextLevel;
    }
  }
  optional<Elem> next() override {
    optional<IKeyValueLevel> kv_ret = iter_.next();
    if (!kv_ret.has_value()) {
      return nullopt;
    }
    const IKeyValueLevel& kv = kv_ret.value();
    RangeBounds range{
        .start =
            Bound{
                .user_key = start_,
                .excluded = false,
            },
        .end = end_,
    };
    if (!range.contains(kv.ikey.user_key, ucmp_)) {
      return make_optional<Elem>(Decision::kNextLevel, kv);
    }
    Decision decision = route(kv);
    if (decision == Decision::kStartLevel) {
      size_t kvsize = kv.key.size() + kv.value.size();
      if (kv.level == -1 || kv.level == c_.output_level()) {
        kvsize_promoted_ += kvsize;
      } else {
        assert(kv.level == c_.start_level());
        kvsize_retained_ += kvsize;
      }
    } else {
      assert(decision == Decision::kNextLevel);
    }
    return make_optional<Elem>(decision, kv);
  }

 private:
  const Compaction& c_;
  const Slice start_;
  const Bound end_;

  const Comparator* ucmp_;
  CompactionIterWrapper iter_;
  Peekable<RALT::Iter> hot_iter_;

  size_t kvsize_promoted_;
  size_t kvsize_retained_;
};
class RouterIterator {
 public:
  RouterIterator(RALT* ralt, const Compaction& c, CompactionIterator& c_iter,
                 Slice start, Bound end) {
    int start_level = c.level();
    int latter_level = c.output_level();
    if (ralt == NULL) {
      // Future work(hotrap): Handle the case that it's not empty, which is
      // possible when ralt was not NULL but then is set to NULL.
      assert(c.cached_records_to_promote().empty());
      iter_ = std::unique_ptr<IteratorWithoutRouter>(
          new IteratorWithoutRouter(c, c_iter));
    } else {
      const Version& version = *c.input_version();
      uint32_t start_tier = version.path_id(start_level);
      uint32_t latter_tier = version.path_id(latter_level);
      if (start_tier != latter_tier) {
        iter_ = std::unique_ptr<RouterIteratorFD2SD>(
            new RouterIteratorFD2SD(*ralt, c, c_iter, start, end));
      } else if (version.path_id(latter_level + 1) != latter_tier) {
        iter_ = std::unique_ptr<RouterIteratorIntraTier>(
            new RouterIteratorIntraTier(c, c_iter, start, end,
                                        Tickers::PROMOTED_2FDLAST_BYTES));
      } else {
        iter_ = std::unique_ptr<RouterIteratorIntraTier>(
            new RouterIteratorIntraTier(c, c_iter, start, end,
                                        Tickers::PROMOTED_2SDFRONT_BYTES));
      }
    }
    cur_ = iter_->next();
  }
  bool Valid() { return cur_.has_value(); }
  void Next() {
    assert(Valid());
    cur_ = iter_->next();
  }
  Decision decision() { return cur_.value().decision; }
  const Slice& key() const { return cur_.value().kv.key; }
  const ParsedInternalKey& ikey() const { return cur_.value().kv.ikey; }
  const Slice& user_key() const { return cur_.value().kv.ikey.user_key; }
  const Slice& value() const { return cur_.value().kv.value; }

 private:
  std::unique_ptr<TraitIterator<Elem>> iter_;
  optional<Elem> cur_;
};

void CompactionJob::ProcessKeyValueCompaction(SubcompactionState* sub_compact) {
  assert(sub_compact);
  assert(sub_compact->compaction);
  if (db_options_.compaction_service) {
    CompactionServiceJobStatus comp_status =
        ProcessKeyValueCompactionWithCompactionService(sub_compact);
    if (comp_status == CompactionServiceJobStatus::kSuccess ||
        comp_status == CompactionServiceJobStatus::kFailure) {
      return;
    }
    // fallback to local compaction
    assert(comp_status == CompactionServiceJobStatus::kUseLocal);
  }

  uint64_t prev_cpu_micros = db_options_.clock->CPUMicros();

  const Compaction* c = sub_compact->compaction;
  ColumnFamilyData* cfd = c->column_family_data();
  const Comparator* ucmp = cfd->user_comparator();

  // Create compaction filter and fail the compaction if
  // IgnoreSnapshots() = false because it is not supported anymore
  const CompactionFilter* compaction_filter =
      cfd->ioptions()->compaction_filter;
  std::unique_ptr<CompactionFilter> compaction_filter_from_factory = nullptr;
  if (compaction_filter == nullptr) {
    compaction_filter_from_factory = c->CreateCompactionFilter();
    compaction_filter = compaction_filter_from_factory.get();
  }
  if (compaction_filter != nullptr && !compaction_filter->IgnoreSnapshots()) {
    sub_compact->status = Status::NotSupported(
        "CompactionFilter::IgnoreSnapshots() = false is not supported "
        "anymore.");
    return;
  }
  RALT* ralt = c->mutable_cf_options()->ralt;
  TimerGuard timer_guard =
      cfd->internal_stats()
          ->hotrap_timers_per_level()
          .timer(c->start_level(),
                 PerLevelTimerType::kProcessKeyValueCompaction)
          .start();
  const int level = c->level();

  NotifyOnSubcompactionBegin(sub_compact);

  auto range_del_agg = std::make_unique<CompactionRangeDelAggregator>(
      &cfd->internal_comparator(), existing_snapshots_, &full_history_ts_low_,
      &trim_ts_);

  // TODO: since we already use C++17, should use
  // std::optional<const Slice> instead.
  const std::optional<Slice> start = sub_compact->start;
  const std::optional<Slice> end = sub_compact->end;

  std::optional<Slice> start_without_ts;
  std::optional<Slice> end_without_ts;

  ReadOptions read_options;
  read_options.verify_checksums = true;
  read_options.fill_cache = false;
  read_options.rate_limiter_priority = GetRateLimiterPriority();
  read_options.io_activity = Env::IOActivity::kCompaction;
  // Compaction iterators shouldn't be confined to a single prefix.
  // Compactions use Seek() for
  // (a) concurrent compactions,
  // (b) CompactionFilter::Decision::kRemoveAndSkipUntil.
  read_options.total_order_seek = true;

<<<<<<< HEAD
  // Note: if we're going to support subcompactions for user-defined
  // timestamps, the timestamp part will have to be stripped from the bounds
  // here.
  assert((!start && !end) || ucmp->timestamp_size() == 0);
  read_options.iterate_lower_bound = start;
  read_options.iterate_upper_bound = end;
=======
  // Remove the timestamps from boundaries because boundaries created in
  // GenSubcompactionBoundaries doesn't strip away the timestamp.
  size_t ts_sz = cfd->user_comparator()->timestamp_size();
  if (start.has_value()) {
    read_options.iterate_lower_bound = &(*start);
    if (ts_sz > 0) {
      start_without_ts = StripTimestampFromUserKey(*start, ts_sz);
      read_options.iterate_lower_bound = &(*start_without_ts);
    }
  }
  if (end.has_value()) {
    read_options.iterate_upper_bound = &(*end);
    if (ts_sz > 0) {
      end_without_ts = StripTimestampFromUserKey(*end, ts_sz);
      read_options.iterate_upper_bound = &(*end_without_ts);
    }
  }
>>>>>>> 26df98ad

  // Although the v2 aggregator is what the level iterator(s) know about,
  // the AddTombstones calls will be propagated down to the v1 aggregator.
  std::unique_ptr<InternalIterator> raw_input(versions_->MakeInputIterator(
      read_options, sub_compact->compaction, range_del_agg.get(),
      file_options_for_read_, start, end));
  InternalIterator* input = raw_input.get();

  IterKey start_ikey;
  IterKey end_ikey;
  Slice start_slice;
  Slice end_slice;
  Slice start_user_key{};
  Slice end_user_key{};

  static constexpr char kMaxTs[] =
      "\xff\xff\xff\xff\xff\xff\xff\xff\xff\xff\xff\xff\xff\xff\xff\xff";
  Slice ts_slice;
  std::string max_ts;
  if (ts_sz > 0) {
    if (ts_sz <= strlen(kMaxTs)) {
      ts_slice = Slice(kMaxTs, ts_sz);
    } else {
      max_ts = std::string(ts_sz, '\xff');
      ts_slice = Slice(max_ts);
    }
  }

  if (start.has_value()) {
    start_ikey.SetInternalKey(*start, kMaxSequenceNumber, kValueTypeForSeek);
    if (ts_sz > 0) {
      start_ikey.UpdateInternalKey(kMaxSequenceNumber, kValueTypeForSeek,
                                   &ts_slice);
    }
    start_slice = start_ikey.GetInternalKey();
    start_user_key = start_ikey.GetUserKey();
  }
  if (end.has_value()) {
    end_ikey.SetInternalKey(*end, kMaxSequenceNumber, kValueTypeForSeek);
    if (ts_sz > 0) {
      end_ikey.UpdateInternalKey(kMaxSequenceNumber, kValueTypeForSeek,
                                 &ts_slice);
    }
    end_slice = end_ikey.GetInternalKey();
    end_user_key = end_ikey.GetUserKey();
  }

  std::unique_ptr<InternalIterator> clip;
  if (start.has_value() || end.has_value()) {
    clip = std::make_unique<ClippingIterator>(
        raw_input.get(), start.has_value() ? &start_slice : nullptr,
        end.has_value() ? &end_slice : nullptr, &cfd->internal_comparator());
    input = clip.get();
  }

  std::unique_ptr<InternalIterator> blob_counter;

  if (sub_compact->compaction->DoesInputReferenceBlobFiles()) {
    BlobGarbageMeter* meter = sub_compact->Current().CreateBlobGarbageMeter();
    blob_counter = std::make_unique<BlobCountingIterator>(input, meter);
    input = blob_counter.get();
  }

  std::unique_ptr<InternalIterator> trim_history_iter;
  if (ts_sz > 0 && !trim_ts_.empty()) {
    trim_history_iter = std::make_unique<HistoryTrimmingIterator>(
        input, cfd->user_comparator(), trim_ts_);
    input = trim_history_iter.get();
  }

  input->SeekToFirst();

  AutoThreadOperationStageUpdater stage_updater(
      ThreadStatus::STAGE_COMPACTION_PROCESS_KV);

  // I/O measurement variables
  PerfLevel prev_perf_level = PerfLevel::kEnableTime;
  const uint64_t kRecordStatsEvery = 1000;
  uint64_t prev_write_nanos = 0;
  uint64_t prev_fsync_nanos = 0;
  uint64_t prev_range_sync_nanos = 0;
  uint64_t prev_prepare_write_nanos = 0;
  uint64_t prev_cpu_write_nanos = 0;
  uint64_t prev_cpu_read_nanos = 0;
  if (measure_io_stats_) {
    prev_perf_level = GetPerfLevel();
    SetPerfLevel(PerfLevel::kEnableTimeAndCPUTimeExceptForMutex);
    prev_write_nanos = IOSTATS(write_nanos);
    prev_fsync_nanos = IOSTATS(fsync_nanos);
    prev_range_sync_nanos = IOSTATS(range_sync_nanos);
    prev_prepare_write_nanos = IOSTATS(prepare_write_nanos);
    prev_cpu_write_nanos = IOSTATS(cpu_write_nanos);
    prev_cpu_read_nanos = IOSTATS(cpu_read_nanos);
  }

  MergeHelper merge(
      env_, ucmp, cfd->ioptions()->merge_operator.get(), compaction_filter,
      db_options_.info_log.get(),
      false /* internal key corruption is expected */,
      existing_snapshots_.empty() ? 0 : existing_snapshots_.back(),
      snapshot_checker_, compact_->compaction->level(), db_options_.stats);

  const MutableCFOptions* mutable_cf_options =
      sub_compact->compaction->mutable_cf_options();
  assert(mutable_cf_options);

  std::vector<std::string> blob_file_paths;

  // TODO: BlobDB to support output_to_penultimate_level compaction, which needs
  //  2 builders, so may need to move to `CompactionOutputs`
  std::unique_ptr<BlobFileBuilder> blob_file_builder(
      (mutable_cf_options->enable_blob_files &&
       sub_compact->compaction->output_level() >=
           mutable_cf_options->blob_file_starting_level)
          ? new BlobFileBuilder(
                versions_, fs_.get(),
                sub_compact->compaction->immutable_options(),
                mutable_cf_options, &file_options_, db_id_, db_session_id_,
                job_id_, cfd->GetID(), cfd->GetName(), Env::IOPriority::IO_LOW,
                write_hint_, io_tracer_, blob_callback_,
                BlobFileCreationReason::kCompaction, &blob_file_paths,
                sub_compact->Current().GetBlobFileAdditionsPtr())
          : nullptr);

  TEST_SYNC_POINT("CompactionJob::Run():Inprogress");
  TEST_SYNC_POINT_CALLBACK(
      "CompactionJob::Run():PausingManualCompaction:1",
      reinterpret_cast<void*>(
          const_cast<std::atomic<bool>*>(&manual_compaction_canceled_)));

  const std::string* const full_history_ts_low =
      full_history_ts_low_.empty() ? nullptr : &full_history_ts_low_;
<<<<<<< HEAD
  sub_compact->c_iter.reset(new CompactionIterator(
      input, ucmp, &merge, versions_->LastSequence(), &existing_snapshots_,
      earliest_write_conflict_snapshot_, snapshot_checker_, env_,
      ShouldReportDetailedTime(env_, stats_),
      /*expect_valid_internal_key=*/true, &range_del_agg,
=======
  const SequenceNumber job_snapshot_seq =
      job_context_ ? job_context_->GetJobSnapshotSequence()
                   : kMaxSequenceNumber;

  auto c_iter = std::make_unique<CompactionIterator>(
      input, cfd->user_comparator(), &merge, versions_->LastSequence(),
      &existing_snapshots_, earliest_write_conflict_snapshot_, job_snapshot_seq,
      snapshot_checker_, env_, ShouldReportDetailedTime(env_, stats_),
      /*expect_valid_internal_key=*/true, range_del_agg.get(),
>>>>>>> 26df98ad
      blob_file_builder.get(), db_options_.allow_data_in_errors,
      db_options_.enforce_single_del_contracts, manual_compaction_canceled_,
      sub_compact->compaction
          ->DoesInputReferenceBlobFiles() /* must_count_input_entries */,
      sub_compact->compaction, compaction_filter, shutting_down_,
      db_options_.info_log, full_history_ts_low, preserve_time_min_seqno_,
      preclude_last_level_min_seqno_);
  c_iter->SeekToFirst();
<<<<<<< HEAD
  if (c_iter->Valid() && sub_compact->compaction->output_level() != 0) {
    sub_compact->FillFilesToCutForTtl();
    // ShouldStopBefore() maintains state based on keys processed so far. The
    // compaction loop always calls it on the "next" key, thus won't tell it
    // the first key. So we do that here.
    sub_compact->ShouldStopBefore(c_iter->key(),
                                  // sub_compact->current_output_file_size);
                                  0);  // TODO: Is this correct?
  }
=======

  // Assign range delete aggregator to the target output level, which makes sure
  // it only output to single level
  sub_compact->AssignRangeDelAggregator(std::move(range_del_agg));

>>>>>>> 26df98ad
  const auto& c_iter_stats = c_iter->iter_stats();

  // define the open and close functions for the compaction files, which will be
  // used open/close output files when needed.
  const CompactionFileOpenFunc open_file_func =
      [this, sub_compact](CompactionOutputs& outputs) {
        return this->OpenCompactionOutputFile(sub_compact, outputs);
      };

  const CompactionFileCloseFunc close_file_func =
      [this, sub_compact, start_user_key, end_user_key](
          CompactionOutputs& outputs, const Status& status,
          const Slice& next_table_min_key) {
        return this->FinishCompactionOutputFile(
            status, sub_compact, outputs, next_table_min_key,
            sub_compact->start.has_value() ? &start_user_key : nullptr,
            sub_compact->end.has_value() ? &end_user_key : nullptr);
      };

<<<<<<< HEAD
  // Future work(hotrap): How to handle other cases?
  assert(c->num_input_levels() <= 2);
  const CompactionInputFiles& start_level_inputs = (*c->inputs())[0];
  assert(start_level_inputs.level == c->start_level());
  Slice start_level_smallest_user_key, start_level_largest_user_key;
  start_level_inputs.GetBoundaryKeys(ucmp, &start_level_smallest_user_key,
                                     &start_level_largest_user_key);
  Slice promotable_start =
      start == NULL ? start_level_smallest_user_key
                    : (ucmp->Compare(*start, start_level_smallest_user_key) < 0
                           ? start_level_smallest_user_key
                           : *start);
  Bound promotable_end =
      end == NULL
          ? Bound{.user_key = start_level_largest_user_key, .excluded = false}
          : (ucmp->Compare(*end, start_level_largest_user_key) <= 0
                 ? Bound{.user_key = *end, .excluded = true}
                 : Bound{
                       .user_key = start_level_largest_user_key,
                       .excluded = false,
                   });
  RouterIterator router_iter(ralt, *c, *c_iter, promotable_start,
                             promotable_end);

  std::string previous_user_key;
  auto compaction_start = rusty::time::Instant::now();
  while (status.ok() && !cfd->IsDropped() && router_iter.Valid()) {
    // Invariant: router_iter.status() is guaranteed to be OK if
    // router_iter->Valid() returns true.
    const Slice& key = router_iter.key();
    const Slice& value = router_iter.value();

    assert(!end || ucmp->Compare(router_iter.user_key(), *end) < 0);
=======
  Status status;
  TEST_SYNC_POINT_CALLBACK(
      "CompactionJob::ProcessKeyValueCompaction()::Processing",
      reinterpret_cast<void*>(
          const_cast<Compaction*>(sub_compact->compaction)));
  uint64_t last_cpu_micros = prev_cpu_micros;
  while (status.ok() && !cfd->IsDropped() && c_iter->Valid()) {
    // Invariant: c_iter.status() is guaranteed to be OK if c_iter->Valid()
    // returns true.
    assert(!end.has_value() ||
           cfd->user_comparator()->Compare(c_iter->user_key(), *end) < 0);
>>>>>>> 26df98ad

    if (c_iter_stats.num_input_records % kRecordStatsEvery ==
        kRecordStatsEvery - 1) {
      RecordDroppedKeys(c_iter_stats, &sub_compact->compaction_job_stats);
      c_iter->ResetRecordCounts();
      RecordCompactionIOStats();

<<<<<<< HEAD
    SubcompactionState::LevelOutput* level_output = NULL;
    switch (router_iter.decision()) {
      case Decision::kStartLevel:
        level_output = &sub_compact->start_level_output;
        break;
      case Decision::kNextLevel:
        level_output = &sub_compact->latter_level_output;
        break;
      case Decision::kUndetermined:
        assert(false);
        break;
    }
    assert(level_output != NULL);

    // Open output file if necessary
    if (level_output->builder == nullptr) {
      status = OpenCompactionOutputFile(sub_compact, level_output);
      if (!status.ok()) {
        break;
      }
    }
    status = level_output->AddToBuilder(key, value);
    if (!status.ok()) {
      break;
=======
      uint64_t cur_cpu_micros = db_options_.clock->CPUMicros();
      assert(cur_cpu_micros >= last_cpu_micros);
      RecordTick(stats_, COMPACTION_CPU_TOTAL_TIME,
                 cur_cpu_micros - last_cpu_micros);
      last_cpu_micros = cur_cpu_micros;
>>>>>>> 26df98ad
    }

    // Add current compaction_iterator key to target compaction output, if the
    // output file needs to be close or open, it will call the `open_file_func`
    // and `close_file_func`.
    // TODO: it would be better to have the compaction file open/close moved
    // into `CompactionOutputs` which has the output file information.
    status = sub_compact->AddToOutput(*c_iter, open_file_func, close_file_func);
    if (!status.ok()) {
      break;
    }

<<<<<<< HEAD
    level_output->current_output_file_size =
        level_output->builder->EstimatedFileSize();
    const ParsedInternalKey& ikey = router_iter.ikey();
    level_output->current_output()->meta.UpdateBoundaries(
        key, value, ikey.sequence, ikey.type);
    sub_compact->num_output_records++;

    // Close output file if it is big enough. Two possibilities determine it's
    // time to close it: (1) the current key should be this file's last key,
    // (2) the next key should not be in this file.
    //
    // TODO(aekmekji): determine if file should be closed earlier than this
    // during subcompactions (i.e. if output size, estimated by input size, is
    // going to be 1.2MB and max_output_file_size = 1MB, prefer to have 0.6MB
    // and 0.6MB instead of 1MB and 0.2MB)
    bool output_file_ended = false;
    if (sub_compact->compaction->output_level() != 0 &&
        level_output->current_output_file_size >=
            sub_compact->compaction->max_output_file_size()) {
      // (1) this key terminates the file. For historical reasons, the
      // iterator status before advancing will be given to
      // FinishCompactionOutputFile().
      output_file_ended = true;
    }
    TEST_SYNC_POINT_CALLBACK(
        "CompactionJob::Run():PausingManualCompaction:2",
        reinterpret_cast<void*>(
            const_cast<std::atomic<int>*>(manual_compaction_paused_)));
    if (partitioner.get()) {
      last_key_for_partitioner.assign(router_iter.user_key().data_,
                                      router_iter.user_key().size_);
    }
    router_iter.Next();
    if (c_iter->status().IsManualCompactionPaused()) {
      break;
    }
    if (!output_file_ended && router_iter.Valid()) {
      if (((partitioner.get() &&
            partitioner->ShouldPartition(PartitionerRequest(
                last_key_for_partitioner, router_iter.user_key(),
                level_output->current_output_file_size)) == kRequired) ||
           (sub_compact->compaction->output_level() != 0 &&
            sub_compact->ShouldStopBefore(
                router_iter.key(), level_output->current_output_file_size))) &&
          level_output->builder != nullptr) {
        // (2) this key belongs to the next file. For historical reasons, the
        // iterator status after advancing will be given to
        // FinishCompactionOutputFile().
        output_file_ended = true;
      }
    }
    if (output_file_ended) {
      const Slice* next_key = nullptr;
      if (router_iter.Valid()) {
        next_key = &router_iter.key();
      }
      CompactionIterationStats range_del_out_stats;
      status = FinishCompactionOutputFile(input->status(), sub_compact,
                                          level_output, &range_del_agg,
                                          &range_del_out_stats, next_key);
      RecordDroppedKeys(range_del_out_stats,
                        &sub_compact->compaction_job_stats);
=======
    TEST_SYNC_POINT_CALLBACK(
        "CompactionJob::Run():PausingManualCompaction:2",
        reinterpret_cast<void*>(
            const_cast<std::atomic<bool>*>(&manual_compaction_canceled_)));
    c_iter->Next();
    if (c_iter->status().IsManualCompactionPaused()) {
      break;
    }

#ifndef NDEBUG
    bool stop = false;
    TEST_SYNC_POINT_CALLBACK("CompactionJob::ProcessKeyValueCompaction()::stop",
                             static_cast<void*>(&stop));
    if (stop) {
      break;
>>>>>>> 26df98ad
    }
#endif  // NDEBUG
  }

  // This number may not be accurate when CompactionIterator was created
  // with `must_count_input_entries=false`.
  assert(!sub_compact->compaction->DoesInputReferenceBlobFiles() ||
         c_iter->HasNumInputEntryScanned());
  sub_compact->compaction_job_stats.has_num_input_records =
      c_iter->HasNumInputEntryScanned();
  sub_compact->compaction_job_stats.num_input_records =
      c_iter->NumInputEntryScanned();
  sub_compact->compaction_job_stats.num_blobs_read =
      c_iter_stats.num_blobs_read;
  sub_compact->compaction_job_stats.total_blob_bytes_read =
      c_iter_stats.total_blob_bytes_read;
  sub_compact->compaction_job_stats.num_input_deletion_records =
      c_iter_stats.num_input_deletion_records;
  sub_compact->compaction_job_stats.num_corrupt_keys =
      c_iter_stats.num_input_corrupt_records;
  sub_compact->compaction_job_stats.num_single_del_fallthru =
      c_iter_stats.num_single_del_fallthru;
  sub_compact->compaction_job_stats.num_single_del_mismatch =
      c_iter_stats.num_single_del_mismatch;
  sub_compact->compaction_job_stats.total_input_raw_key_bytes +=
      c_iter_stats.total_input_raw_key_bytes;
  sub_compact->compaction_job_stats.total_input_raw_value_bytes +=
      c_iter_stats.total_input_raw_value_bytes;

  RecordTick(stats_, FILTER_OPERATION_TOTAL_TIME,
             c_iter_stats.total_filter_time);

  if (c_iter_stats.num_blobs_relocated > 0) {
    RecordTick(stats_, BLOB_DB_GC_NUM_KEYS_RELOCATED,
               c_iter_stats.num_blobs_relocated);
  }
  if (c_iter_stats.total_blob_bytes_relocated > 0) {
    RecordTick(stats_, BLOB_DB_GC_BYTES_RELOCATED,
               c_iter_stats.total_blob_bytes_relocated);
  }

  RecordDroppedKeys(c_iter_stats, &sub_compact->compaction_job_stats);
  RecordCompactionIOStats();

  if (status.ok() && cfd->IsDropped()) {
    status =
        Status::ColumnFamilyDropped("Column family dropped during compaction");
  }
  if ((status.ok() || status.IsColumnFamilyDropped()) &&
      shutting_down_->load(std::memory_order_relaxed)) {
    status = Status::ShutdownInProgress("Database shutdown");
  }
  if ((status.ok() || status.IsColumnFamilyDropped()) &&
      (manual_compaction_canceled_.load(std::memory_order_relaxed))) {
    status = Status::Incomplete(Status::SubCode::kManualCompactionPaused);
  }
  if (status.ok()) {
    status = input->status();
  }
  if (status.ok()) {
    status = c_iter->status();
  }

<<<<<<< HEAD
  if (status.ok() && sub_compact->latter_level_output.builder == nullptr &&
      sub_compact->latter_level_output.outputs.size() == 0 &&
      !range_del_agg.IsEmpty()) {
    // handle subcompaction containing only range deletions
    // Range deletions are always output to the next level.
    status = OpenCompactionOutputFile(sub_compact,
                                      &sub_compact->latter_level_output);
  }

  // Call FinishCompactionOutputFile() even if status is not ok: it needs to
  // close the output file.
  if (sub_compact->start_level_output.builder != nullptr) {
    CompactionIterationStats range_del_out_stats;
    Status s = FinishCompactionOutputFile(status, sub_compact,
                                          &sub_compact->start_level_output,
                                          &range_del_agg, &range_del_out_stats);
    if (!s.ok() && status.ok()) {
      status = s;
    }
    RecordDroppedKeys(range_del_out_stats, &sub_compact->compaction_job_stats);
  }
  if (sub_compact->latter_level_output.builder != nullptr) {
    CompactionIterationStats range_del_out_stats;
    Status s = FinishCompactionOutputFile(status, sub_compact,
                                          &sub_compact->latter_level_output,
                                          &range_del_agg, &range_del_out_stats);
    if (!s.ok() && status.ok()) {
      status = s;
    }
    RecordDroppedKeys(range_del_out_stats, &sub_compact->compaction_job_stats);
  }
=======
  // Call FinishCompactionOutputFile() even if status is not ok: it needs to
  // close the output files. Open file function is also passed, in case there's
  // only range-dels, no file was opened, to save the range-dels, it need to
  // create a new output file.
  status = sub_compact->CloseCompactionFiles(status, open_file_func,
                                             close_file_func);
>>>>>>> 26df98ad

  if (blob_file_builder) {
    if (status.ok()) {
      status = blob_file_builder->Finish();
    } else {
      blob_file_builder->Abandon(status);
    }
    blob_file_builder.reset();
    sub_compact->Current().UpdateBlobStats();
  }

<<<<<<< HEAD
  cfd->internal_stats()
      ->hotrap_timers()
      .timer(TimerType::kCompaction)
      .add(compaction_start.elapsed());

=======
  uint64_t cur_cpu_micros = db_options_.clock->CPUMicros();
>>>>>>> 26df98ad
  sub_compact->compaction_job_stats.cpu_micros =
      cur_cpu_micros - prev_cpu_micros;
  RecordTick(stats_, COMPACTION_CPU_TOTAL_TIME,
             cur_cpu_micros - last_cpu_micros);

  if (measure_io_stats_) {
    sub_compact->compaction_job_stats.file_write_nanos +=
        IOSTATS(write_nanos) - prev_write_nanos;
    sub_compact->compaction_job_stats.file_fsync_nanos +=
        IOSTATS(fsync_nanos) - prev_fsync_nanos;
    sub_compact->compaction_job_stats.file_range_sync_nanos +=
        IOSTATS(range_sync_nanos) - prev_range_sync_nanos;
    sub_compact->compaction_job_stats.file_prepare_write_nanos +=
        IOSTATS(prepare_write_nanos) - prev_prepare_write_nanos;
    sub_compact->compaction_job_stats.cpu_micros -=
        (IOSTATS(cpu_write_nanos) - prev_cpu_write_nanos +
         IOSTATS(cpu_read_nanos) - prev_cpu_read_nanos) /
        1000;
    if (prev_perf_level != PerfLevel::kEnableTimeAndCPUTimeExceptForMutex) {
      SetPerfLevel(prev_perf_level);
    }
  }
#ifdef ROCKSDB_ASSERT_STATUS_CHECKED
  if (!status.ok()) {
    if (c_iter) {
      c_iter->status().PermitUncheckedError();
    }
    if (input) {
      input->status().PermitUncheckedError();
    }
  }
#endif  // ROCKSDB_ASSERT_STATUS_CHECKED

  blob_counter.reset();
  clip.reset();
  raw_input.reset();
  sub_compact->status = status;
  NotifyOnSubcompactionCompleted(sub_compact);
}

uint64_t CompactionJob::GetCompactionId(SubcompactionState* sub_compact) const {
  return (uint64_t)job_id_ << 32 | sub_compact->sub_job_id;
}

void CompactionJob::RecordDroppedKeys(
    const CompactionIterationStats& c_iter_stats,
    CompactionJobStats* compaction_job_stats) {
  if (c_iter_stats.num_record_drop_user > 0) {
    RecordTick(stats_, COMPACTION_KEY_DROP_USER,
               c_iter_stats.num_record_drop_user);
  }
  if (c_iter_stats.num_record_drop_hidden > 0) {
    RecordTick(stats_, COMPACTION_KEY_DROP_NEWER_ENTRY,
               c_iter_stats.num_record_drop_hidden);
    if (compaction_job_stats) {
      compaction_job_stats->num_records_replaced +=
          c_iter_stats.num_record_drop_hidden;
    }
  }
  if (c_iter_stats.num_record_drop_obsolete > 0) {
    RecordTick(stats_, COMPACTION_KEY_DROP_OBSOLETE,
               c_iter_stats.num_record_drop_obsolete);
    if (compaction_job_stats) {
      compaction_job_stats->num_expired_deletion_records +=
          c_iter_stats.num_record_drop_obsolete;
    }
  }
  if (c_iter_stats.num_record_drop_range_del > 0) {
    RecordTick(stats_, COMPACTION_KEY_DROP_RANGE_DEL,
               c_iter_stats.num_record_drop_range_del);
  }
  if (c_iter_stats.num_range_del_drop_obsolete > 0) {
    RecordTick(stats_, COMPACTION_RANGE_DEL_DROP_OBSOLETE,
               c_iter_stats.num_range_del_drop_obsolete);
  }
  if (c_iter_stats.num_optimized_del_drop_obsolete > 0) {
    RecordTick(stats_, COMPACTION_OPTIMIZED_DEL_DROP_OBSOLETE,
               c_iter_stats.num_optimized_del_drop_obsolete);
  }
}

Status CompactionJob::FinishCompactionOutputFile(
    const Status& input_status, SubcompactionState* sub_compact,
<<<<<<< HEAD
    SubcompactionState::LevelOutput* level_output,
    CompactionRangeDelAggregator* range_del_agg,
    CompactionIterationStats* range_del_out_stats,
    const Slice* next_table_min_key /* = nullptr */) {
  AutoThreadOperationStageUpdater stage_updater(
      ThreadStatus::STAGE_COMPACTION_SYNC_FILE);
  assert(sub_compact != nullptr);
  assert(level_output->outfile);
  assert(level_output->builder != nullptr);
  assert(level_output->current_output() != nullptr);

  ColumnFamilyData* cfd = sub_compact->compaction->column_family_data();
  const Comparator* ucmp = cfd->user_comparator();

  // Check for iterator errors
  Status s = input_status;
  auto meta = &level_output->current_output()->meta;
  assert(meta != nullptr);
  if (s.ok()) {
    Slice lower_bound_guard, upper_bound_guard;
    std::string smallest_user_key;
    const Slice *lower_bound, *upper_bound;
    bool lower_bound_from_sub_compact = false;
    if (level_output->outputs.size() == 1) {
      // For the first output table, include range tombstones before the min
      // key but after the subcompaction boundary.
      lower_bound = sub_compact->start;
      lower_bound_from_sub_compact = true;
    } else if (meta->smallest.size() > 0) {
      // For subsequent output tables, only include range tombstones from min
      // key onwards since the previous file was extended to contain range
      // tombstones falling before min key.
      smallest_user_key = meta->smallest.user_key().ToString(false /*hex*/);
      lower_bound_guard = Slice(smallest_user_key);
      lower_bound = &lower_bound_guard;
    } else {
      lower_bound = nullptr;
    }
    if (next_table_min_key != nullptr) {
      // This may be the last file in the subcompaction in some cases, so we
      // need to compare the end key of subcompaction with the next file start
      // key. When the end key is chosen by the subcompaction, we know that
      // it must be the biggest key in output file. Therefore, it is safe to
      // use the smaller key as the upper bound of the output file, to ensure
      // that there is no overlapping between different output files.
      upper_bound_guard = ExtractUserKey(*next_table_min_key);
      if (sub_compact->end != nullptr &&
          ucmp->Compare(upper_bound_guard, *sub_compact->end) >= 0) {
        upper_bound = sub_compact->end;
      } else {
        upper_bound = &upper_bound_guard;
      }
    } else {
      // This is the last file in the subcompaction, so extend until the
      // subcompaction ends.
      upper_bound = sub_compact->end;
    }
    auto earliest_snapshot = kMaxSequenceNumber;
    if (existing_snapshots_.size() > 0) {
      earliest_snapshot = existing_snapshots_[0];
    }
    bool has_overlapping_endpoints;
    if (upper_bound != nullptr && meta->largest.size() > 0) {
      has_overlapping_endpoints =
          ucmp->Compare(meta->largest.user_key(), *upper_bound) == 0;
    } else {
      has_overlapping_endpoints = false;
    }

    // The end key of the subcompaction must be bigger or equal to the upper
    // bound. If the end of subcompaction is null or the upper bound is null,
    // it means that this file is the last file in the compaction. So there
    // will be no overlapping between this file and others.
    assert(sub_compact->end == nullptr || upper_bound == nullptr ||
           ucmp->Compare(*upper_bound, *sub_compact->end) <= 0);
    auto it = range_del_agg->NewIterator(lower_bound, upper_bound,
                                         has_overlapping_endpoints);
    // Position the range tombstone output iterator. There may be tombstone
    // fragments that are entirely out of range, so make sure that we do not
    // include those.
    if (lower_bound != nullptr) {
      it->Seek(*lower_bound);
    } else {
      it->SeekToFirst();
=======
    CompactionOutputs& outputs, const Slice& next_table_min_key,
    const Slice* comp_start_user_key, const Slice* comp_end_user_key) {
  AutoThreadOperationStageUpdater stage_updater(
      ThreadStatus::STAGE_COMPACTION_SYNC_FILE);
  assert(sub_compact != nullptr);
  assert(outputs.HasBuilder());

  FileMetaData* meta = outputs.GetMetaData();
  uint64_t output_number = meta->fd.GetNumber();
  assert(output_number != 0);

  ColumnFamilyData* cfd = sub_compact->compaction->column_family_data();
  std::string file_checksum = kUnknownFileChecksum;
  std::string file_checksum_func_name = kUnknownFileChecksumFuncName;

  // Check for iterator errors
  Status s = input_status;

  // Add range tombstones
  auto earliest_snapshot = kMaxSequenceNumber;
  if (existing_snapshots_.size() > 0) {
    earliest_snapshot = existing_snapshots_[0];
  }
  if (s.ok()) {
    CompactionIterationStats range_del_out_stats;
    // if the compaction supports per_key_placement, only output range dels to
    // the penultimate level.
    // Note: Use `bottommost_level_ = true` for both bottommost and
    // output_to_penultimate_level compaction here, as it's only used to decide
    // if range dels could be dropped.
    if (outputs.HasRangeDel()) {
      s = outputs.AddRangeDels(comp_start_user_key, comp_end_user_key,
                               range_del_out_stats, bottommost_level_,
                               cfd->internal_comparator(), earliest_snapshot,
                               next_table_min_key, full_history_ts_low_);
>>>>>>> 26df98ad
    }
    RecordDroppedKeys(range_del_out_stats, &sub_compact->compaction_job_stats);
    TEST_SYNC_POINT("CompactionJob::FinishCompactionOutputFile1");
<<<<<<< HEAD
    for (; it->Valid(); it->Next()) {
      auto tombstone = it->Tombstone();
      if (upper_bound != nullptr) {
        int cmp = ucmp->Compare(*upper_bound, tombstone.start_key_);
        if ((has_overlapping_endpoints && cmp < 0) ||
            (!has_overlapping_endpoints && cmp <= 0)) {
          // Tombstones starting after upper_bound only need to be included in
          // the next table. If the current SST ends before upper_bound, i.e.,
          // `has_overlapping_endpoints == false`, we can also skip over range
          // tombstones that start exactly at upper_bound. Such range
          // tombstones will be included in the next file and are not relevant
          // to the point keys or endpoints of the current file.
          break;
        }
      }

      if (bottommost_level_ && tombstone.seq_ <= earliest_snapshot) {
        // TODO(andrewkr): tombstones that span multiple output files are
        // counted for each compaction output file, so lots of double
        // counting.
        range_del_out_stats->num_range_del_drop_obsolete++;
        range_del_out_stats->num_record_drop_obsolete++;
        continue;
      }

      auto kv = tombstone.Serialize();
      assert(lower_bound == nullptr ||
             ucmp->Compare(*lower_bound, kv.second) < 0);
      // Range tombstone is not supported by output validator yet.
      level_output->builder->Add(kv.first.Encode(), kv.second);
      InternalKey smallest_candidate = std::move(kv.first);
      if (lower_bound != nullptr &&
          ucmp->Compare(smallest_candidate.user_key(), *lower_bound) <= 0) {
        // Pretend the smallest key has the same user key as lower_bound
        // (the max key in the previous table or subcompaction) in order for
        // files to appear key-space partitioned.
        //
        // When lower_bound is chosen by a subcompaction, we know that
        // subcompactions over smaller keys cannot contain any keys at
        // lower_bound. We also know that smaller subcompactions exist,
        // because otherwise the subcompaction woud be unbounded on the left.
        // As a result, we know that no other files on the output level will
        // contain actual keys at lower_bound (an output file may have a
        // largest key of lower_bound@kMaxSequenceNumber, but this only
        // indicates a large range tombstone was truncated). Therefore, it is
        // safe to use the tombstone's sequence number, to ensure that keys at
        // lower_bound at lower levels are covered by truncated tombstones.
        //
        // If lower_bound was chosen by the smallest data key in the file,
        // choose lowest seqnum so this file's smallest internal key comes
        // after the previous file's largest. The fake seqnum is OK because
        // the read path's file-picking code only considers user key.
        smallest_candidate = InternalKey(
            *lower_bound, lower_bound_from_sub_compact ? tombstone.seq_ : 0,
            kTypeRangeDeletion);
      }
      InternalKey largest_candidate = tombstone.SerializeEndKey();
      if (upper_bound != nullptr &&
          ucmp->Compare(*upper_bound, largest_candidate.user_key()) <= 0) {
        // Pretend the largest key has the same user key as upper_bound (the
        // min key in the following table or subcompaction) in order for files
        // to appear key-space partitioned.
        //
        // Choose highest seqnum so this file's largest internal key comes
        // before the next file's/subcompaction's smallest. The fake seqnum is
        // OK because the read path's file-picking code only considers the
        // user key portion.
        //
        // Note Seek() also creates InternalKey with (user_key,
        // kMaxSequenceNumber), but with kTypeDeletion (0x7) instead of
        // kTypeRangeDeletion (0xF), so the range tombstone comes before the
        // Seek() key in InternalKey's ordering. So Seek() will look in the
        // next file for the user key.
        largest_candidate =
            InternalKey(*upper_bound, kMaxSequenceNumber, kTypeRangeDeletion);
      }
#ifndef NDEBUG
      SequenceNumber smallest_ikey_seqnum = kMaxSequenceNumber;
      if (meta->smallest.size() > 0) {
        smallest_ikey_seqnum = GetInternalKeySeqno(meta->smallest.Encode());
      }
#endif
      meta->UpdateBoundariesForRange(smallest_candidate, largest_candidate,
                                     tombstone.seq_,
                                     cfd->internal_comparator());
      // The smallest key in a file is used for range tombstone truncation, so
      // it cannot have a seqnum of 0 (unless the smallest data key in a file
      // has a seqnum of 0). Otherwise, the truncated tombstone may expose
      // deleted keys at lower levels.
      assert(smallest_ikey_seqnum == 0 ||
             ExtractInternalKeyFooter(meta->smallest.Encode()) !=
                 PackSequenceAndType(0, kTypeRangeDeletion));
    }
  }
  return WriteCompactionOutputFile(s, sub_compact, level_output);
}

Status CompactionJob::WriteCompactionOutputFile(
    const Status& input_status, SubcompactionState* sub_compact,
    SubcompactionState::LevelOutput* level_output) {
  Status s = input_status;
  auto meta = &level_output->current_output()->meta;
  std::string file_checksum = kUnknownFileChecksum;
  std::string file_checksum_func_name = kUnknownFileChecksumFuncName;
  const uint64_t current_entries = level_output->builder->NumEntries();
  ColumnFamilyData* cfd = sub_compact->compaction->column_family_data();

  uint64_t output_number = meta->fd.GetNumber();
  assert(output_number != 0);
  int output_level = level_output->level();

  if (s.ok()) {
    s = level_output->builder->Finish(level_output->hot_per_byte_);
  } else {
    level_output->builder->Abandon();
  }
  IOStatus io_s = level_output->builder->io_status();
  if (s.ok()) {
    s = io_s;
  }
  const uint64_t current_bytes = level_output->builder->FileSize();
  if (s.ok()) {
    meta->fd.file_size = current_bytes;
    meta->marked_for_compaction = level_output->builder->NeedCompact();
=======
  }

  const uint64_t current_entries = outputs.NumEntries();

  s = outputs.Finish(s, seqno_time_mapping_);

  if (s.ok()) {
>>>>>>> 26df98ad
    // With accurate smallest and largest key, we can get a slightly more
    // accurate oldest ancester time.
    // This makes oldest ancester time in manifest more accurate than in
    // table properties. Not sure how to resolve it.
    if (meta->smallest.size() > 0 && meta->largest.size() > 0) {
      uint64_t refined_oldest_ancester_time;
      Slice new_smallest = meta->smallest.user_key();
      Slice new_largest = meta->largest.user_key();
      if (!new_largest.empty() && !new_smallest.empty()) {
        refined_oldest_ancester_time =
            sub_compact->compaction->MinInputFileOldestAncesterTime(
                &(meta->smallest), &(meta->largest));
        if (refined_oldest_ancester_time !=
            std::numeric_limits<uint64_t>::max()) {
          meta->oldest_ancester_time = refined_oldest_ancester_time;
        }
      }
    }
  }
<<<<<<< HEAD
  level_output->current_output()->finished = true;
  sub_compact->total_bytes += current_bytes;
  if (output_level == sub_compact->start_level_output.level()) {
    sub_compact->retained_or_promoted_bytes += current_bytes;
  }

  // Finish and check for file errors
  if (s.ok()) {
    StopWatch sw(db_options_.clock, stats_, COMPACTION_OUTFILE_SYNC_MICROS);
    io_s = level_output->outfile->Sync(db_options_.use_fsync);
  }
  if (s.ok() && io_s.ok()) {
    io_s = level_output->outfile->Close();
  }
  if (s.ok() && io_s.ok()) {
    // Add the checksum information to file metadata.
    meta->file_checksum = level_output->outfile->GetFileChecksum();
    meta->file_checksum_func_name =
        level_output->outfile->GetFileChecksumFuncName();
=======

  // Finish and check for file errors
  IOStatus io_s = outputs.WriterSyncClose(s, db_options_.clock, stats_,
                                          db_options_.use_fsync);

  if (s.ok() && io_s.ok()) {
>>>>>>> 26df98ad
    file_checksum = meta->file_checksum;
    file_checksum_func_name = meta->file_checksum_func_name;
  }

  if (s.ok()) {
    s = io_s;
  }
  if (sub_compact->io_status.ok()) {
    sub_compact->io_status = io_s;
    // Since this error is really a copy of the
    // "normal" status, it does not also need to be checked
    sub_compact->io_status.PermitUncheckedError();
  }
<<<<<<< HEAD
  level_output->outfile.reset();

  TableProperties tp;
  if (s.ok()) {
    tp = level_output->builder->GetTableProperties();
=======

  TableProperties tp;
  if (s.ok()) {
    tp = outputs.GetTableProperties();
>>>>>>> 26df98ad
  }

  if (s.ok() && current_entries == 0 && tp.num_range_deletions == 0) {
    // If there is nothing to output, no necessary to generate a sst file.
    // This happens when the output level is bottom level, at the same time
    // the sub_compact output nothing.
    std::string fname =
        TableFileName(sub_compact->compaction->immutable_options()->cf_paths,
                      meta->fd.GetNumber(), meta->fd.GetPathId());

    // TODO(AR) it is not clear if there are any larger implications if
    // DeleteFile fails here
    Status ds = env_->DeleteFile(fname);
    if (!ds.ok()) {
      ROCKS_LOG_WARN(
          db_options_.info_log,
          "[%s] [JOB %d] Unable to remove SST file for table #%" PRIu64
          " at bottom level%s",
          cfd->GetName().c_str(), job_id_, output_number,
          meta->marked_for_compaction ? " (need compaction)" : "");
    }

    // Also need to remove the file from outputs, or it will be added to the
    // VersionEdit.
<<<<<<< HEAD
    assert(!level_output->outputs.empty());
    level_output->outputs.pop_back();
=======
    outputs.RemoveLastOutput();
>>>>>>> 26df98ad
    meta = nullptr;
  }

  if (s.ok() && (current_entries > 0 || tp.num_range_deletions > 0)) {
    // Output to event logger and fire events.
<<<<<<< HEAD
    level_output->current_output()->table_properties =
        std::make_shared<TableProperties>(tp);
    ROCKS_LOG_INFO(db_options_.info_log,
                   "[%s] [JOB %d] Generated table #%" PRIu64 " at L%d: %" PRIu64
                   " keys, %" PRIu64 " bytes%s",
                   cfd->GetName().c_str(), job_id_, output_number, output_level,
                   current_entries, current_bytes,
                   meta->marked_for_compaction ? " (need compaction)" : "");
=======
    outputs.UpdateTableProperties();
    ROCKS_LOG_INFO(db_options_.info_log,
                   "[%s] [JOB %d] Generated table #%" PRIu64 ": %" PRIu64
                   " keys, %" PRIu64 " bytes%s, temperature: %s",
                   cfd->GetName().c_str(), job_id_, output_number,
                   current_entries, meta->fd.file_size,
                   meta->marked_for_compaction ? " (need compaction)" : "",
                   temperature_to_string[meta->temperature].c_str());
>>>>>>> 26df98ad
  }
  std::string fname;
  FileDescriptor output_fd;
  uint64_t oldest_blob_file_number = kInvalidBlobFileNumber;
  Status status_for_listener = s;
  if (meta != nullptr) {
    fname = level_output->GetTableFileName(
        sub_compact->compaction->immutable_options(), meta->fd.GetNumber());
    output_fd = meta->fd;
    oldest_blob_file_number = meta->oldest_blob_file_number;
  } else {
    fname = "(nil)";
    if (s.ok()) {
      status_for_listener = Status::Aborted("Empty SST file not kept");
    }
  }
  EventHelpers::LogAndNotifyTableFileCreationFinished(
      event_logger_, cfd->ioptions()->listeners, dbname_, cfd->GetName(), fname,
      job_id_, output_fd, oldest_blob_file_number, tp,
      TableFileCreationReason::kCompaction, status_for_listener, file_checksum,
      file_checksum_func_name);

  // Report new file to SstFileManagerImpl
  auto sfm =
      static_cast<SstFileManagerImpl*>(db_options_.sst_file_manager.get());
  if (sfm && meta != nullptr && meta->fd.GetPathId() == 0) {
    Status add_s = sfm->OnAddFile(fname);
    if (!add_s.ok() && s.ok()) {
      s = add_s;
    }
    if (sfm->IsMaxAllowedSpaceReached()) {
      // TODO(ajkr): should we return OK() if max space was reached by the
      // final compaction output file (similarly to how flush works when
      // full)?
      s = Status::SpaceLimit("Max allowed space was reached");
      TEST_SYNC_POINT(
          "CompactionJob::FinishCompactionOutputFile:MaxAllowedSpaceReached");
      InstrumentedMutexLock l(db_mutex_);
      db_error_handler_->SetBGError(s, BackgroundErrorReason::kCompaction);
    }
  }

<<<<<<< HEAD
  level_output->builder.reset();
  level_output->current_output_file_size = 0;
=======
  outputs.ResetBuilder();
>>>>>>> 26df98ad
  return s;
}

Status CompactionJob::InstallCompactionResults(
    const MutableCFOptions& mutable_cf_options, bool* compaction_released) {
  assert(compact_);

  db_mutex_->AssertHeld();

  const ReadOptions read_options(Env::IOActivity::kCompaction);
  auto* compaction = compact_->compaction;
  assert(compaction);

  {
    Compaction::InputLevelSummaryBuffer inputs_summary;
<<<<<<< HEAD
    ROCKS_LOG_INFO(db_options_.info_log,
                   "[%s] [JOB %d] Compacted %s => %" PRIu64
                   " bytes, "
                   "retained or promoted %" PRIu64 " bytes",
                   compaction->column_family_data()->GetName().c_str(), job_id_,
                   compaction->InputLevelSummary(&inputs_summary),
                   compact_->total_bytes + compact_->total_blob_bytes,
                   compact_->retained_or_promoted_bytes);
=======
    if (compaction_stats_.has_penultimate_level_output) {
      ROCKS_LOG_BUFFER(
          log_buffer_,
          "[%s] [JOB %d] Compacted %s => output_to_penultimate_level: %" PRIu64
          " bytes + last: %" PRIu64 " bytes. Total: %" PRIu64 " bytes",
          compaction->column_family_data()->GetName().c_str(), job_id_,
          compaction->InputLevelSummary(&inputs_summary),
          compaction_stats_.penultimate_level_stats.bytes_written,
          compaction_stats_.stats.bytes_written,
          compaction_stats_.TotalBytesWritten());
    } else {
      ROCKS_LOG_BUFFER(log_buffer_,
                       "[%s] [JOB %d] Compacted %s => %" PRIu64 " bytes",
                       compaction->column_family_data()->GetName().c_str(),
                       job_id_, compaction->InputLevelSummary(&inputs_summary),
                       compaction_stats_.TotalBytesWritten());
    }
>>>>>>> 26df98ad
  }

  VersionEdit* const edit = compaction->edit();
  assert(edit);

  // Add compaction inputs
  compaction->AddInputDeletions(edit);

  std::unordered_map<uint64_t, BlobGarbageMeter::BlobStats> blob_total_garbage;

  for (const auto& sub_compact : compact_->sub_compact_states) {
<<<<<<< HEAD
    for (const auto& out : sub_compact.start_level_output.outputs) {
      edit->AddFile(compaction->start_level(), out.meta);
    }
    for (const auto& out : sub_compact.latter_level_output.outputs) {
      edit->AddFile(compaction->output_level(), out.meta);
    }
=======
    sub_compact.AddOutputsEdit(edit);
>>>>>>> 26df98ad

    for (const auto& blob : sub_compact.Current().GetBlobFileAdditions()) {
      edit->AddBlobFile(blob);
    }

    if (sub_compact.Current().GetBlobGarbageMeter()) {
      const auto& flows = sub_compact.Current().GetBlobGarbageMeter()->flows();

      for (const auto& pair : flows) {
        const uint64_t blob_file_number = pair.first;
        const BlobGarbageMeter::BlobInOutFlow& flow = pair.second;

        assert(flow.IsValid());
        if (flow.HasGarbage()) {
          blob_total_garbage[blob_file_number].Add(flow.GetGarbageCount(),
                                                   flow.GetGarbageBytes());
        }
      }
    }
  }

  for (const auto& pair : blob_total_garbage) {
    const uint64_t blob_file_number = pair.first;
    const BlobGarbageMeter::BlobStats& stats = pair.second;

    edit->AddBlobFileGarbage(blob_file_number, stats.GetCount(),
                             stats.GetBytes());
  }

  if ((compaction->compaction_reason() ==
           CompactionReason::kLevelMaxLevelSize ||
       compaction->compaction_reason() == CompactionReason::kRoundRobinTtl) &&
      compaction->immutable_options()->compaction_pri == kRoundRobin) {
    int start_level = compaction->start_level();
    if (start_level > 0) {
      auto vstorage = compaction->input_version()->storage_info();
      edit->AddCompactCursor(start_level,
                             vstorage->GetNextCompactCursor(
                                 start_level, compaction->num_input_files(0)));
    }
  }

  auto manifest_wcb = [&compaction, &compaction_released](const Status& s) {
    compaction->ReleaseCompactionFiles(s);
    *compaction_released = true;
  };

  return versions_->LogAndApply(
      compaction->column_family_data(), mutable_cf_options, read_options, edit,
      db_mutex_, db_directory_, /*new_descriptor_log=*/false,
      /*column_family_options=*/nullptr, manifest_wcb);
}

void CompactionJob::RecordCompactionIOStats() {
  RecordTick(stats_, COMPACT_READ_BYTES, IOSTATS(bytes_read));
  RecordTick(stats_, COMPACT_WRITE_BYTES, IOSTATS(bytes_written));
  CompactionReason compaction_reason =
      compact_->compaction->compaction_reason();
  if (compaction_reason == CompactionReason::kFilesMarkedForCompaction) {
    RecordTick(stats_, COMPACT_READ_BYTES_MARKED, IOSTATS(bytes_read));
    RecordTick(stats_, COMPACT_WRITE_BYTES_MARKED, IOSTATS(bytes_written));
  } else if (compaction_reason == CompactionReason::kPeriodicCompaction) {
    RecordTick(stats_, COMPACT_READ_BYTES_PERIODIC, IOSTATS(bytes_read));
    RecordTick(stats_, COMPACT_WRITE_BYTES_PERIODIC, IOSTATS(bytes_written));
  } else if (compaction_reason == CompactionReason::kTtl) {
    RecordTick(stats_, COMPACT_READ_BYTES_TTL, IOSTATS(bytes_read));
    RecordTick(stats_, COMPACT_WRITE_BYTES_TTL, IOSTATS(bytes_written));
  }
  ThreadStatusUtil::IncreaseThreadOperationProperty(
      ThreadStatus::COMPACTION_BYTES_READ, IOSTATS(bytes_read));
  IOSTATS_RESET(bytes_read);
  ThreadStatusUtil::IncreaseThreadOperationProperty(
      ThreadStatus::COMPACTION_BYTES_WRITTEN, IOSTATS(bytes_written));
  IOSTATS_RESET(bytes_written);
}

<<<<<<< HEAD
Status CompactionJob::OpenCompactionOutputFile(
    SubcompactionState* sub_compact,
    SubcompactionState::LevelOutput* level_output) {
  assert(sub_compact != nullptr);
  assert(level_output->builder == nullptr);
=======
Status CompactionJob::OpenCompactionOutputFile(SubcompactionState* sub_compact,
                                               CompactionOutputs& outputs) {
  assert(sub_compact != nullptr);

>>>>>>> 26df98ad
  // no need to lock because VersionSet::next_file_number_ is atomic
  uint64_t file_number = versions_->NewFileNumber();
  std::string fname = level_output->GetTableFileName(
      sub_compact->compaction->immutable_options(), file_number);
  // Fire events.
  ColumnFamilyData* cfd = sub_compact->compaction->column_family_data();
  EventHelpers::NotifyTableFileCreationStarted(
      cfd->ioptions()->listeners, dbname_, cfd->GetName(), fname, job_id_,
      TableFileCreationReason::kCompaction);
  // Make the output file
  std::unique_ptr<FSWritableFile> writable_file;
#ifndef NDEBUG
  bool syncpoint_arg = file_options_.use_direct_writes;
  TEST_SYNC_POINT_CALLBACK("CompactionJob::OpenCompactionOutputFile",
                           &syncpoint_arg);
#endif

  // Pass temperature of the last level files to FileSystem.
  FileOptions fo_copy = file_options_;
  Temperature temperature = sub_compact->compaction->output_temperature();
  // only set for the last level compaction and also it's not output to
  // penultimate level (when preclude_last_level feature is enabled)
  if (temperature == Temperature::kUnknown &&
      sub_compact->compaction->is_last_level() &&
      !sub_compact->IsCurrentPenultimateLevel()) {
    temperature =
        sub_compact->compaction->mutable_cf_options()->last_level_temperature;
  }
  fo_copy.temperature = temperature;

  Status s;
  IOStatus io_s = NewWritableFile(fs_.get(), fname, &writable_file, fo_copy);
  s = io_s;
  if (sub_compact->io_status.ok()) {
    sub_compact->io_status = io_s;
    // Since this error is really a copy of the io_s that is checked below as
    // s, it does not also need to be checked.
    sub_compact->io_status.PermitUncheckedError();
  }
  if (!s.ok()) {
    ROCKS_LOG_ERROR(
        db_options_.info_log,
        "[%s] [JOB %d] OpenCompactionOutputFiles for table #%" PRIu64
        " fails at NewWritableFile with status %s",
        sub_compact->compaction->column_family_data()->GetName().c_str(),
        job_id_, file_number, s.ToString().c_str());
    LogFlush(db_options_.info_log);
    EventHelpers::LogAndNotifyTableFileCreationFinished(
        event_logger_, cfd->ioptions()->listeners, dbname_, cfd->GetName(),
        fname, job_id_, FileDescriptor(), kInvalidBlobFileNumber,
        TableProperties(), TableFileCreationReason::kCompaction, s,
        kUnknownFileChecksum, kUnknownFileChecksumFuncName);
    return s;
  }

  // Try to figure out the output file's oldest ancester time.
  int64_t temp_current_time = 0;
  auto get_time_status = db_options_.clock->GetCurrentTime(&temp_current_time);
  // Safe to proceed even if GetCurrentTime fails. So, log and proceed.
  if (!get_time_status.ok()) {
    ROCKS_LOG_WARN(db_options_.info_log,
                   "Failed to get current time. Status: %s",
                   get_time_status.ToString().c_str());
  }
  uint64_t current_time = static_cast<uint64_t>(temp_current_time);
  InternalKey tmp_start, tmp_end;
  if (sub_compact->start.has_value()) {
    tmp_start.SetMinPossibleForUserKey(*(sub_compact->start));
  }
  if (sub_compact->end.has_value()) {
    tmp_end.SetMinPossibleForUserKey(*(sub_compact->end));
  }
  uint64_t oldest_ancester_time =
      sub_compact->compaction->MinInputFileOldestAncesterTime(
          sub_compact->start.has_value() ? &tmp_start : nullptr,
          sub_compact->end.has_value() ? &tmp_end : nullptr);
  if (oldest_ancester_time == std::numeric_limits<uint64_t>::max()) {
    oldest_ancester_time = current_time;
  }

<<<<<<< HEAD
  // Initialize a SubcompactionState::Output and add it to
  // sub_compact->outputs
=======
  // Initialize a SubcompactionState::Output and add it to sub_compact->outputs
  uint64_t epoch_number = sub_compact->compaction->MinInputFileEpochNumber();
>>>>>>> 26df98ad
  {
    FileMetaData meta;
    meta.fd = FileDescriptor(file_number, level_output->path_id(), 0);
    meta.oldest_ancester_time = oldest_ancester_time;
    meta.file_creation_time = current_time;
    meta.epoch_number = epoch_number;
    meta.temperature = temperature;
<<<<<<< HEAD
    level_output->outputs.emplace_back(
        std::move(meta), cfd->internal_comparator(),
        /*enable_order_check=*/
        sub_compact->compaction->mutable_cf_options()
            ->check_flush_compaction_key_order,
        /*enable_hash=*/paranoid_file_checks_);
=======
    assert(!db_id_.empty());
    assert(!db_session_id_.empty());
    s = GetSstInternalUniqueId(db_id_, db_session_id_, meta.fd.GetNumber(),
                               &meta.unique_id);
    if (!s.ok()) {
      ROCKS_LOG_ERROR(db_options_.info_log,
                      "[%s] [JOB %d] file #%" PRIu64
                      " failed to generate unique id: %s.",
                      cfd->GetName().c_str(), job_id_, meta.fd.GetNumber(),
                      s.ToString().c_str());
      return s;
    }

    outputs.AddOutput(std::move(meta), cfd->internal_comparator(),
                      sub_compact->compaction->mutable_cf_options()
                          ->check_flush_compaction_key_order,
                      paranoid_file_checks_);
>>>>>>> 26df98ad
  }

  writable_file->SetIOPriority(GetRateLimiterPriority());
  writable_file->SetWriteLifeTimeHint(write_hint_);
  FileTypeSet tmp_set = db_options_.checksum_handoff_file_types;
  writable_file->SetPreallocationBlockSize(static_cast<size_t>(
      sub_compact->compaction->OutputFilePreallocationSize()));
  const auto& listeners =
      sub_compact->compaction->immutable_options()->listeners;
<<<<<<< HEAD
  level_output->outfile.reset(new WritableFileWriter(
      std::move(writable_file), fname, file_options_, db_options_.clock,
      io_tracer_, db_options_.stats, listeners,
      db_options_.file_checksum_gen_factory.get(),
=======
  outputs.AssignFileWriter(new WritableFileWriter(
      std::move(writable_file), fname, fo_copy, db_options_.clock, io_tracer_,
      db_options_.stats, listeners, db_options_.file_checksum_gen_factory.get(),
>>>>>>> 26df98ad
      tmp_set.Contains(FileType::kTableFile), false));

  // TODO(hx235): pass in the correct `oldest_key_time` instead of `0`
  TableBuilderOptions tboptions(
      *cfd->ioptions(), *(sub_compact->compaction->mutable_cf_options()),
      cfd->internal_comparator(), cfd->int_tbl_prop_collector_factories(),
      sub_compact->compaction->output_compression(),
      sub_compact->compaction->output_compression_opts(), cfd->GetID(),
      cfd->GetName(), sub_compact->compaction->output_level(),
      bottommost_level_, TableFileCreationReason::kCompaction,
<<<<<<< HEAD
      oldest_ancester_time, 0 /* oldest_key_time */, current_time, db_id_,
      db_session_id_, sub_compact->compaction->max_output_file_size(),
      file_number);
  level_output->builder.reset(
      NewTableBuilder(tboptions, level_output->outfile.get()));
=======
      0 /* oldest_key_time */, current_time, db_id_, db_session_id_,
      sub_compact->compaction->max_output_file_size(), file_number);

  outputs.NewBuilder(tboptions);

>>>>>>> 26df98ad
  LogFlush(db_options_.info_log);
  // if (level_output == &sub_compact->start_level_output) {
  //   ROCKS_LOG_INFO(db_options_.info_log, "Compaction output file of start
  //   level opened: %s\n", fname.c_str());
  // }
  return s;
}

void CompactionJob::CleanupCompaction() {
  for (SubcompactionState& sub_compact : compact_->sub_compact_states) {
<<<<<<< HEAD
    const auto& sub_status = sub_compact.status;

    sub_compact.start_level_output.CleanupCompaction(sub_status, table_cache_);
    sub_compact.latter_level_output.CleanupCompaction(sub_status, table_cache_);
    // TODO: sub_compact.io_status is not checked like status. Not sure if
    // thats intentional. So ignoring the io_status as of now.
    sub_compact.io_status.PermitUncheckedError();
=======
    sub_compact.Cleanup(table_cache_.get());
>>>>>>> 26df98ad
  }
  delete compact_;
  compact_ = nullptr;
}

namespace {
void CopyPrefix(const Slice& src, size_t prefix_length, std::string* dst) {
  assert(prefix_length > 0);
  size_t length = src.size() > prefix_length ? prefix_length : src.size();
  dst->assign(src.data(), length);
}
}  // namespace

bool CompactionJob::UpdateCompactionStats(uint64_t* num_input_range_del) {
  assert(compact_);

  Compaction* compaction = compact_->compaction;
  compaction_stats_.stats.num_input_files_in_non_output_levels = 0;
  compaction_stats_.stats.num_input_files_in_output_level = 0;

  bool has_error = false;
  const ReadOptions read_options(Env::IOActivity::kCompaction);
  const auto& input_table_properties = compaction->GetInputTableProperties();
  for (int input_level = 0;
       input_level < static_cast<int>(compaction->num_input_levels());
       ++input_level) {
    size_t num_input_files = compaction->num_input_files(input_level);
    uint64_t* bytes_read;
    if (compaction->level(input_level) != compaction->output_level()) {
      compaction_stats_.stats.num_input_files_in_non_output_levels +=
          static_cast<int>(num_input_files);
      bytes_read = &compaction_stats_.stats.bytes_read_non_output_levels;
    } else {
      compaction_stats_.stats.num_input_files_in_output_level +=
          static_cast<int>(num_input_files);
      bytes_read = &compaction_stats_.stats.bytes_read_output_level;
    }
    for (size_t i = 0; i < num_input_files; ++i) {
      const FileMetaData* file_meta = compaction->input(input_level, i);
      *bytes_read += file_meta->fd.GetFileSize();
      uint64_t file_input_entries = file_meta->num_entries;
      uint64_t file_num_range_del = file_meta->num_range_deletions;
      if (file_input_entries == 0) {
        uint64_t file_number = file_meta->fd.GetNumber();
        // Try getting info from table property
        std::string fn =
            TableFileName(compaction->immutable_options()->cf_paths,
                          file_number, file_meta->fd.GetPathId());
        const auto& tp = input_table_properties.find(fn);
        if (tp != input_table_properties.end()) {
          file_input_entries = tp->second->num_entries;
          file_num_range_del = tp->second->num_range_deletions;
        } else {
          has_error = true;
        }
      }
      compaction_stats_.stats.num_input_records += file_input_entries;
      if (num_input_range_del) {
        *num_input_range_del += file_num_range_del;
      }
    }
  }

  assert(compaction_job_stats_);
  compaction_stats_.stats.bytes_read_blob =
      compaction_job_stats_->total_blob_bytes_read;

  compaction_stats_.stats.num_dropped_records =
      compaction_stats_.DroppedRecords();
  return !has_error;
}

void CompactionJob::UpdateCompactionJobStats(
    const InternalStats::CompactionStats& stats) const {
  compaction_job_stats_->elapsed_micros = stats.micros;

  // input information
  compaction_job_stats_->total_input_bytes =
      stats.bytes_read_non_output_levels + stats.bytes_read_output_level;
  compaction_job_stats_->num_input_records = stats.num_input_records;
  compaction_job_stats_->num_input_files =
      stats.num_input_files_in_non_output_levels +
      stats.num_input_files_in_output_level;
  compaction_job_stats_->num_input_files_at_output_level =
      stats.num_input_files_in_output_level;

  // output information
  compaction_job_stats_->total_output_bytes = stats.bytes_written;
  compaction_job_stats_->total_output_bytes_blob = stats.bytes_written_blob;
  compaction_job_stats_->num_output_records = stats.num_output_records;
  compaction_job_stats_->num_output_files = stats.num_output_files;
  compaction_job_stats_->num_output_files_blob = stats.num_output_files_blob;

  if (stats.num_output_files > 0) {
    CopyPrefix(compact_->SmallestUserKey(),
               CompactionJobStats::kMaxPrefixLength,
               &compaction_job_stats_->smallest_output_key_prefix);
    CopyPrefix(compact_->LargestUserKey(), CompactionJobStats::kMaxPrefixLength,
               &compaction_job_stats_->largest_output_key_prefix);
  }
}

void CompactionJob::LogCompaction() {
  Compaction* compaction = compact_->compaction;
  ColumnFamilyData* cfd = compaction->column_family_data();

  // Let's check if anything will get logged. Don't prepare all the info if
  // we're not logging
  if (db_options_.info_log_level <= InfoLogLevel::INFO_LEVEL) {
    Compaction::InputLevelSummaryBuffer inputs_summary;
    ROCKS_LOG_INFO(
        db_options_.info_log, "[%s] [JOB %d] Compacting %s, score %.2f",
        cfd->GetName().c_str(), job_id_,
        compaction->InputLevelSummary(&inputs_summary), compaction->score());
    char scratch[2345];
    compaction->Summary(scratch, sizeof(scratch));
    ROCKS_LOG_INFO(db_options_.info_log, "[%s]: Compaction start summary: %s\n",
                   cfd->GetName().c_str(), scratch);
    // build event logger report
    auto stream = event_logger_->Log();
    stream << "job" << job_id_ << "event"
           << "compaction_started"
           << "compaction_reason"
           << GetCompactionReasonString(compaction->compaction_reason());
    for (size_t i = 0; i < compaction->num_input_levels(); ++i) {
      stream << ("files_L" + std::to_string(compaction->level(i)));
      stream.StartArray();
      for (auto f : *compaction->inputs(i)) {
        stream << f->fd.GetNumber();
      }
      stream.EndArray();
    }
    stream << "score" << compaction->score() << "input_data_size"
           << compaction->CalculateTotalInputSize() << "oldest_snapshot_seqno"
           << (existing_snapshots_.empty()
                   ? int64_t{-1}  // Use -1 for "none"
                   : static_cast<int64_t>(existing_snapshots_[0]));
    if (compaction->SupportsPerKeyPlacement()) {
      stream << "preclude_last_level_min_seqno"
             << preclude_last_level_min_seqno_;
      stream << "penultimate_output_level" << compaction->GetPenultimateLevel();
      stream << "penultimate_output_range"
             << GetCompactionPenultimateOutputRangeTypeString(
                    compaction->GetPenultimateOutputRangeType());

      if (compaction->GetPenultimateOutputRangeType() ==
          Compaction::PenultimateOutputRangeType::kDisabled) {
        ROCKS_LOG_WARN(
            db_options_.info_log,
            "[%s] [JOB %d] Penultimate level output is disabled, likely "
            "because of the range conflict in the penultimate level",
            cfd->GetName().c_str(), job_id_);
      }
    }
  }
}

<<<<<<< HEAD
#ifndef ROCKSDB_LITE
void CompactionServiceCompactionJob::RecordCompactionIOStats() {
  compaction_result_->bytes_read += IOSTATS(bytes_read);
  compaction_result_->bytes_written += IOSTATS(bytes_written);
  CompactionJob::RecordCompactionIOStats();
}

CompactionServiceCompactionJob::CompactionServiceCompactionJob(
    int job_id, Compaction* compaction, const ImmutableDBOptions& db_options,
    const MutableDBOptions& mutable_db_options, const FileOptions& file_options,
    VersionSet* versions, const std::atomic<bool>* shutting_down,
    LogBuffer* log_buffer, FSDirectory* start_level_output_directory,
    FSDirectory* latter_level_output_directory, Statistics* stats,
    InstrumentedMutex* db_mutex, ErrorHandler* db_error_handler,
    std::vector<SequenceNumber> existing_snapshots,
    std::shared_ptr<Cache> table_cache, EventLogger* event_logger,
    const std::string& dbname, const std::shared_ptr<IOTracer>& io_tracer,
    const std::string& db_id, const std::string& db_session_id,
    const std::string& output_path,
    const CompactionServiceInput& compaction_service_input,
    CompactionServiceResult* compaction_service_result)
    : CompactionJob(
          job_id, compaction, db_options, mutable_db_options, file_options,
          versions, shutting_down, 0, log_buffer, nullptr,
          start_level_output_directory, latter_level_output_directory, nullptr,
          stats, db_mutex, db_error_handler, existing_snapshots,
          kMaxSequenceNumber, nullptr, table_cache, event_logger,
          compaction->mutable_cf_options()->paranoid_file_checks,
          compaction->mutable_cf_options()->report_bg_io_stats, dbname,
          &(compaction_service_result->stats), Env::Priority::USER, io_tracer,
          nullptr, nullptr, db_id, db_session_id,
          compaction->column_family_data()->GetFullHistoryTsLow()),
      output_path_(output_path),
      compaction_input_(compaction_service_input),
      compaction_result_(compaction_service_result) {}

Status CompactionServiceCompactionJob::Run() {
#if 0
  AutoThreadOperationStageUpdater stage_updater(
      ThreadStatus::STAGE_COMPACTION_RUN);

  auto* c = compact_->compaction;
  assert(c->column_family_data() != nullptr);
  assert(c->column_family_data()->current()->storage_info()->NumLevelFiles(
             compact_->compaction->level()) > 0);

  write_hint_ =
      c->column_family_data()->CalculateSSTWriteHint(c->output_level());
  bottommost_level_ = c->bottommost_level();

  Slice begin = compaction_input_.begin;
  Slice end = compaction_input_.end;
  compact_->sub_compact_states.emplace_back(
      c, compaction_input_.has_begin ? &begin : nullptr,
      compaction_input_.has_end ? &end : nullptr, compaction_input_.approx_size,
      /*sub_job_id*/ 0);

  log_buffer_->FlushBufferToLog();
  LogCompaction();
  const uint64_t start_micros = db_options_.clock->NowMicros();
  // Pick the only sub-compaction we should have
  assert(compact_->sub_compact_states.size() == 1);
  SubcompactionState* sub_compact = compact_->sub_compact_states.data();

  ProcessKeyValueCompaction(sub_compact);

  compaction_stats_.micros = db_options_.clock->NowMicros() - start_micros;
  compaction_stats_.cpu_micros = sub_compact->compaction_job_stats.cpu_micros;

  RecordTimeToHistogram(stats_, COMPACTION_TIME, compaction_stats_.micros);
  RecordTimeToHistogram(stats_, COMPACTION_CPU_TIME,
                        compaction_stats_.cpu_micros);

  Status status = sub_compact->status;
  IOStatus io_s = sub_compact->io_status;

  if (io_status_.ok()) {
    io_status_ = io_s;
  }

  if (status.ok()) {
    constexpr IODebugContext* dbg = nullptr;

    if (output_directory_) {
      io_s = output_directory_->FsyncWithDirOptions(IOOptions(), dbg,
                                                    DirFsyncOptions());
=======
std::string CompactionJob::GetTableFileName(uint64_t file_number) {
  return TableFileName(compact_->compaction->immutable_options()->cf_paths,
                       file_number, compact_->compaction->output_path_id());
}

Env::IOPriority CompactionJob::GetRateLimiterPriority() {
  if (versions_ && versions_->GetColumnFamilySet() &&
      versions_->GetColumnFamilySet()->write_controller()) {
    WriteController* write_controller =
        versions_->GetColumnFamilySet()->write_controller();
    if (write_controller->NeedsDelay() || write_controller->IsStopped()) {
      return Env::IO_USER;
>>>>>>> 26df98ad
    }
  }

<<<<<<< HEAD
  return status;
#endif
  return Status::NotSupported();  // TODO
}

void CompactionServiceCompactionJob::CleanupCompaction() {
  CompactionJob::CleanupCompaction();
=======
  return Env::IO_LOW;
>>>>>>> 26df98ad
}

}  // namespace ROCKSDB_NAMESPACE<|MERGE_RESOLUTION|>--- conflicted
+++ resolved
@@ -23,6 +23,7 @@
 #include "db/builder.h"
 #include "db/compaction/clipping_iterator.h"
 #include "db/compaction/compaction_state.h"
+#include "db/compaction/router_iterator.h"
 #include "db/db_impl/db_impl.h"
 #include "db/dbformat.h"
 #include "db/error_handler.h"
@@ -40,24 +41,14 @@
 #include "logging/log_buffer.h"
 #include "logging/logging.h"
 #include "monitoring/iostats_context_imp.h"
-<<<<<<< HEAD
-#include "monitoring/perf_context_imp.h"
-#include "monitoring/statistics.h"
-=======
->>>>>>> 26df98ad
 #include "monitoring/thread_status_util.h"
 #include "options/configurable_helper.h"
 #include "options/options_helper.h"
 #include "port/port.h"
 #include "rocksdb/db.h"
 #include "rocksdb/env.h"
-<<<<<<< HEAD
 #include "rocksdb/ralt.h"
-#include "rocksdb/slice.h"
 #include "rocksdb/sst_partitioner.h"
-=======
-#include "rocksdb/options.h"
->>>>>>> 26df98ad
 #include "rocksdb/statistics.h"
 #include "rocksdb/status.h"
 #include "rocksdb/table.h"
@@ -66,17 +57,9 @@
 #include "table/table_builder.h"
 #include "table/unique_id_impl.h"
 #include "test_util/sync_point.h"
-<<<<<<< HEAD
-#include "util/coding.h"
-#include "util/hash.h"
-#include "util/mutexlock.h"
 #include "util/rusty.h"
 #include "util/stop_watch.h"
-#include "util/string_util.h"
 #include "util/timers.h"
-=======
-#include "util/stop_watch.h"
->>>>>>> 26df98ad
 
 namespace ROCKSDB_NAMESPACE {
 
@@ -130,342 +113,6 @@
   }
 }
 
-<<<<<<< HEAD
-const CompactionJob::SubcompactionState::Output*
-CompactionJob::SubcompactionState::LevelOutput::current_output_const() const {
-  if (outputs.empty()) {
-    // This subcompaction's output could be empty if compaction was aborted
-    // before this subcompaction had a chance to generate any output files.
-    // When subcompactions are executed sequentially this is more likely and
-    // will be particularly likely for the later subcompactions to be empty.
-    // Once they are run in parallel however it should be much rarer.
-    return nullptr;
-  } else {
-    return &outputs.back();
-  }
-}
-
-CompactionJob::SubcompactionState::Output*
-CompactionJob::SubcompactionState::LevelOutput::current_output() {
-  if (outputs.empty()) {
-    // This subcompaction's output could be empty if compaction was aborted
-    // before this subcompaction had a chance to generate any output files.
-    // When subcompactions are executed sequentially this is more likely and
-    // will be particularly likely for the later subcompactions to be empty.
-    // Once they are run in parallel however it should be much rarer.
-    return nullptr;
-  } else {
-    return &outputs.back();
-  }
-}
-
-// Adds the key and value to the builder
-// If paranoid is true, adds the key-value to the paranoid hash
-Status CompactionJob::SubcompactionState::LevelOutput::AddToBuilder(
-    const Slice& key, const Slice& value) {
-  auto curr = current_output();
-  assert(builder != nullptr);
-  assert(curr != nullptr);
-  Status s = curr->validator.Add(key, value);
-  if (!s.ok()) {
-    return s;
-  }
-  builder->Add(key, value);
-  return Status::OK();
-}
-
-Slice CompactionJob::SubcompactionState::LevelOutput::SmallestUserKey() const {
-  if (!outputs.empty() && outputs[0].finished) {
-    return outputs[0].meta.smallest.user_key();
-  }
-  // If there is no finished output, return an empty slice.
-  return Slice(nullptr, 0);
-}
-
-Slice CompactionJob::SubcompactionState::LevelOutput::LargestUserKey() const {
-  if (!outputs.empty() && current_output_const()->finished) {
-    return current_output_const()->meta.largest.user_key();
-  }
-  // If there is no finished output, return an empty slice.
-  return Slice(nullptr, 0);
-}
-
-void CompactionJob::SubcompactionState::LevelOutput::CleanupCompaction(
-    const Status& sub_status, std::shared_ptr<rocksdb::Cache> table_cache) {
-  if (builder != nullptr) {
-    // May happen if we get a shutdown call in the middle of compaction
-    builder->Abandon();
-    builder.reset();
-  } else {
-    assert(!sub_status.ok() || outfile == nullptr);
-  }
-  for (const auto& out : outputs) {
-    // If this file was inserted into the table cache then remove
-    // them here because this compaction was not committed.
-    if (!sub_status.ok()) {
-      TableCache::Evict(table_cache.get(), out.meta.fd.GetNumber());
-    }
-  }
-}
-
-std::string CompactionJob::SubcompactionState::LevelOutput::GetTableFileName(
-    const ImmutableOptions* ioptions, uint64_t file_number) {
-  return TableFileName(ioptions->cf_paths, file_number, path_id());
-}
-
-CompactionJob::SubcompactionState::SubcompactionState(Compaction* c,
-                                                      Slice* _start,
-                                                      Slice* _end,
-                                                      uint64_t size,
-                                                      uint32_t _sub_job_id)
-    : compaction(c),
-      start(_start),
-      end(_end),
-      start_level_output(c->start_level_path_id(), c->start_level(), 1),
-      latter_level_output(c->latter_level_path_id(), c->output_level(),
-                          c->latter_level_hot_per_byte()),
-      approx_size(size),
-      sub_job_id(_sub_job_id) {
-  assert(compaction != nullptr);
-}
-
-bool CompactionJob::SubcompactionState::ShouldStopBefore(
-    const Slice& internal_key, uint64_t curr_file_size) {
-  const InternalKeyComparator* icmp =
-      &compaction->column_family_data()->internal_comparator();
-  const std::vector<FileMetaData*>& grandparents = compaction->grandparents();
-
-  bool grandparant_file_switched = false;
-  // Scan to find earliest grandparent file that contains key.
-  while (grandparent_index < grandparents.size() &&
-         icmp->Compare(internal_key,
-                       grandparents[grandparent_index]->largest.Encode()) > 0) {
-    if (seen_key) {
-      overlapped_bytes += grandparents[grandparent_index]->fd.GetFileSize();
-      grandparant_file_switched = true;
-    }
-    assert(grandparent_index + 1 >= grandparents.size() ||
-           icmp->Compare(
-               grandparents[grandparent_index]->largest.Encode(),
-               grandparents[grandparent_index + 1]->smallest.Encode()) <= 0);
-    grandparent_index++;
-  }
-  seen_key = true;
-
-  if (grandparant_file_switched &&
-      overlapped_bytes + curr_file_size > compaction->max_compaction_bytes()) {
-    // Too much overlap for current output; start new output
-    overlapped_bytes = 0;
-    return true;
-  }
-
-  if (!files_to_cut_for_ttl.empty()) {
-    if (cur_files_to_cut_for_ttl != -1) {
-      // Previous key is inside the range of a file
-      if (icmp->Compare(internal_key,
-                        files_to_cut_for_ttl[cur_files_to_cut_for_ttl]
-                            ->largest.Encode()) > 0) {
-        next_files_to_cut_for_ttl = cur_files_to_cut_for_ttl + 1;
-        cur_files_to_cut_for_ttl = -1;
-        return true;
-      }
-    } else {
-      // Look for the key position
-      while (next_files_to_cut_for_ttl <
-             static_cast<int>(files_to_cut_for_ttl.size())) {
-        if (icmp->Compare(internal_key,
-                          files_to_cut_for_ttl[next_files_to_cut_for_ttl]
-                              ->smallest.Encode()) >= 0) {
-          if (icmp->Compare(internal_key,
-                            files_to_cut_for_ttl[next_files_to_cut_for_ttl]
-                                ->largest.Encode()) <= 0) {
-            // With in the current file
-            cur_files_to_cut_for_ttl = next_files_to_cut_for_ttl;
-            return true;
-          }
-          // Beyond the current file
-          next_files_to_cut_for_ttl++;
-        } else {
-          // Still fall into the gap
-          break;
-        }
-      }
-    }
-  }
-
-  return false;
-}
-
-Status CompactionJob::SubcompactionState::ProcessOutFlowIfNeeded(
-    const Slice& key, const Slice& value) {
-  if (!blob_garbage_meter) {
-    return Status::OK();
-  }
-
-  return blob_garbage_meter->ProcessOutFlow(key, value);
-}
-
-void CompactionJob::SubcompactionState::FillFilesToCutForTtl() {
-  if (compaction->immutable_options()->compaction_style !=
-          CompactionStyle::kCompactionStyleLevel ||
-      compaction->immutable_options()->compaction_pri !=
-          CompactionPri::kMinOverlappingRatio ||
-      compaction->mutable_cf_options()->ttl == 0 ||
-      compaction->num_input_levels() < 2 || compaction->bottommost_level()) {
-    return;
-  }
-
-  // We define new file with oldest ancestor time to be younger than 1/4 TTL,
-  // and an old one to be older than 1/2 TTL time.
-  int64_t temp_current_time;
-  auto get_time_status = compaction->immutable_options()->clock->GetCurrentTime(
-      &temp_current_time);
-  if (!get_time_status.ok()) {
-    return;
-  }
-  uint64_t current_time = static_cast<uint64_t>(temp_current_time);
-  if (current_time < compaction->mutable_cf_options()->ttl) {
-    return;
-  }
-  uint64_t old_age_thres =
-      current_time - compaction->mutable_cf_options()->ttl / 2;
-
-  const std::vector<FileMetaData*>& olevel =
-      *(compaction->inputs(compaction->num_input_levels() - 1));
-  for (FileMetaData* file : olevel) {
-    // Worth filtering out by start and end?
-    uint64_t oldest_ancester_time = file->TryGetOldestAncesterTime();
-    // We put old files if they are not too small to prevent a flood
-    // of small files.
-    if (oldest_ancester_time < old_age_thres &&
-        file->fd.GetFileSize() >
-            compaction->mutable_cf_options()->target_file_size_base / 2) {
-      files_to_cut_for_ttl.push_back(file);
-    }
-  }
-}
-
-// Maintains state for the entire compaction
-struct CompactionJob::CompactionState {
-  Compaction* const compaction;
-
-  // REQUIRED: subcompaction states are stored in order of increasing
-  // key-range
-  std::vector<CompactionJob::SubcompactionState> sub_compact_states;
-  Status status;
-
-  size_t num_output_files = 0;
-  uint64_t total_bytes = 0;
-  uint64_t retained_or_promoted_bytes = 0;
-  size_t num_blob_output_files = 0;
-  uint64_t total_blob_bytes = 0;
-  uint64_t num_output_records = 0;
-
-  explicit CompactionState(Compaction* c) : compaction(c) {}
-
-  Slice SmallestUserKey() {
-    Slice start_level_ret, latter_level_ret;
-    for (const auto& sub_compact_state : sub_compact_states) {
-      start_level_ret = sub_compact_state.start_level_output.SmallestUserKey();
-      if (!start_level_ret.empty()) {
-        break;
-      }
-    }
-    for (const auto& sub_compact_state : sub_compact_states) {
-      latter_level_ret =
-          sub_compact_state.latter_level_output.SmallestUserKey();
-      if (!latter_level_ret.empty()) {
-        break;
-      }
-    }
-    if (start_level_ret.empty()) {
-      return latter_level_ret;
-    } else if (latter_level_ret.empty()) {
-      return start_level_ret;
-    } else {
-      auto* c = compaction;
-      auto* cfd = c->column_family_data();
-      const Comparator* cfd_comparator = cfd->user_comparator();
-      int res = cfd_comparator->Compare(start_level_ret, latter_level_ret);
-      if (res < 0) {
-        return start_level_ret;
-      } else {
-        return latter_level_ret;
-      }
-    }
-  }
-
-  Slice LargestUserKey() {
-    Slice start_level_ret, latter_level_ret;
-    for (auto it = sub_compact_states.rbegin(); it < sub_compact_states.rend();
-         ++it) {
-      start_level_ret = it->start_level_output.LargestUserKey();
-      if (!start_level_ret.empty()) {
-        break;
-      }
-    }
-    for (auto it = sub_compact_states.rbegin(); it < sub_compact_states.rend();
-         ++it) {
-      latter_level_ret = it->latter_level_output.LargestUserKey();
-      if (!latter_level_ret.empty()) {
-        break;
-      }
-    }
-    if (start_level_ret.empty()) {
-      return latter_level_ret;
-    } else if (latter_level_ret.empty()) {
-      return start_level_ret;
-    } else {
-      auto* c = compaction;
-      auto* cfd = c->column_family_data();
-      const Comparator* cfd_comparator = cfd->user_comparator();
-      int res = cfd_comparator->Compare(start_level_ret, latter_level_ret);
-      if (res > 0) {
-        return start_level_ret;
-      } else {
-        return latter_level_ret;
-      }
-    }
-  }
-};
-
-void CompactionJob::AggregateStatistics() {
-  assert(compact_);
-
-  for (SubcompactionState& sc : compact_->sub_compact_states) {
-    {
-      auto& outputs = sc.start_level_output.outputs;
-      if (!outputs.empty() && !outputs.back().meta.fd.file_size) {
-        // An error occurred, so ignore the last output.
-        outputs.pop_back();
-      }
-      compact_->num_output_files += outputs.size();
-    }
-
-    {
-      auto& outputs = sc.latter_level_output.outputs;
-      if (!outputs.empty() && !outputs.back().meta.fd.file_size) {
-        // An error occurred, so ignore the last output.
-        outputs.pop_back();
-      }
-      compact_->num_output_files += outputs.size();
-    }
-
-    compact_->total_bytes += sc.total_bytes;
-    compact_->retained_or_promoted_bytes += sc.retained_or_promoted_bytes;
-
-    const auto& blobs = sc.blob_file_additions;
-
-    compact_->num_blob_output_files += blobs.size();
-
-    for (const auto& blob : blobs) {
-      compact_->total_blob_bytes += blob.GetTotalBlobBytes();
-    }
-
-    compact_->num_output_records += sc.num_output_records;
-
-    compaction_job_stats_->Add(sc.compaction_job_stats);
-=======
 const char* GetCompactionPenultimateOutputRangeTypeString(
     Compaction::PenultimateOutputRangeType range_type) {
   switch (range_type) {
@@ -480,7 +127,6 @@
     default:
       assert(false);
       return "Invalid";
->>>>>>> 26df98ad
   }
 }
 
@@ -488,18 +134,11 @@
     int job_id, Compaction* compaction, const ImmutableDBOptions& db_options,
     const MutableDBOptions& mutable_db_options, const FileOptions& file_options,
     VersionSet* versions, const std::atomic<bool>* shutting_down,
-<<<<<<< HEAD
-    const SequenceNumber preserve_deletes_seqnum, LogBuffer* log_buffer,
-    FSDirectory* db_directory, FSDirectory* start_level_output_directory,
+    LogBuffer* log_buffer, FSDirectory* db_directory,
+    FSDirectory* start_level_output_directory,
     FSDirectory* latter_level_output_directory,
     FSDirectory* blob_output_directory, Statistics* stats,
     InstrumentedMutex* db_mutex, ErrorHandler* db_error_handler,
-=======
-    LogBuffer* log_buffer, FSDirectory* db_directory,
-    FSDirectory* output_directory, FSDirectory* blob_output_directory,
-    Statistics* stats, InstrumentedMutex* db_mutex,
-    ErrorHandler* db_error_handler,
->>>>>>> 26df98ad
     std::vector<SequenceNumber> existing_snapshots,
     SequenceNumber earliest_write_conflict_snapshot,
     const SnapshotChecker* snapshot_checker, JobContext* job_context,
@@ -952,31 +591,6 @@
       MaxFileSizeForLevel(
           *(c->mutable_cf_options()), out_lvl,
           c->immutable_options()->compaction_style, base_level,
-<<<<<<< HEAD
-          c->immutable_options()->level_compaction_dynamic_level_bytes)));
-  uint64_t subcompactions = std::min(
-      {static_cast<uint64_t>(ranges.size()),
-       static_cast<uint64_t>(c->max_subcompactions()), max_output_files});
-
-  if (subcompactions > 1) {
-    double mean = sum * 1.0 / subcompactions;
-    // Greedily add ranges to the subcompaction until the sum of the ranges'
-    // sizes becomes >= the expected mean size of a subcompaction
-    sum = 0;
-    for (size_t i = 0; i + 1 < ranges.size(); i++) {
-      sum += ranges[i].size;
-      if (subcompactions == 1) {
-        // If there's only one left to schedule then it goes to the end so no
-        // need to put an end boundary
-        continue;
-      }
-      if (sum >= mean) {
-        boundaries_.emplace_back(ExtractUserKey(ranges[i].range.limit));
-        sizes_.emplace_back(sum);
-        subcompactions--;
-        sum = 0;
-      }
-=======
           c->immutable_options()->level_compaction_dynamic_level_bytes));
 
   if (target_range_size >= total_size) {
@@ -995,7 +609,6 @@
     }
     if (num_actual_subcompactions == num_planned_subcompactions) {
       break;
->>>>>>> 26df98ad
     }
   }
   TEST_SYNC_POINT_CALLBACK("CompactionJob::GenSubcompactionBoundaries:1",
@@ -1100,32 +713,15 @@
   }
   if (status.ok()) {
     thread_pool.clear();
-<<<<<<< HEAD
     Compaction* c = compact_->compaction;
-    std::vector<
-        std::pair<int, const CompactionJob::SubcompactionState::Output*>>
-        files_output;
-    for (const auto& state : compact_->sub_compact_states) {
-      for (const auto& output : state.start_level_output.outputs) {
-        files_output.emplace_back(c->start_level(), &output);
-      }
-      for (const auto& output : state.latter_level_output.outputs) {
-        files_output.emplace_back(c->output_level(), &output);
-      }
-    }
-    ColumnFamilyData* cfd = c->column_family_data();
-    auto prefix_extractor = c->mutable_cf_options()->prefix_extractor.get();
-=======
     std::vector<const CompactionOutputs::Output*> files_output;
     for (const auto& state : compact_->sub_compact_states) {
       for (const auto& output : state.GetOutputs()) {
         files_output.emplace_back(&output);
       }
     }
-    ColumnFamilyData* cfd = compact_->compaction->column_family_data();
-    auto& prefix_extractor =
-        compact_->compaction->mutable_cf_options()->prefix_extractor;
->>>>>>> 26df98ad
+    ColumnFamilyData* cfd = c->column_family_data();
+    auto& prefix_extractor = c->mutable_cf_options()->prefix_extractor;
     std::atomic<size_t> next_file_idx(0);
     auto verify_table = [&](Status& output_status) {
       while (true) {
@@ -1133,8 +729,6 @@
         if (file_idx >= files_output.size()) {
           break;
         }
-        int level = files_output[file_idx].first;
-        auto output = files_output[file_idx].second;
         // Verify that the table is usable
         // We set for_compaction to false and don't
         // OptimizeForCompactionTableRead here because this is a special case
@@ -1142,23 +736,17 @@
         // use_direct_io_for_flush_and_compaction is true, we will regard this
         // verification as user reads since the goal is to cache it here for
         // further user reads
-<<<<<<< HEAD
-        ReadOptions read_options;
-        InternalIterator* iter = cfd->table_cache()->NewIterator(
-            read_options, file_options_, cfd->internal_comparator(),
-            output->meta, /*range_del_agg=*/nullptr, prefix_extractor,
-=======
         const ReadOptions verify_table_read_options(
             Env::IOActivity::kCompaction);
         InternalIterator* iter = cfd->table_cache()->NewIterator(
             verify_table_read_options, file_options_,
             cfd->internal_comparator(), files_output[file_idx]->meta,
             /*range_del_agg=*/nullptr, prefix_extractor,
->>>>>>> 26df98ad
             /*table_reader_ptr=*/nullptr,
-            cfd->internal_stats()->GetFileReadHist(level),
+            cfd->internal_stats()->GetFileReadHist(
+                compact_->compaction->output_level()),
             TableReaderCaller::kCompactionRefill, /*arena=*/nullptr,
-            /*skip_filters=*/false, level,
+            /*skip_filters=*/false, compact_->compaction->output_level(),
             MaxFileSizeForL0MetaPin(
                 *compact_->compaction->mutable_cf_options()),
             /*smallest_compaction_key=*/nullptr,
@@ -1181,7 +769,8 @@
           if (s.ok()) {
             s = iter->status();
           }
-          if (s.ok() && !validator.CompareValidator(output->validator)) {
+          if (s.ok() &&
+              !validator.CompareValidator(files_output[file_idx]->validator)) {
             s = Status::Corruption("Paranoid checksums do not match");
           }
         }
@@ -1217,17 +806,7 @@
 
   TablePropertiesCollection tp;
   for (const auto& state : compact_->sub_compact_states) {
-<<<<<<< HEAD
-    for (const auto& output : state.start_level_output.outputs) {
-      auto fn =
-          TableFileName(state.compaction->immutable_options()->cf_paths,
-                        output.meta.fd.GetNumber(), output.meta.fd.GetPathId());
-      tp[fn] = output.table_properties;
-    }
-    for (const auto& output : state.latter_level_output.outputs) {
-=======
     for (const auto& output : state.GetOutputs()) {
->>>>>>> 26df98ad
       auto fn =
           TableFileName(state.compaction->immutable_options()->cf_paths,
                         output.meta.fd.GetNumber(), output.meta.fd.GetPathId());
@@ -1448,30 +1027,10 @@
 
 void CompactionJob::NotifyOnSubcompactionBegin(
     SubcompactionState* sub_compact) {
-<<<<<<< HEAD
-  (void)sub_compact;
-#if 0
-  assert(sub_compact);
-  assert(sub_compact->compaction);
-  assert(db_options_.compaction_service);
-
-  const Compaction* compaction = sub_compact->compaction;
-  CompactionServiceInput compaction_input;
-  compaction_input.output_level = compaction->output_level();
-
-  const std::vector<CompactionInputFiles>& inputs =
-      *(compact_->compaction->inputs());
-  for (const auto& files_per_level : inputs) {
-    for (const auto& file : files_per_level.files) {
-      compaction_input.input_files.emplace_back(
-          MakeTableFileName(file->fd.GetNumber()));
-    }
-=======
   Compaction* c = compact_->compaction;
 
   if (db_options_.listeners.empty()) {
     return;
->>>>>>> 26df98ad
   }
   if (shutting_down_->load(std::memory_order_acquire)) {
     return;
@@ -1514,301 +1073,10 @@
   info.job_id = static_cast<int>(job_id_);
   info.thread_id = env_->GetThreadID();
 
-<<<<<<< HEAD
-    FileMetaData meta;
-    uint64_t file_size;
-    s = fs_->GetFileSize(tgt_file, IOOptions(), &file_size, nullptr);
-    if (!s.ok()) {
-      sub_compact->status = s;
-      return CompactionServiceJobStatus::kFailure;
-    }
-    meta.fd = FileDescriptor(file_num, compaction->output_path_id(), file_size,
-                             file.smallest_seqno, file.largest_seqno);
-    meta.smallest.DecodeFrom(file.smallest_internal_key);
-    meta.largest.DecodeFrom(file.largest_internal_key);
-    meta.oldest_ancester_time = file.oldest_ancester_time;
-    meta.file_creation_time = file.file_creation_time;
-    meta.marked_for_compaction = file.marked_for_compaction;
-
-    auto cfd = compaction->column_family_data();
-    sub_compact->outputs.emplace_back(std::move(meta),
-                                      cfd->internal_comparator(), false, false,
-                                      true, file.paranoid_hash);
-  }
-  sub_compact->compaction_job_stats = compaction_result.stats;
-  sub_compact->num_output_records = compaction_result.num_output_records;
-  sub_compact->approx_size = compaction_input.approx_size;  // is this used?
-  sub_compact->total_bytes = compaction_result.total_bytes;
-  RecordTick(stats_, REMOTE_COMPACT_READ_BYTES, compaction_result.bytes_read);
-  RecordTick(stats_, REMOTE_COMPACT_WRITE_BYTES,
-             compaction_result.bytes_written);
-  return CompactionServiceJobStatus::kSuccess;
-#endif
-  // Future work(hotrap): Support this by adding an output level
-  return CompactionServiceJobStatus::kFailure;
-=======
   for (const auto& listener : db_options_.listeners) {
     listener->OnSubcompactionCompleted(info);
   }
->>>>>>> 26df98ad
-}
-
-std::pair<int, Slice> parse_level_value(Slice input_value) {
-  assert(input_value.size() ==
-         sizeof(int) + sizeof(const char*) + sizeof(size_t));
-  const char* buf = input_value.data();
-  int level = *(int*)buf;
-  buf += sizeof(int);
-  const char* data = *(const char**)buf;
-  buf += sizeof(const char*);
-  size_t len = *(size_t*)buf;
-  return std::make_pair(level, Slice(data, len));
-}
-
-struct IKeyValueLevel {
-  Slice key;
-  ParsedInternalKey ikey;
-  Slice value;
-  int level;
-
-  IKeyValueLevel(Slice arg_key, ParsedInternalKey arg_ikey, Slice arg_value,
-                 int arg_level)
-      : key(arg_key), ikey(arg_ikey), value(arg_value), level(arg_level) {}
-
-  IKeyValueLevel(CompactionIterator& c_iter)
-      : key(c_iter.key()), ikey(c_iter.ikey()) {
-    auto ret = parse_level_value(c_iter.value());
-    value = ret.second;
-    level = ret.first;
-  }
-};
-
-struct IKeyValue {
-  Slice key;
-  ParsedInternalKey ikey;
-  Slice value;
-
-  IKeyValue(const IKeyValueLevel& rhs)
-      : IKeyValue(rhs.key, rhs.ikey, rhs.value) {}
-  IKeyValue(Slice arg_key, ParsedInternalKey arg_ikey, Slice arg_value)
-      : key(arg_key), ikey(arg_ikey), value(arg_value) {}
-};
-
-enum class Decision {
-  kUndetermined,
-  kNextLevel,
-  kStartLevel,
-};
-
-struct Elem {
-  Decision decision;
-  IKeyValue kv;
-  Elem(Decision arg_decision, const IKeyValueLevel& arg_kv)
-      : decision(arg_decision), kv(arg_kv) {}
-};
-
-// Future work(hotrap): The caller should ZeroOutSequenceIfPossible if the final
-// decision is kNextLevel
-class CompactionIterWrapper : public TraitIterator<IKeyValueLevel> {
- public:
-  CompactionIterWrapper(CompactionIterator& c_iter)
-      : c_iter_(c_iter), first_(true) {}
-  CompactionIterWrapper(const CompactionIterWrapper& rhs) = delete;
-  CompactionIterWrapper& operator=(const CompactionIterWrapper& rhs) = delete;
-  CompactionIterWrapper(CompactionIterWrapper&& rhs)
-      : c_iter_(rhs.c_iter_), first_(rhs.first_) {}
-  CompactionIterWrapper& operator=(const CompactionIterWrapper&& rhs) = delete;
-  optional<IKeyValueLevel> next() override {
-    if (first_) {
-      first_ = false;
-    } else {
-      c_iter_.Next();
-    }
-    if (c_iter_.Valid())
-      return make_optional<IKeyValueLevel>(c_iter_);
-    else
-      return nullopt;
-  }
-
- private:
-  CompactionIterator& c_iter_;
-  bool first_;
-};
-
-class IteratorWithoutRouter : public TraitIterator<Elem> {
- public:
-  IteratorWithoutRouter(const Compaction& c, CompactionIterator& c_iter)
-      : c_iter_(c_iter),
-        timers_(c.column_family_data()->internal_stats()->hotrap_timers()) {}
-  optional<Elem> next() override {
-    optional<IKeyValueLevel> ret = c_iter_.next();
-    if (ret.has_value())
-      return make_optional<Elem>(Decision::kNextLevel, ret.value());
-    else
-      return nullopt;
-  }
-
- private:
-  CompactionIterWrapper c_iter_;
-
-  const TypedTimers<TimerType>& timers_;
-};
-
-class RouterIteratorIntraTier : public TraitIterator<Elem> {
- public:
-  RouterIteratorIntraTier(const Compaction& c, CompactionIterator& c_iter,
-                          Slice start, Bound end, Tickers promotion_type)
-      : c_(c),
-        promotion_type_(promotion_type),
-        promoted_bytes_(0),
-        iter_(c_iter) {}
-  ~RouterIteratorIntraTier() override {
-    auto stats = c_.immutable_options()->stats;
-    RecordTick(stats, promotion_type_, promoted_bytes_);
-  }
-  optional<Elem> next() override {
-    optional<IKeyValueLevel> ret = iter_.next();
-    if (!ret.has_value()) {
-      return nullopt;
-    }
-    IKeyValueLevel& kv = ret.value();
-    if (kv.level != -1) {
-      return make_optional<Elem>(Decision::kNextLevel, kv);
-    }
-    promoted_bytes_ += kv.key.size() + kv.value.size();
-    return make_optional<Elem>(Decision::kNextLevel, kv);
-  }
-
- private:
-  const Compaction& c_;
-  Tickers promotion_type_;
-  size_t promoted_bytes_;
-  CompactionIterWrapper iter_;
-};
-
-class RouterIteratorFD2SD : public TraitIterator<Elem> {
- public:
-  RouterIteratorFD2SD(RALT& ralt, const Compaction& c,
-                      CompactionIterator& c_iter, Slice start, Bound end)
-      : c_(c),
-        start_(start),
-        end_(end),
-        ucmp_(c.column_family_data()->user_comparator()),
-        iter_(c_iter),
-        hot_iter_(ralt.LowerBound(start_)),
-        kvsize_promoted_(0),
-        kvsize_retained_(0) {}
-  ~RouterIteratorFD2SD() {
-    auto stats = c_.immutable_options()->stats;
-    RecordTick(stats, Tickers::PROMOTED_2FDLAST_BYTES, kvsize_promoted_);
-    RecordTick(stats, Tickers::RETAINED_BYTES, kvsize_retained_);
-  }
-  Decision route(const IKeyValueLevel& kv) {
-    // It is guaranteed that all versions of the same user key share the same
-    // decision.
-    const rocksdb::Slice* hot = hot_iter_.peek();
-    while (hot != nullptr) {
-      if (ucmp_->Compare(*hot, kv.ikey.user_key) >= 0) break;
-      hot_iter_.next();
-      hot = hot_iter_.peek();
-    }
-    Decision decision;
-    if (hot && ucmp_->Compare(*hot, kv.ikey.user_key) == 0) {
-      return Decision::kStartLevel;
-    } else {
-      return Decision::kNextLevel;
-    }
-  }
-  optional<Elem> next() override {
-    optional<IKeyValueLevel> kv_ret = iter_.next();
-    if (!kv_ret.has_value()) {
-      return nullopt;
-    }
-    const IKeyValueLevel& kv = kv_ret.value();
-    RangeBounds range{
-        .start =
-            Bound{
-                .user_key = start_,
-                .excluded = false,
-            },
-        .end = end_,
-    };
-    if (!range.contains(kv.ikey.user_key, ucmp_)) {
-      return make_optional<Elem>(Decision::kNextLevel, kv);
-    }
-    Decision decision = route(kv);
-    if (decision == Decision::kStartLevel) {
-      size_t kvsize = kv.key.size() + kv.value.size();
-      if (kv.level == -1 || kv.level == c_.output_level()) {
-        kvsize_promoted_ += kvsize;
-      } else {
-        assert(kv.level == c_.start_level());
-        kvsize_retained_ += kvsize;
-      }
-    } else {
-      assert(decision == Decision::kNextLevel);
-    }
-    return make_optional<Elem>(decision, kv);
-  }
-
- private:
-  const Compaction& c_;
-  const Slice start_;
-  const Bound end_;
-
-  const Comparator* ucmp_;
-  CompactionIterWrapper iter_;
-  Peekable<RALT::Iter> hot_iter_;
-
-  size_t kvsize_promoted_;
-  size_t kvsize_retained_;
-};
-class RouterIterator {
- public:
-  RouterIterator(RALT* ralt, const Compaction& c, CompactionIterator& c_iter,
-                 Slice start, Bound end) {
-    int start_level = c.level();
-    int latter_level = c.output_level();
-    if (ralt == NULL) {
-      // Future work(hotrap): Handle the case that it's not empty, which is
-      // possible when ralt was not NULL but then is set to NULL.
-      assert(c.cached_records_to_promote().empty());
-      iter_ = std::unique_ptr<IteratorWithoutRouter>(
-          new IteratorWithoutRouter(c, c_iter));
-    } else {
-      const Version& version = *c.input_version();
-      uint32_t start_tier = version.path_id(start_level);
-      uint32_t latter_tier = version.path_id(latter_level);
-      if (start_tier != latter_tier) {
-        iter_ = std::unique_ptr<RouterIteratorFD2SD>(
-            new RouterIteratorFD2SD(*ralt, c, c_iter, start, end));
-      } else if (version.path_id(latter_level + 1) != latter_tier) {
-        iter_ = std::unique_ptr<RouterIteratorIntraTier>(
-            new RouterIteratorIntraTier(c, c_iter, start, end,
-                                        Tickers::PROMOTED_2FDLAST_BYTES));
-      } else {
-        iter_ = std::unique_ptr<RouterIteratorIntraTier>(
-            new RouterIteratorIntraTier(c, c_iter, start, end,
-                                        Tickers::PROMOTED_2SDFRONT_BYTES));
-      }
-    }
-    cur_ = iter_->next();
-  }
-  bool Valid() { return cur_.has_value(); }
-  void Next() {
-    assert(Valid());
-    cur_ = iter_->next();
-  }
-  Decision decision() { return cur_.value().decision; }
-  const Slice& key() const { return cur_.value().kv.key; }
-  const ParsedInternalKey& ikey() const { return cur_.value().kv.ikey; }
-  const Slice& user_key() const { return cur_.value().kv.ikey.user_key; }
-  const Slice& value() const { return cur_.value().kv.value; }
-
- private:
-  std::unique_ptr<TraitIterator<Elem>> iter_;
-  optional<Elem> cur_;
-};
+}
 
 void CompactionJob::ProcessKeyValueCompaction(SubcompactionState* sub_compact) {
   assert(sub_compact);
@@ -1879,14 +1147,6 @@
   // (b) CompactionFilter::Decision::kRemoveAndSkipUntil.
   read_options.total_order_seek = true;
 
-<<<<<<< HEAD
-  // Note: if we're going to support subcompactions for user-defined
-  // timestamps, the timestamp part will have to be stripped from the bounds
-  // here.
-  assert((!start && !end) || ucmp->timestamp_size() == 0);
-  read_options.iterate_lower_bound = start;
-  read_options.iterate_upper_bound = end;
-=======
   // Remove the timestamps from boundaries because boundaries created in
   // GenSubcompactionBoundaries doesn't strip away the timestamp.
   size_t ts_sz = cfd->user_comparator()->timestamp_size();
@@ -1904,7 +1164,6 @@
       read_options.iterate_upper_bound = &(*end_without_ts);
     }
   }
->>>>>>> 26df98ad
 
   // Although the v2 aggregator is what the level iterator(s) know about,
   // the AddTombstones calls will be propagated down to the v1 aggregator.
@@ -2037,13 +1296,6 @@
 
   const std::string* const full_history_ts_low =
       full_history_ts_low_.empty() ? nullptr : &full_history_ts_low_;
-<<<<<<< HEAD
-  sub_compact->c_iter.reset(new CompactionIterator(
-      input, ucmp, &merge, versions_->LastSequence(), &existing_snapshots_,
-      earliest_write_conflict_snapshot_, snapshot_checker_, env_,
-      ShouldReportDetailedTime(env_, stats_),
-      /*expect_valid_internal_key=*/true, &range_del_agg,
-=======
   const SequenceNumber job_snapshot_seq =
       job_context_ ? job_context_->GetJobSnapshotSequence()
                    : kMaxSequenceNumber;
@@ -2053,7 +1305,6 @@
       &existing_snapshots_, earliest_write_conflict_snapshot_, job_snapshot_seq,
       snapshot_checker_, env_, ShouldReportDetailedTime(env_, stats_),
       /*expect_valid_internal_key=*/true, range_del_agg.get(),
->>>>>>> 26df98ad
       blob_file_builder.get(), db_options_.allow_data_in_errors,
       db_options_.enforce_single_del_contracts, manual_compaction_canceled_,
       sub_compact->compaction
@@ -2062,23 +1313,11 @@
       db_options_.info_log, full_history_ts_low, preserve_time_min_seqno_,
       preclude_last_level_min_seqno_);
   c_iter->SeekToFirst();
-<<<<<<< HEAD
-  if (c_iter->Valid() && sub_compact->compaction->output_level() != 0) {
-    sub_compact->FillFilesToCutForTtl();
-    // ShouldStopBefore() maintains state based on keys processed so far. The
-    // compaction loop always calls it on the "next" key, thus won't tell it
-    // the first key. So we do that here.
-    sub_compact->ShouldStopBefore(c_iter->key(),
-                                  // sub_compact->current_output_file_size);
-                                  0);  // TODO: Is this correct?
-  }
-=======
 
   // Assign range delete aggregator to the target output level, which makes sure
   // it only output to single level
   sub_compact->AssignRangeDelAggregator(std::move(range_del_agg));
 
->>>>>>> 26df98ad
   const auto& c_iter_stats = c_iter->iter_stats();
 
   // define the open and close functions for the compaction files, which will be
@@ -2098,7 +1337,6 @@
             sub_compact->end.has_value() ? &end_user_key : nullptr);
       };
 
-<<<<<<< HEAD
   // Future work(hotrap): How to handle other cases?
   assert(c->num_input_levels() <= 2);
   const CompactionInputFiles& start_level_inputs = (*c->inputs())[0];
@@ -2107,12 +1345,12 @@
   start_level_inputs.GetBoundaryKeys(ucmp, &start_level_smallest_user_key,
                                      &start_level_largest_user_key);
   Slice promotable_start =
-      start == NULL ? start_level_smallest_user_key
+      start.has_value() ? start_level_smallest_user_key
                     : (ucmp->Compare(*start, start_level_smallest_user_key) < 0
                            ? start_level_smallest_user_key
                            : *start);
   Bound promotable_end =
-      end == NULL
+      end.has_value()
           ? Bound{.user_key = start_level_largest_user_key, .excluded = false}
           : (ucmp->Compare(*end, start_level_largest_user_key) <= 0
                  ? Bound{.user_key = *end, .excluded = true}
@@ -2125,26 +1363,18 @@
 
   std::string previous_user_key;
   auto compaction_start = rusty::time::Instant::now();
-  while (status.ok() && !cfd->IsDropped() && router_iter.Valid()) {
-    // Invariant: router_iter.status() is guaranteed to be OK if
-    // router_iter->Valid() returns true.
-    const Slice& key = router_iter.key();
-    const Slice& value = router_iter.value();
-
-    assert(!end || ucmp->Compare(router_iter.user_key(), *end) < 0);
-=======
+
   Status status;
   TEST_SYNC_POINT_CALLBACK(
       "CompactionJob::ProcessKeyValueCompaction()::Processing",
       reinterpret_cast<void*>(
           const_cast<Compaction*>(sub_compact->compaction)));
   uint64_t last_cpu_micros = prev_cpu_micros;
-  while (status.ok() && !cfd->IsDropped() && c_iter->Valid()) {
-    // Invariant: c_iter.status() is guaranteed to be OK if c_iter->Valid()
-    // returns true.
+  while (status.ok() && !cfd->IsDropped() && router_iter.Valid()) {
+    // Invariant: router_iter.status() is guaranteed to be OK if
+    // router_iter->Valid() returns true.
     assert(!end.has_value() ||
-           cfd->user_comparator()->Compare(c_iter->user_key(), *end) < 0);
->>>>>>> 26df98ad
+           ucmp->Compare(router_iter.user_key(), *end) < 0);
 
     if (c_iter_stats.num_input_records % kRecordStatsEvery ==
         kRecordStatsEvery - 1) {
@@ -2152,38 +1382,11 @@
       c_iter->ResetRecordCounts();
       RecordCompactionIOStats();
 
-<<<<<<< HEAD
-    SubcompactionState::LevelOutput* level_output = NULL;
-    switch (router_iter.decision()) {
-      case Decision::kStartLevel:
-        level_output = &sub_compact->start_level_output;
-        break;
-      case Decision::kNextLevel:
-        level_output = &sub_compact->latter_level_output;
-        break;
-      case Decision::kUndetermined:
-        assert(false);
-        break;
-    }
-    assert(level_output != NULL);
-
-    // Open output file if necessary
-    if (level_output->builder == nullptr) {
-      status = OpenCompactionOutputFile(sub_compact, level_output);
-      if (!status.ok()) {
-        break;
-      }
-    }
-    status = level_output->AddToBuilder(key, value);
-    if (!status.ok()) {
-      break;
-=======
       uint64_t cur_cpu_micros = db_options_.clock->CPUMicros();
       assert(cur_cpu_micros >= last_cpu_micros);
       RecordTick(stats_, COMPACTION_CPU_TOTAL_TIME,
                  cur_cpu_micros - last_cpu_micros);
       last_cpu_micros = cur_cpu_micros;
->>>>>>> 26df98ad
     }
 
     // Add current compaction_iterator key to target compaction output, if the
@@ -2191,80 +1394,17 @@
     // and `close_file_func`.
     // TODO: it would be better to have the compaction file open/close moved
     // into `CompactionOutputs` which has the output file information.
-    status = sub_compact->AddToOutput(*c_iter, open_file_func, close_file_func);
+    status =
+        sub_compact->AddToOutput(router_iter, open_file_func, close_file_func);
     if (!status.ok()) {
       break;
     }
 
-<<<<<<< HEAD
-    level_output->current_output_file_size =
-        level_output->builder->EstimatedFileSize();
-    const ParsedInternalKey& ikey = router_iter.ikey();
-    level_output->current_output()->meta.UpdateBoundaries(
-        key, value, ikey.sequence, ikey.type);
-    sub_compact->num_output_records++;
-
-    // Close output file if it is big enough. Two possibilities determine it's
-    // time to close it: (1) the current key should be this file's last key,
-    // (2) the next key should not be in this file.
-    //
-    // TODO(aekmekji): determine if file should be closed earlier than this
-    // during subcompactions (i.e. if output size, estimated by input size, is
-    // going to be 1.2MB and max_output_file_size = 1MB, prefer to have 0.6MB
-    // and 0.6MB instead of 1MB and 0.2MB)
-    bool output_file_ended = false;
-    if (sub_compact->compaction->output_level() != 0 &&
-        level_output->current_output_file_size >=
-            sub_compact->compaction->max_output_file_size()) {
-      // (1) this key terminates the file. For historical reasons, the
-      // iterator status before advancing will be given to
-      // FinishCompactionOutputFile().
-      output_file_ended = true;
-    }
-    TEST_SYNC_POINT_CALLBACK(
-        "CompactionJob::Run():PausingManualCompaction:2",
-        reinterpret_cast<void*>(
-            const_cast<std::atomic<int>*>(manual_compaction_paused_)));
-    if (partitioner.get()) {
-      last_key_for_partitioner.assign(router_iter.user_key().data_,
-                                      router_iter.user_key().size_);
-    }
-    router_iter.Next();
-    if (c_iter->status().IsManualCompactionPaused()) {
-      break;
-    }
-    if (!output_file_ended && router_iter.Valid()) {
-      if (((partitioner.get() &&
-            partitioner->ShouldPartition(PartitionerRequest(
-                last_key_for_partitioner, router_iter.user_key(),
-                level_output->current_output_file_size)) == kRequired) ||
-           (sub_compact->compaction->output_level() != 0 &&
-            sub_compact->ShouldStopBefore(
-                router_iter.key(), level_output->current_output_file_size))) &&
-          level_output->builder != nullptr) {
-        // (2) this key belongs to the next file. For historical reasons, the
-        // iterator status after advancing will be given to
-        // FinishCompactionOutputFile().
-        output_file_ended = true;
-      }
-    }
-    if (output_file_ended) {
-      const Slice* next_key = nullptr;
-      if (router_iter.Valid()) {
-        next_key = &router_iter.key();
-      }
-      CompactionIterationStats range_del_out_stats;
-      status = FinishCompactionOutputFile(input->status(), sub_compact,
-                                          level_output, &range_del_agg,
-                                          &range_del_out_stats, next_key);
-      RecordDroppedKeys(range_del_out_stats,
-                        &sub_compact->compaction_job_stats);
-=======
     TEST_SYNC_POINT_CALLBACK(
         "CompactionJob::Run():PausingManualCompaction:2",
         reinterpret_cast<void*>(
             const_cast<std::atomic<bool>*>(&manual_compaction_canceled_)));
-    c_iter->Next();
+    router_iter.Next();
     if (c_iter->status().IsManualCompactionPaused()) {
       break;
     }
@@ -2275,7 +1415,6 @@
                              static_cast<void*>(&stop));
     if (stop) {
       break;
->>>>>>> 26df98ad
     }
 #endif  // NDEBUG
   }
@@ -2339,46 +1478,12 @@
     status = c_iter->status();
   }
 
-<<<<<<< HEAD
-  if (status.ok() && sub_compact->latter_level_output.builder == nullptr &&
-      sub_compact->latter_level_output.outputs.size() == 0 &&
-      !range_del_agg.IsEmpty()) {
-    // handle subcompaction containing only range deletions
-    // Range deletions are always output to the next level.
-    status = OpenCompactionOutputFile(sub_compact,
-                                      &sub_compact->latter_level_output);
-  }
-
-  // Call FinishCompactionOutputFile() even if status is not ok: it needs to
-  // close the output file.
-  if (sub_compact->start_level_output.builder != nullptr) {
-    CompactionIterationStats range_del_out_stats;
-    Status s = FinishCompactionOutputFile(status, sub_compact,
-                                          &sub_compact->start_level_output,
-                                          &range_del_agg, &range_del_out_stats);
-    if (!s.ok() && status.ok()) {
-      status = s;
-    }
-    RecordDroppedKeys(range_del_out_stats, &sub_compact->compaction_job_stats);
-  }
-  if (sub_compact->latter_level_output.builder != nullptr) {
-    CompactionIterationStats range_del_out_stats;
-    Status s = FinishCompactionOutputFile(status, sub_compact,
-                                          &sub_compact->latter_level_output,
-                                          &range_del_agg, &range_del_out_stats);
-    if (!s.ok() && status.ok()) {
-      status = s;
-    }
-    RecordDroppedKeys(range_del_out_stats, &sub_compact->compaction_job_stats);
-  }
-=======
   // Call FinishCompactionOutputFile() even if status is not ok: it needs to
   // close the output files. Open file function is also passed, in case there's
   // only range-dels, no file was opened, to save the range-dels, it need to
   // create a new output file.
   status = sub_compact->CloseCompactionFiles(status, open_file_func,
                                              close_file_func);
->>>>>>> 26df98ad
 
   if (blob_file_builder) {
     if (status.ok()) {
@@ -2390,15 +1495,13 @@
     sub_compact->Current().UpdateBlobStats();
   }
 
-<<<<<<< HEAD
+  uint64_t cur_cpu_micros = db_options_.clock->CPUMicros();
+
   cfd->internal_stats()
       ->hotrap_timers()
       .timer(TimerType::kCompaction)
       .add(compaction_start.elapsed());
 
-=======
-  uint64_t cur_cpu_micros = db_options_.clock->CPUMicros();
->>>>>>> 26df98ad
   sub_compact->compaction_job_stats.cpu_micros =
       cur_cpu_micros - prev_cpu_micros;
   RecordTick(stats_, COMPACTION_CPU_TOTAL_TIME,
@@ -2482,92 +1585,6 @@
 
 Status CompactionJob::FinishCompactionOutputFile(
     const Status& input_status, SubcompactionState* sub_compact,
-<<<<<<< HEAD
-    SubcompactionState::LevelOutput* level_output,
-    CompactionRangeDelAggregator* range_del_agg,
-    CompactionIterationStats* range_del_out_stats,
-    const Slice* next_table_min_key /* = nullptr */) {
-  AutoThreadOperationStageUpdater stage_updater(
-      ThreadStatus::STAGE_COMPACTION_SYNC_FILE);
-  assert(sub_compact != nullptr);
-  assert(level_output->outfile);
-  assert(level_output->builder != nullptr);
-  assert(level_output->current_output() != nullptr);
-
-  ColumnFamilyData* cfd = sub_compact->compaction->column_family_data();
-  const Comparator* ucmp = cfd->user_comparator();
-
-  // Check for iterator errors
-  Status s = input_status;
-  auto meta = &level_output->current_output()->meta;
-  assert(meta != nullptr);
-  if (s.ok()) {
-    Slice lower_bound_guard, upper_bound_guard;
-    std::string smallest_user_key;
-    const Slice *lower_bound, *upper_bound;
-    bool lower_bound_from_sub_compact = false;
-    if (level_output->outputs.size() == 1) {
-      // For the first output table, include range tombstones before the min
-      // key but after the subcompaction boundary.
-      lower_bound = sub_compact->start;
-      lower_bound_from_sub_compact = true;
-    } else if (meta->smallest.size() > 0) {
-      // For subsequent output tables, only include range tombstones from min
-      // key onwards since the previous file was extended to contain range
-      // tombstones falling before min key.
-      smallest_user_key = meta->smallest.user_key().ToString(false /*hex*/);
-      lower_bound_guard = Slice(smallest_user_key);
-      lower_bound = &lower_bound_guard;
-    } else {
-      lower_bound = nullptr;
-    }
-    if (next_table_min_key != nullptr) {
-      // This may be the last file in the subcompaction in some cases, so we
-      // need to compare the end key of subcompaction with the next file start
-      // key. When the end key is chosen by the subcompaction, we know that
-      // it must be the biggest key in output file. Therefore, it is safe to
-      // use the smaller key as the upper bound of the output file, to ensure
-      // that there is no overlapping between different output files.
-      upper_bound_guard = ExtractUserKey(*next_table_min_key);
-      if (sub_compact->end != nullptr &&
-          ucmp->Compare(upper_bound_guard, *sub_compact->end) >= 0) {
-        upper_bound = sub_compact->end;
-      } else {
-        upper_bound = &upper_bound_guard;
-      }
-    } else {
-      // This is the last file in the subcompaction, so extend until the
-      // subcompaction ends.
-      upper_bound = sub_compact->end;
-    }
-    auto earliest_snapshot = kMaxSequenceNumber;
-    if (existing_snapshots_.size() > 0) {
-      earliest_snapshot = existing_snapshots_[0];
-    }
-    bool has_overlapping_endpoints;
-    if (upper_bound != nullptr && meta->largest.size() > 0) {
-      has_overlapping_endpoints =
-          ucmp->Compare(meta->largest.user_key(), *upper_bound) == 0;
-    } else {
-      has_overlapping_endpoints = false;
-    }
-
-    // The end key of the subcompaction must be bigger or equal to the upper
-    // bound. If the end of subcompaction is null or the upper bound is null,
-    // it means that this file is the last file in the compaction. So there
-    // will be no overlapping between this file and others.
-    assert(sub_compact->end == nullptr || upper_bound == nullptr ||
-           ucmp->Compare(*upper_bound, *sub_compact->end) <= 0);
-    auto it = range_del_agg->NewIterator(lower_bound, upper_bound,
-                                         has_overlapping_endpoints);
-    // Position the range tombstone output iterator. There may be tombstone
-    // fragments that are entirely out of range, so make sure that we do not
-    // include those.
-    if (lower_bound != nullptr) {
-      it->Seek(*lower_bound);
-    } else {
-      it->SeekToFirst();
-=======
     CompactionOutputs& outputs, const Slice& next_table_min_key,
     const Slice* comp_start_user_key, const Slice* comp_end_user_key) {
   AutoThreadOperationStageUpdater stage_updater(
@@ -2603,144 +1620,16 @@
                                range_del_out_stats, bottommost_level_,
                                cfd->internal_comparator(), earliest_snapshot,
                                next_table_min_key, full_history_ts_low_);
->>>>>>> 26df98ad
     }
     RecordDroppedKeys(range_del_out_stats, &sub_compact->compaction_job_stats);
     TEST_SYNC_POINT("CompactionJob::FinishCompactionOutputFile1");
-<<<<<<< HEAD
-    for (; it->Valid(); it->Next()) {
-      auto tombstone = it->Tombstone();
-      if (upper_bound != nullptr) {
-        int cmp = ucmp->Compare(*upper_bound, tombstone.start_key_);
-        if ((has_overlapping_endpoints && cmp < 0) ||
-            (!has_overlapping_endpoints && cmp <= 0)) {
-          // Tombstones starting after upper_bound only need to be included in
-          // the next table. If the current SST ends before upper_bound, i.e.,
-          // `has_overlapping_endpoints == false`, we can also skip over range
-          // tombstones that start exactly at upper_bound. Such range
-          // tombstones will be included in the next file and are not relevant
-          // to the point keys or endpoints of the current file.
-          break;
-        }
-      }
-
-      if (bottommost_level_ && tombstone.seq_ <= earliest_snapshot) {
-        // TODO(andrewkr): tombstones that span multiple output files are
-        // counted for each compaction output file, so lots of double
-        // counting.
-        range_del_out_stats->num_range_del_drop_obsolete++;
-        range_del_out_stats->num_record_drop_obsolete++;
-        continue;
-      }
-
-      auto kv = tombstone.Serialize();
-      assert(lower_bound == nullptr ||
-             ucmp->Compare(*lower_bound, kv.second) < 0);
-      // Range tombstone is not supported by output validator yet.
-      level_output->builder->Add(kv.first.Encode(), kv.second);
-      InternalKey smallest_candidate = std::move(kv.first);
-      if (lower_bound != nullptr &&
-          ucmp->Compare(smallest_candidate.user_key(), *lower_bound) <= 0) {
-        // Pretend the smallest key has the same user key as lower_bound
-        // (the max key in the previous table or subcompaction) in order for
-        // files to appear key-space partitioned.
-        //
-        // When lower_bound is chosen by a subcompaction, we know that
-        // subcompactions over smaller keys cannot contain any keys at
-        // lower_bound. We also know that smaller subcompactions exist,
-        // because otherwise the subcompaction woud be unbounded on the left.
-        // As a result, we know that no other files on the output level will
-        // contain actual keys at lower_bound (an output file may have a
-        // largest key of lower_bound@kMaxSequenceNumber, but this only
-        // indicates a large range tombstone was truncated). Therefore, it is
-        // safe to use the tombstone's sequence number, to ensure that keys at
-        // lower_bound at lower levels are covered by truncated tombstones.
-        //
-        // If lower_bound was chosen by the smallest data key in the file,
-        // choose lowest seqnum so this file's smallest internal key comes
-        // after the previous file's largest. The fake seqnum is OK because
-        // the read path's file-picking code only considers user key.
-        smallest_candidate = InternalKey(
-            *lower_bound, lower_bound_from_sub_compact ? tombstone.seq_ : 0,
-            kTypeRangeDeletion);
-      }
-      InternalKey largest_candidate = tombstone.SerializeEndKey();
-      if (upper_bound != nullptr &&
-          ucmp->Compare(*upper_bound, largest_candidate.user_key()) <= 0) {
-        // Pretend the largest key has the same user key as upper_bound (the
-        // min key in the following table or subcompaction) in order for files
-        // to appear key-space partitioned.
-        //
-        // Choose highest seqnum so this file's largest internal key comes
-        // before the next file's/subcompaction's smallest. The fake seqnum is
-        // OK because the read path's file-picking code only considers the
-        // user key portion.
-        //
-        // Note Seek() also creates InternalKey with (user_key,
-        // kMaxSequenceNumber), but with kTypeDeletion (0x7) instead of
-        // kTypeRangeDeletion (0xF), so the range tombstone comes before the
-        // Seek() key in InternalKey's ordering. So Seek() will look in the
-        // next file for the user key.
-        largest_candidate =
-            InternalKey(*upper_bound, kMaxSequenceNumber, kTypeRangeDeletion);
-      }
-#ifndef NDEBUG
-      SequenceNumber smallest_ikey_seqnum = kMaxSequenceNumber;
-      if (meta->smallest.size() > 0) {
-        smallest_ikey_seqnum = GetInternalKeySeqno(meta->smallest.Encode());
-      }
-#endif
-      meta->UpdateBoundariesForRange(smallest_candidate, largest_candidate,
-                                     tombstone.seq_,
-                                     cfd->internal_comparator());
-      // The smallest key in a file is used for range tombstone truncation, so
-      // it cannot have a seqnum of 0 (unless the smallest data key in a file
-      // has a seqnum of 0). Otherwise, the truncated tombstone may expose
-      // deleted keys at lower levels.
-      assert(smallest_ikey_seqnum == 0 ||
-             ExtractInternalKeyFooter(meta->smallest.Encode()) !=
-                 PackSequenceAndType(0, kTypeRangeDeletion));
-    }
-  }
-  return WriteCompactionOutputFile(s, sub_compact, level_output);
-}
-
-Status CompactionJob::WriteCompactionOutputFile(
-    const Status& input_status, SubcompactionState* sub_compact,
-    SubcompactionState::LevelOutput* level_output) {
-  Status s = input_status;
-  auto meta = &level_output->current_output()->meta;
-  std::string file_checksum = kUnknownFileChecksum;
-  std::string file_checksum_func_name = kUnknownFileChecksumFuncName;
-  const uint64_t current_entries = level_output->builder->NumEntries();
-  ColumnFamilyData* cfd = sub_compact->compaction->column_family_data();
-
-  uint64_t output_number = meta->fd.GetNumber();
-  assert(output_number != 0);
-  int output_level = level_output->level();
+  }
+
+  const uint64_t current_entries = outputs.NumEntries();
+
+  s = outputs.Finish(s, seqno_time_mapping_);
 
   if (s.ok()) {
-    s = level_output->builder->Finish(level_output->hot_per_byte_);
-  } else {
-    level_output->builder->Abandon();
-  }
-  IOStatus io_s = level_output->builder->io_status();
-  if (s.ok()) {
-    s = io_s;
-  }
-  const uint64_t current_bytes = level_output->builder->FileSize();
-  if (s.ok()) {
-    meta->fd.file_size = current_bytes;
-    meta->marked_for_compaction = level_output->builder->NeedCompact();
-=======
-  }
-
-  const uint64_t current_entries = outputs.NumEntries();
-
-  s = outputs.Finish(s, seqno_time_mapping_);
-
-  if (s.ok()) {
->>>>>>> 26df98ad
     // With accurate smallest and largest key, we can get a slightly more
     // accurate oldest ancester time.
     // This makes oldest ancester time in manifest more accurate than in
@@ -2760,34 +1649,12 @@
       }
     }
   }
-<<<<<<< HEAD
-  level_output->current_output()->finished = true;
-  sub_compact->total_bytes += current_bytes;
-  if (output_level == sub_compact->start_level_output.level()) {
-    sub_compact->retained_or_promoted_bytes += current_bytes;
-  }
-
-  // Finish and check for file errors
-  if (s.ok()) {
-    StopWatch sw(db_options_.clock, stats_, COMPACTION_OUTFILE_SYNC_MICROS);
-    io_s = level_output->outfile->Sync(db_options_.use_fsync);
-  }
-  if (s.ok() && io_s.ok()) {
-    io_s = level_output->outfile->Close();
-  }
-  if (s.ok() && io_s.ok()) {
-    // Add the checksum information to file metadata.
-    meta->file_checksum = level_output->outfile->GetFileChecksum();
-    meta->file_checksum_func_name =
-        level_output->outfile->GetFileChecksumFuncName();
-=======
 
   // Finish and check for file errors
   IOStatus io_s = outputs.WriterSyncClose(s, db_options_.clock, stats_,
                                           db_options_.use_fsync);
 
   if (s.ok() && io_s.ok()) {
->>>>>>> 26df98ad
     file_checksum = meta->file_checksum;
     file_checksum_func_name = meta->file_checksum_func_name;
   }
@@ -2801,18 +1668,10 @@
     // "normal" status, it does not also need to be checked
     sub_compact->io_status.PermitUncheckedError();
   }
-<<<<<<< HEAD
-  level_output->outfile.reset();
-
-  TableProperties tp;
-  if (s.ok()) {
-    tp = level_output->builder->GetTableProperties();
-=======
 
   TableProperties tp;
   if (s.ok()) {
     tp = outputs.GetTableProperties();
->>>>>>> 26df98ad
   }
 
   if (s.ok() && current_entries == 0 && tp.num_range_deletions == 0) {
@@ -2837,27 +1696,16 @@
 
     // Also need to remove the file from outputs, or it will be added to the
     // VersionEdit.
-<<<<<<< HEAD
-    assert(!level_output->outputs.empty());
-    level_output->outputs.pop_back();
-=======
     outputs.RemoveLastOutput();
->>>>>>> 26df98ad
     meta = nullptr;
+  }
+
+  if (s.ok() && meta && outputs.is_penultimate_level()) {
+    sub_compact->retained_or_promoted_bytes += meta->fd.file_size;
   }
 
   if (s.ok() && (current_entries > 0 || tp.num_range_deletions > 0)) {
     // Output to event logger and fire events.
-<<<<<<< HEAD
-    level_output->current_output()->table_properties =
-        std::make_shared<TableProperties>(tp);
-    ROCKS_LOG_INFO(db_options_.info_log,
-                   "[%s] [JOB %d] Generated table #%" PRIu64 " at L%d: %" PRIu64
-                   " keys, %" PRIu64 " bytes%s",
-                   cfd->GetName().c_str(), job_id_, output_number, output_level,
-                   current_entries, current_bytes,
-                   meta->marked_for_compaction ? " (need compaction)" : "");
-=======
     outputs.UpdateTableProperties();
     ROCKS_LOG_INFO(db_options_.info_log,
                    "[%s] [JOB %d] Generated table #%" PRIu64 ": %" PRIu64
@@ -2866,15 +1714,14 @@
                    current_entries, meta->fd.file_size,
                    meta->marked_for_compaction ? " (need compaction)" : "",
                    temperature_to_string[meta->temperature].c_str());
->>>>>>> 26df98ad
   }
   std::string fname;
   FileDescriptor output_fd;
   uint64_t oldest_blob_file_number = kInvalidBlobFileNumber;
   Status status_for_listener = s;
   if (meta != nullptr) {
-    fname = level_output->GetTableFileName(
-        sub_compact->compaction->immutable_options(), meta->fd.GetNumber());
+    fname = outputs.GetTableFileName(
+        *sub_compact->compaction->immutable_options(), meta->fd.GetNumber());
     output_fd = meta->fd;
     oldest_blob_file_number = meta->oldest_blob_file_number;
   } else {
@@ -2909,12 +1756,7 @@
     }
   }
 
-<<<<<<< HEAD
-  level_output->builder.reset();
-  level_output->current_output_file_size = 0;
-=======
   outputs.ResetBuilder();
->>>>>>> 26df98ad
   return s;
 }
 
@@ -2930,16 +1772,6 @@
 
   {
     Compaction::InputLevelSummaryBuffer inputs_summary;
-<<<<<<< HEAD
-    ROCKS_LOG_INFO(db_options_.info_log,
-                   "[%s] [JOB %d] Compacted %s => %" PRIu64
-                   " bytes, "
-                   "retained or promoted %" PRIu64 " bytes",
-                   compaction->column_family_data()->GetName().c_str(), job_id_,
-                   compaction->InputLevelSummary(&inputs_summary),
-                   compact_->total_bytes + compact_->total_blob_bytes,
-                   compact_->retained_or_promoted_bytes);
-=======
     if (compaction_stats_.has_penultimate_level_output) {
       ROCKS_LOG_BUFFER(
           log_buffer_,
@@ -2952,12 +1784,13 @@
           compaction_stats_.TotalBytesWritten());
     } else {
       ROCKS_LOG_BUFFER(log_buffer_,
-                       "[%s] [JOB %d] Compacted %s => %" PRIu64 " bytes",
+                       "[%s] [JOB %d] Compacted %s => %" PRIu64 " bytes, "
+                       "retained or promoted %" PRIu64 " bytes",
                        compaction->column_family_data()->GetName().c_str(),
                        job_id_, compaction->InputLevelSummary(&inputs_summary),
-                       compaction_stats_.TotalBytesWritten());
-    }
->>>>>>> 26df98ad
+                       compaction_stats_.TotalBytesWritten(),
+                       compact_->retained_or_promoted_bytes);
+    }
   }
 
   VersionEdit* const edit = compaction->edit();
@@ -2969,16 +1802,7 @@
   std::unordered_map<uint64_t, BlobGarbageMeter::BlobStats> blob_total_garbage;
 
   for (const auto& sub_compact : compact_->sub_compact_states) {
-<<<<<<< HEAD
-    for (const auto& out : sub_compact.start_level_output.outputs) {
-      edit->AddFile(compaction->start_level(), out.meta);
-    }
-    for (const auto& out : sub_compact.latter_level_output.outputs) {
-      edit->AddFile(compaction->output_level(), out.meta);
-    }
-=======
     sub_compact.AddOutputsEdit(edit);
->>>>>>> 26df98ad
 
     for (const auto& blob : sub_compact.Current().GetBlobFileAdditions()) {
       edit->AddBlobFile(blob);
@@ -3055,22 +1879,14 @@
   IOSTATS_RESET(bytes_written);
 }
 
-<<<<<<< HEAD
-Status CompactionJob::OpenCompactionOutputFile(
-    SubcompactionState* sub_compact,
-    SubcompactionState::LevelOutput* level_output) {
-  assert(sub_compact != nullptr);
-  assert(level_output->builder == nullptr);
-=======
 Status CompactionJob::OpenCompactionOutputFile(SubcompactionState* sub_compact,
                                                CompactionOutputs& outputs) {
   assert(sub_compact != nullptr);
 
->>>>>>> 26df98ad
   // no need to lock because VersionSet::next_file_number_ is atomic
   uint64_t file_number = versions_->NewFileNumber();
-  std::string fname = level_output->GetTableFileName(
-      sub_compact->compaction->immutable_options(), file_number);
+  std::string fname = outputs.GetTableFileName(
+      *sub_compact->compaction->immutable_options(), file_number);
   // Fire events.
   ColumnFamilyData* cfd = sub_compact->compaction->column_family_data();
   EventHelpers::NotifyTableFileCreationStarted(
@@ -3147,28 +1963,15 @@
     oldest_ancester_time = current_time;
   }
 
-<<<<<<< HEAD
-  // Initialize a SubcompactionState::Output and add it to
-  // sub_compact->outputs
-=======
   // Initialize a SubcompactionState::Output and add it to sub_compact->outputs
   uint64_t epoch_number = sub_compact->compaction->MinInputFileEpochNumber();
->>>>>>> 26df98ad
   {
     FileMetaData meta;
-    meta.fd = FileDescriptor(file_number, level_output->path_id(), 0);
+    meta.fd = FileDescriptor(file_number, outputs.path_id(), 0);
     meta.oldest_ancester_time = oldest_ancester_time;
     meta.file_creation_time = current_time;
     meta.epoch_number = epoch_number;
     meta.temperature = temperature;
-<<<<<<< HEAD
-    level_output->outputs.emplace_back(
-        std::move(meta), cfd->internal_comparator(),
-        /*enable_order_check=*/
-        sub_compact->compaction->mutable_cf_options()
-            ->check_flush_compaction_key_order,
-        /*enable_hash=*/paranoid_file_checks_);
-=======
     assert(!db_id_.empty());
     assert(!db_session_id_.empty());
     s = GetSstInternalUniqueId(db_id_, db_session_id_, meta.fd.GetNumber(),
@@ -3186,7 +1989,6 @@
                       sub_compact->compaction->mutable_cf_options()
                           ->check_flush_compaction_key_order,
                       paranoid_file_checks_);
->>>>>>> 26df98ad
   }
 
   writable_file->SetIOPriority(GetRateLimiterPriority());
@@ -3196,16 +1998,9 @@
       sub_compact->compaction->OutputFilePreallocationSize()));
   const auto& listeners =
       sub_compact->compaction->immutable_options()->listeners;
-<<<<<<< HEAD
-  level_output->outfile.reset(new WritableFileWriter(
-      std::move(writable_file), fname, file_options_, db_options_.clock,
-      io_tracer_, db_options_.stats, listeners,
-      db_options_.file_checksum_gen_factory.get(),
-=======
   outputs.AssignFileWriter(new WritableFileWriter(
       std::move(writable_file), fname, fo_copy, db_options_.clock, io_tracer_,
       db_options_.stats, listeners, db_options_.file_checksum_gen_factory.get(),
->>>>>>> 26df98ad
       tmp_set.Contains(FileType::kTableFile), false));
 
   // TODO(hx235): pass in the correct `oldest_key_time` instead of `0`
@@ -3216,19 +2011,11 @@
       sub_compact->compaction->output_compression_opts(), cfd->GetID(),
       cfd->GetName(), sub_compact->compaction->output_level(),
       bottommost_level_, TableFileCreationReason::kCompaction,
-<<<<<<< HEAD
-      oldest_ancester_time, 0 /* oldest_key_time */, current_time, db_id_,
-      db_session_id_, sub_compact->compaction->max_output_file_size(),
-      file_number);
-  level_output->builder.reset(
-      NewTableBuilder(tboptions, level_output->outfile.get()));
-=======
       0 /* oldest_key_time */, current_time, db_id_, db_session_id_,
       sub_compact->compaction->max_output_file_size(), file_number);
 
   outputs.NewBuilder(tboptions);
 
->>>>>>> 26df98ad
   LogFlush(db_options_.info_log);
   // if (level_output == &sub_compact->start_level_output) {
   //   ROCKS_LOG_INFO(db_options_.info_log, "Compaction output file of start
@@ -3239,17 +2026,7 @@
 
 void CompactionJob::CleanupCompaction() {
   for (SubcompactionState& sub_compact : compact_->sub_compact_states) {
-<<<<<<< HEAD
-    const auto& sub_status = sub_compact.status;
-
-    sub_compact.start_level_output.CleanupCompaction(sub_status, table_cache_);
-    sub_compact.latter_level_output.CleanupCompaction(sub_status, table_cache_);
-    // TODO: sub_compact.io_status is not checked like status. Not sure if
-    // thats intentional. So ignoring the io_status as of now.
-    sub_compact.io_status.PermitUncheckedError();
-=======
     sub_compact.Cleanup(table_cache_.get());
->>>>>>> 26df98ad
   }
   delete compact_;
   compact_ = nullptr;
@@ -3407,99 +2184,6 @@
   }
 }
 
-<<<<<<< HEAD
-#ifndef ROCKSDB_LITE
-void CompactionServiceCompactionJob::RecordCompactionIOStats() {
-  compaction_result_->bytes_read += IOSTATS(bytes_read);
-  compaction_result_->bytes_written += IOSTATS(bytes_written);
-  CompactionJob::RecordCompactionIOStats();
-}
-
-CompactionServiceCompactionJob::CompactionServiceCompactionJob(
-    int job_id, Compaction* compaction, const ImmutableDBOptions& db_options,
-    const MutableDBOptions& mutable_db_options, const FileOptions& file_options,
-    VersionSet* versions, const std::atomic<bool>* shutting_down,
-    LogBuffer* log_buffer, FSDirectory* start_level_output_directory,
-    FSDirectory* latter_level_output_directory, Statistics* stats,
-    InstrumentedMutex* db_mutex, ErrorHandler* db_error_handler,
-    std::vector<SequenceNumber> existing_snapshots,
-    std::shared_ptr<Cache> table_cache, EventLogger* event_logger,
-    const std::string& dbname, const std::shared_ptr<IOTracer>& io_tracer,
-    const std::string& db_id, const std::string& db_session_id,
-    const std::string& output_path,
-    const CompactionServiceInput& compaction_service_input,
-    CompactionServiceResult* compaction_service_result)
-    : CompactionJob(
-          job_id, compaction, db_options, mutable_db_options, file_options,
-          versions, shutting_down, 0, log_buffer, nullptr,
-          start_level_output_directory, latter_level_output_directory, nullptr,
-          stats, db_mutex, db_error_handler, existing_snapshots,
-          kMaxSequenceNumber, nullptr, table_cache, event_logger,
-          compaction->mutable_cf_options()->paranoid_file_checks,
-          compaction->mutable_cf_options()->report_bg_io_stats, dbname,
-          &(compaction_service_result->stats), Env::Priority::USER, io_tracer,
-          nullptr, nullptr, db_id, db_session_id,
-          compaction->column_family_data()->GetFullHistoryTsLow()),
-      output_path_(output_path),
-      compaction_input_(compaction_service_input),
-      compaction_result_(compaction_service_result) {}
-
-Status CompactionServiceCompactionJob::Run() {
-#if 0
-  AutoThreadOperationStageUpdater stage_updater(
-      ThreadStatus::STAGE_COMPACTION_RUN);
-
-  auto* c = compact_->compaction;
-  assert(c->column_family_data() != nullptr);
-  assert(c->column_family_data()->current()->storage_info()->NumLevelFiles(
-             compact_->compaction->level()) > 0);
-
-  write_hint_ =
-      c->column_family_data()->CalculateSSTWriteHint(c->output_level());
-  bottommost_level_ = c->bottommost_level();
-
-  Slice begin = compaction_input_.begin;
-  Slice end = compaction_input_.end;
-  compact_->sub_compact_states.emplace_back(
-      c, compaction_input_.has_begin ? &begin : nullptr,
-      compaction_input_.has_end ? &end : nullptr, compaction_input_.approx_size,
-      /*sub_job_id*/ 0);
-
-  log_buffer_->FlushBufferToLog();
-  LogCompaction();
-  const uint64_t start_micros = db_options_.clock->NowMicros();
-  // Pick the only sub-compaction we should have
-  assert(compact_->sub_compact_states.size() == 1);
-  SubcompactionState* sub_compact = compact_->sub_compact_states.data();
-
-  ProcessKeyValueCompaction(sub_compact);
-
-  compaction_stats_.micros = db_options_.clock->NowMicros() - start_micros;
-  compaction_stats_.cpu_micros = sub_compact->compaction_job_stats.cpu_micros;
-
-  RecordTimeToHistogram(stats_, COMPACTION_TIME, compaction_stats_.micros);
-  RecordTimeToHistogram(stats_, COMPACTION_CPU_TIME,
-                        compaction_stats_.cpu_micros);
-
-  Status status = sub_compact->status;
-  IOStatus io_s = sub_compact->io_status;
-
-  if (io_status_.ok()) {
-    io_status_ = io_s;
-  }
-
-  if (status.ok()) {
-    constexpr IODebugContext* dbg = nullptr;
-
-    if (output_directory_) {
-      io_s = output_directory_->FsyncWithDirOptions(IOOptions(), dbg,
-                                                    DirFsyncOptions());
-=======
-std::string CompactionJob::GetTableFileName(uint64_t file_number) {
-  return TableFileName(compact_->compaction->immutable_options()->cf_paths,
-                       file_number, compact_->compaction->output_path_id());
-}
-
 Env::IOPriority CompactionJob::GetRateLimiterPriority() {
   if (versions_ && versions_->GetColumnFamilySet() &&
       versions_->GetColumnFamilySet()->write_controller()) {
@@ -3507,21 +2191,10 @@
         versions_->GetColumnFamilySet()->write_controller();
     if (write_controller->NeedsDelay() || write_controller->IsStopped()) {
       return Env::IO_USER;
->>>>>>> 26df98ad
-    }
-  }
-
-<<<<<<< HEAD
-  return status;
-#endif
-  return Status::NotSupported();  // TODO
-}
-
-void CompactionServiceCompactionJob::CleanupCompaction() {
-  CompactionJob::CleanupCompaction();
-=======
+    }
+  }
+
   return Env::IO_LOW;
->>>>>>> 26df98ad
 }
 
 }  // namespace ROCKSDB_NAMESPACE