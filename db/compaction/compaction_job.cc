--- conflicted
+++ resolved
@@ -1347,27 +1347,9 @@
   Slice start_level_smallest_user_key, start_level_largest_user_key;
   start_level_inputs.GetBoundaryKeys(ucmp, &start_level_smallest_user_key,
                                      &start_level_largest_user_key);
-<<<<<<< HEAD
-
-  RouterIterator router_iter(ralt, *c, *c_iter,
+
+  RouterIterator router_iter(*c, *c_iter,
                              start_level_smallest_user_key);
-=======
-  Slice promotable_start =
-      !start.has_value() ? start_level_smallest_user_key
-                    : (ucmp->Compare(*start, start_level_smallest_user_key) < 0
-                           ? start_level_smallest_user_key
-                           : *start);
-  Bound promotable_end =
-      !end.has_value()
-          ? Bound{.user_key = start_level_largest_user_key, .excluded = false}
-          : (ucmp->Compare(*end, start_level_largest_user_key) <= 0
-                 ? Bound{.user_key = *end, .excluded = true}
-                 : Bound{
-                       .user_key = start_level_largest_user_key,
-                       .excluded = false,
-                   });
-  RouterIterator router_iter(*c, *c_iter, promotable_start, promotable_end);
->>>>>>> a08c038c
 
   std::string previous_user_key;
   auto compaction_start = rusty::time::Instant::now();
