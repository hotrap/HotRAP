--- conflicted
+++ resolved
@@ -1389,14 +1389,8 @@
 
 class RouterIteratorIntraTier : public TraitIterator<Elem> {
  public:
-<<<<<<< HEAD
-  RouterIteratorIntraTier(CompactionRouter& router, const Compaction& c,
-                          CompactionIterator& c_iter, Slice start, Bound end,
-                          Tickers promotion_type)
-=======
   RouterIteratorIntraTier(const Compaction& c, CompactionIterator& c_iter,
                           Slice start, Bound end, Tickers promotion_type)
->>>>>>> 3a562b9d
       : c_(c),
         promotion_type_(promotion_type),
         promoted_bytes_(0),
