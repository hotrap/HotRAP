--- conflicted
+++ resolved
@@ -1757,16 +1757,10 @@
         type = Tickers::TO_SD_FRONT_BYTES;
       }
       RecordTick(stats_, type,
-                  compaction_stats_.penultimate_level_stats.bytes_written);
+                 compaction_stats_.penultimate_level_stats.bytes_written);
     } else {
       ROCKS_LOG_BUFFER(log_buffer_,
-<<<<<<< HEAD
-                       "[%s] [JOB %d] Compacted %s => %" PRIu64
-                       " bytes, "
-                       "retained or promoted %" PRIu64 " bytes",
-=======
                        "[%s] [JOB %d] Compacted %s => %" PRIu64 " bytes",
->>>>>>> 010c155e
                        compaction->column_family_data()->GetName().c_str(),
                        job_id_, compaction->InputLevelSummary(&inputs_summary),
                        compaction_stats_.TotalBytesWritten());
