//  Copyright (c) 2011-present, Facebook, Inc.  All rights reserved.
//  This source code is licensed under both the GPLv2 (found in the
//  COPYING file in the root directory) and Apache 2.0 License
//  (found in the LICENSE.Apache file in the root directory).
//
// Copyright (c) 2011 The LevelDB Authors. All rights reserved.
// Use of this source code is governed by a BSD-style license that can be
// found in the LICENSE file. See the AUTHORS file for names of contributors.

#include "db/compaction/compaction_job.h"

#include <algorithm>
#include <cinttypes>
#include <memory>
#include <optional>
#include <set>
#include <utility>
#include <vector>

#include "db/blob/blob_counting_iterator.h"
#include "db/blob/blob_file_addition.h"
#include "db/blob/blob_file_builder.h"
#include "db/builder.h"
#include "db/compaction/clipping_iterator.h"
#include "db/compaction/compaction_iterator.h"
#include "db/compaction/compaction_state.h"
#include "db/compaction/router_iterator.h"
#include "db/db_impl/db_impl.h"
#include "db/dbformat.h"
#include "db/error_handler.h"
#include "db/event_helpers.h"
#include "db/forward_iterator.h"
#include "db/history_trimming_iterator.h"
#include "db/log_writer.h"
#include "db/merge_helper.h"
#include "db/range_del_aggregator.h"
#include "db/version_edit.h"
#include "db/version_set.h"
#include "file/filename.h"
#include "file/read_write_util.h"
#include "file/sst_file_manager_impl.h"
#include "file/writable_file_writer.h"
#include "logging/log_buffer.h"
#include "logging/logging.h"
#include "monitoring/iostats_context_imp.h"
#include "monitoring/thread_status_util.h"
#include "options/configurable_helper.h"
#include "options/options_helper.h"
#include "port/port.h"
#include "rocksdb/db.h"
#include "rocksdb/env.h"
#include "rocksdb/sst_partitioner.h"
#include "rocksdb/statistics.h"
#include "rocksdb/status.h"
#include "rocksdb/table.h"
#include "rocksdb/utilities/options_type.h"
#include "table/merging_iterator.h"
#include "table/table_builder.h"
#include "table/unique_id_impl.h"
#include "test_util/sync_point.h"
#include "util/rusty.h"
#include "util/stop_watch.h"
#include "util/timers.h"

namespace ROCKSDB_NAMESPACE {

const char* GetCompactionReasonString(CompactionReason compaction_reason) {
  switch (compaction_reason) {
    case CompactionReason::kUnknown:
      return "Unknown";
    case CompactionReason::kLevelL0FilesNum:
      return "LevelL0FilesNum";
    case CompactionReason::kLevelMaxLevelSize:
      return "LevelMaxLevelSize";
    case CompactionReason::kUniversalSizeAmplification:
      return "UniversalSizeAmplification";
    case CompactionReason::kUniversalSizeRatio:
      return "UniversalSizeRatio";
    case CompactionReason::kUniversalSortedRunNum:
      return "UniversalSortedRunNum";
    case CompactionReason::kFIFOMaxSize:
      return "FIFOMaxSize";
    case CompactionReason::kFIFOReduceNumFiles:
      return "FIFOReduceNumFiles";
    case CompactionReason::kFIFOTtl:
      return "FIFOTtl";
    case CompactionReason::kManualCompaction:
      return "ManualCompaction";
    case CompactionReason::kFilesMarkedForCompaction:
      return "FilesMarkedForCompaction";
    case CompactionReason::kBottommostFiles:
      return "BottommostFiles";
    case CompactionReason::kTtl:
      return "Ttl";
    case CompactionReason::kFlush:
      return "Flush";
    case CompactionReason::kExternalSstIngestion:
      return "ExternalSstIngestion";
    case CompactionReason::kPeriodicCompaction:
      return "PeriodicCompaction";
    case CompactionReason::kChangeTemperature:
      return "ChangeTemperature";
    case CompactionReason::kForcedBlobGC:
      return "ForcedBlobGC";
    case CompactionReason::kRoundRobinTtl:
      return "RoundRobinTtl";
    case CompactionReason::kRefitLevel:
      return "RefitLevel";
    case CompactionReason::kNumOfReasons:
      // fall through
    default:
      assert(false);
      return "Invalid";
  }
}

const char* GetCompactionPenultimateOutputRangeTypeString(
    Compaction::PenultimateOutputRangeType range_type) {
  switch (range_type) {
    case Compaction::PenultimateOutputRangeType::kNotSupported:
      return "NotSupported";
    case Compaction::PenultimateOutputRangeType::kFullRange:
      return "FullRange";
    case Compaction::PenultimateOutputRangeType::kNonLastRange:
      return "NonLastRange";
    case Compaction::PenultimateOutputRangeType::kDisabled:
      return "Disabled";
    default:
      assert(false);
      return "Invalid";
  }
}

CompactionJob::CompactionJob(
    int job_id, Compaction* compaction, const ImmutableDBOptions& db_options,
    const MutableDBOptions& mutable_db_options, const FileOptions& file_options,
    VersionSet* versions, const std::atomic<bool>* shutting_down,
    LogBuffer* log_buffer, FSDirectory* db_directory,
    FSDirectory* start_level_output_directory,
    FSDirectory* latter_level_output_directory,
    FSDirectory* blob_output_directory, Statistics* stats,
    InstrumentedMutex* db_mutex, ErrorHandler* db_error_handler,
    std::vector<SequenceNumber> existing_snapshots,
    SequenceNumber earliest_write_conflict_snapshot,
    const SnapshotChecker* snapshot_checker, JobContext* job_context,
    std::shared_ptr<Cache> table_cache, EventLogger* event_logger,
    bool paranoid_file_checks, bool measure_io_stats, const std::string& dbname,
    CompactionJobStats* compaction_job_stats, Env::Priority thread_pri,
    const std::shared_ptr<IOTracer>& io_tracer,
    const std::atomic<bool>& manual_compaction_canceled,
    const std::string& db_id, const std::string& db_session_id,
    std::string full_history_ts_low, std::string trim_ts,
    BlobFileCompletionCallback* blob_callback, int* bg_compaction_scheduled,
    int* bg_bottom_compaction_scheduled)
    : compact_(new CompactionState(compaction)),
      compaction_stats_(compaction->compaction_reason(), 1),
      db_options_(db_options),
      mutable_db_options_copy_(mutable_db_options),
      log_buffer_(log_buffer),
      start_level_output_directory_(start_level_output_directory),
      latter_level_output_directory_(latter_level_output_directory),
      stats_(stats),
      bottommost_level_(false),
      write_hint_(Env::WLTH_NOT_SET),
      compaction_job_stats_(compaction_job_stats),
      job_id_(job_id),
      dbname_(dbname),
      db_id_(db_id),
      db_session_id_(db_session_id),
      file_options_(file_options),
      env_(db_options.env),
      io_tracer_(io_tracer),
      fs_(db_options.fs, io_tracer),
      file_options_for_read_(
          fs_->OptimizeForCompactionTableRead(file_options, db_options_)),
      versions_(versions),
      shutting_down_(shutting_down),
      manual_compaction_canceled_(manual_compaction_canceled),
      db_directory_(db_directory),
      blob_output_directory_(blob_output_directory),
      db_mutex_(db_mutex),
      db_error_handler_(db_error_handler),
      existing_snapshots_(std::move(existing_snapshots)),
      earliest_write_conflict_snapshot_(earliest_write_conflict_snapshot),
      snapshot_checker_(snapshot_checker),
      job_context_(job_context),
      table_cache_(std::move(table_cache)),
      event_logger_(event_logger),
      paranoid_file_checks_(paranoid_file_checks),
      measure_io_stats_(measure_io_stats),
      thread_pri_(thread_pri),
      full_history_ts_low_(std::move(full_history_ts_low)),
      trim_ts_(std::move(trim_ts)),
      blob_callback_(blob_callback),
      extra_num_subcompaction_threads_reserved_(0),
      bg_compaction_scheduled_(bg_compaction_scheduled),
      bg_bottom_compaction_scheduled_(bg_bottom_compaction_scheduled) {
  assert(compaction_job_stats_ != nullptr);
  assert(log_buffer_ != nullptr);

  const auto* cfd = compact_->compaction->column_family_data();
  ThreadStatusUtil::SetEnableTracking(db_options_.enable_thread_tracking);
  ThreadStatusUtil::SetColumnFamily(cfd);
  ThreadStatusUtil::SetThreadOperation(ThreadStatus::OP_COMPACTION);
  ReportStartedCompaction(compaction);
}

CompactionJob::~CompactionJob() {
  assert(compact_ == nullptr);
  ThreadStatusUtil::ResetThreadStatus();
}

void CompactionJob::ReportStartedCompaction(Compaction* compaction) {
  ThreadStatusUtil::SetThreadOperationProperty(ThreadStatus::COMPACTION_JOB_ID,
                                               job_id_);

  ThreadStatusUtil::SetThreadOperationProperty(
      ThreadStatus::COMPACTION_INPUT_OUTPUT_LEVEL,
      (static_cast<uint64_t>(compact_->compaction->start_level()) << 32) +
          compact_->compaction->output_level());

  // In the current design, a CompactionJob is always created
  // for non-trivial compaction.
  assert(compaction->IsTrivialMove() == false ||
         compaction->is_manual_compaction() == true);

  ThreadStatusUtil::SetThreadOperationProperty(
      ThreadStatus::COMPACTION_PROP_FLAGS,
      compaction->is_manual_compaction() +
          (compaction->deletion_compaction() << 1));

  ThreadStatusUtil::SetThreadOperationProperty(
      ThreadStatus::COMPACTION_TOTAL_INPUT_BYTES,
      compaction->CalculateTotalInputSize());

  IOSTATS_RESET(bytes_written);
  IOSTATS_RESET(bytes_read);
  ThreadStatusUtil::SetThreadOperationProperty(
      ThreadStatus::COMPACTION_BYTES_WRITTEN, 0);
  ThreadStatusUtil::SetThreadOperationProperty(
      ThreadStatus::COMPACTION_BYTES_READ, 0);

  // Set the thread operation after operation properties
  // to ensure GetThreadList() can always show them all together.
  ThreadStatusUtil::SetThreadOperation(ThreadStatus::OP_COMPACTION);

  compaction_job_stats_->is_manual_compaction =
      compaction->is_manual_compaction();
  compaction_job_stats_->is_full_compaction = compaction->is_full_compaction();
}

void CompactionJob::Prepare() {
  AutoThreadOperationStageUpdater stage_updater(
      ThreadStatus::STAGE_COMPACTION_PREPARE);

  // Generate file_levels_ for compaction before making Iterator
  auto* c = compact_->compaction;
  ColumnFamilyData* cfd = c->column_family_data();
  assert(cfd != nullptr);
  assert(cfd->current()->storage_info()->NumLevelFiles(
             compact_->compaction->level()) > 0);

  write_hint_ = cfd->CalculateSSTWriteHint(c->output_level());
  bottommost_level_ = c->bottommost_level();

  if (c->ShouldFormSubcompactions()) {
    StopWatch sw(db_options_.clock, stats_, SUBCOMPACTION_SETUP_TIME);
    GenSubcompactionBoundaries();
  }
  if (boundaries_.size() >= 1) {
    for (size_t i = 0; i <= boundaries_.size(); i++) {
      compact_->sub_compact_states.emplace_back(
          c, (i != 0) ? std::optional<Slice>(boundaries_[i - 1]) : std::nullopt,
          (i != boundaries_.size()) ? std::optional<Slice>(boundaries_[i])
                                    : std::nullopt,
          static_cast<uint32_t>(i));
      // assert to validate that boundaries don't have same user keys (without
      // timestamp part).
      assert(i == 0 || i == boundaries_.size() ||
             cfd->user_comparator()->CompareWithoutTimestamp(
                 boundaries_[i - 1], boundaries_[i]) < 0);
    }
    RecordInHistogram(stats_, NUM_SUBCOMPACTIONS_SCHEDULED,
                      compact_->sub_compact_states.size());
  } else {
    compact_->sub_compact_states.emplace_back(c, std::nullopt, std::nullopt,
                                              /*sub_job_id*/ 0);
  }

  // collect all seqno->time information from the input files which will be used
  // to encode seqno->time to the output files.
  uint64_t preserve_time_duration =
      std::max(c->immutable_options()->preserve_internal_time_seconds,
               c->immutable_options()->preclude_last_level_data_seconds);

  if (preserve_time_duration > 0) {
    const ReadOptions read_options(Env::IOActivity::kCompaction);
    // setup seqno_time_mapping_
    seqno_time_mapping_.SetMaxTimeDuration(preserve_time_duration);
    for (const auto& each_level : *c->inputs()) {
      for (const auto& fmd : each_level.files) {
        std::shared_ptr<const TableProperties> tp;
        Status s =
            cfd->current()->GetTableProperties(read_options, &tp, fmd, nullptr);
        if (s.ok()) {
          seqno_time_mapping_.Add(tp->seqno_to_time_mapping)
              .PermitUncheckedError();
          seqno_time_mapping_.Add(fmd->fd.smallest_seqno,
                                  fmd->oldest_ancester_time);
        }
      }
    }

    auto status = seqno_time_mapping_.Sort();
    if (!status.ok()) {
      ROCKS_LOG_WARN(db_options_.info_log,
                     "Invalid sequence number to time mapping: Status: %s",
                     status.ToString().c_str());
    }
    int64_t _current_time = 0;
    status = db_options_.clock->GetCurrentTime(&_current_time);
    if (!status.ok()) {
      ROCKS_LOG_WARN(db_options_.info_log,
                     "Failed to get current time in compaction: Status: %s",
                     status.ToString().c_str());
      // preserve all time information
      preserve_time_min_seqno_ = 0;
      preclude_last_level_min_seqno_ = 0;
    } else {
      seqno_time_mapping_.TruncateOldEntries(_current_time);
      uint64_t preserve_time =
          static_cast<uint64_t>(_current_time) > preserve_time_duration
              ? _current_time - preserve_time_duration
              : 0;
      preserve_time_min_seqno_ =
          seqno_time_mapping_.GetOldestSequenceNum(preserve_time);
      if (c->immutable_options()->preclude_last_level_data_seconds > 0) {
        uint64_t preclude_last_level_time =
            static_cast<uint64_t>(_current_time) >
                    c->immutable_options()->preclude_last_level_data_seconds
                ? _current_time -
                      c->immutable_options()->preclude_last_level_data_seconds
                : 0;
        preclude_last_level_min_seqno_ =
            seqno_time_mapping_.GetOldestSequenceNum(preclude_last_level_time);
      }
    }
  }
}

uint64_t CompactionJob::GetSubcompactionsLimit() {
  return extra_num_subcompaction_threads_reserved_ +
         std::max(
             std::uint64_t(1),
             static_cast<uint64_t>(compact_->compaction->max_subcompactions()));
}

void CompactionJob::AcquireSubcompactionResources(
    int num_extra_required_subcompactions) {
  TEST_SYNC_POINT("CompactionJob::AcquireSubcompactionResources:0");
  TEST_SYNC_POINT("CompactionJob::AcquireSubcompactionResources:1");
  int max_db_compactions =
      DBImpl::GetBGJobLimits(
          mutable_db_options_copy_.max_background_flushes,
          mutable_db_options_copy_.max_background_compactions,
          mutable_db_options_copy_.max_background_jobs,
          versions_->GetColumnFamilySet()
              ->write_controller()
              ->NeedSpeedupCompaction())
          .max_compactions;
  InstrumentedMutexLock l(db_mutex_);
  // Apply min function first since We need to compute the extra subcompaction
  // against compaction limits. And then try to reserve threads for extra
  // subcompactions. The actual number of reserved threads could be less than
  // the desired number.
  int available_bg_compactions_against_db_limit =
      std::max(max_db_compactions - *bg_compaction_scheduled_ -
                   *bg_bottom_compaction_scheduled_,
               0);
  // Reservation only supports backgrdoun threads of which the priority is
  // between BOTTOM and HIGH. Need to degrade the priority to HIGH if the
  // origin thread_pri_ is higher than that. Similar to ReleaseThreads().
  extra_num_subcompaction_threads_reserved_ =
      env_->ReserveThreads(std::min(num_extra_required_subcompactions,
                                    available_bg_compactions_against_db_limit),
                           std::min(thread_pri_, Env::Priority::HIGH));

  // Update bg_compaction_scheduled_ or bg_bottom_compaction_scheduled_
  // depending on if this compaction has the bottommost priority
  if (thread_pri_ == Env::Priority::BOTTOM) {
    *bg_bottom_compaction_scheduled_ +=
        extra_num_subcompaction_threads_reserved_;
  } else {
    *bg_compaction_scheduled_ += extra_num_subcompaction_threads_reserved_;
  }
}

void CompactionJob::ShrinkSubcompactionResources(uint64_t num_extra_resources) {
  // Do nothing when we have zero resources to shrink
  if (num_extra_resources == 0) return;
  db_mutex_->Lock();
  // We cannot release threads more than what we reserved before
  int extra_num_subcompaction_threads_released = env_->ReleaseThreads(
      (int)num_extra_resources, std::min(thread_pri_, Env::Priority::HIGH));
  // Update the number of reserved threads and the number of background
  // scheduled compactions for this compaction job
  extra_num_subcompaction_threads_reserved_ -=
      extra_num_subcompaction_threads_released;
  // TODO (zichen): design a test case with new subcompaction partitioning
  // when the number of actual partitions is less than the number of planned
  // partitions
  assert(extra_num_subcompaction_threads_released == (int)num_extra_resources);
  // Update bg_compaction_scheduled_ or bg_bottom_compaction_scheduled_
  // depending on if this compaction has the bottommost priority
  if (thread_pri_ == Env::Priority::BOTTOM) {
    *bg_bottom_compaction_scheduled_ -=
        extra_num_subcompaction_threads_released;
  } else {
    *bg_compaction_scheduled_ -= extra_num_subcompaction_threads_released;
  }
  db_mutex_->Unlock();
  TEST_SYNC_POINT("CompactionJob::ShrinkSubcompactionResources:0");
}

void CompactionJob::ReleaseSubcompactionResources() {
  if (extra_num_subcompaction_threads_reserved_ == 0) {
    return;
  }
  {
    InstrumentedMutexLock l(db_mutex_);
    // The number of reserved threads becomes larger than 0 only if the
    // compaction prioity is round robin and there is no sufficient
    // sub-compactions available

    // The scheduled compaction must be no less than 1 + extra number
    // subcompactions using acquired resources since this compaction job has not
    // finished yet
    assert(*bg_bottom_compaction_scheduled_ >=
               1 + extra_num_subcompaction_threads_reserved_ ||
           *bg_compaction_scheduled_ >=
               1 + extra_num_subcompaction_threads_reserved_);
  }
  ShrinkSubcompactionResources(extra_num_subcompaction_threads_reserved_);
}

struct RangeWithSize {
  Range range;
  uint64_t size;

  RangeWithSize(const Slice& a, const Slice& b, uint64_t s = 0)
      : range(a, b), size(s) {}
};

void CompactionJob::GenSubcompactionBoundaries() {
  // The goal is to find some boundary keys so that we can evenly partition
  // the compaction input data into max_subcompactions ranges.
  // For every input file, we ask TableReader to estimate 128 anchor points
  // that evenly partition the input file into 128 ranges and the range
  // sizes. This can be calculated by scanning index blocks of the file.
  // Once we have the anchor points for all the input files, we merge them
  // together and try to find keys dividing ranges evenly.
  // For example, if we have two input files, and each returns following
  // ranges:
  //   File1: (a1, 1000), (b1, 1200), (c1, 1100)
  //   File2: (a2, 1100), (b2, 1000), (c2, 1000)
  // We total sort the keys to following:
  //  (a1, 1000), (a2, 1100), (b1, 1200), (b2, 1000), (c1, 1100), (c2, 1000)
  // We calculate the total size by adding up all ranges' size, which is 6400.
  // If we would like to partition into 2 subcompactions, the target of the
  // range size is 3200. Based on the size, we take "b1" as the partition key
  // since the first three ranges would hit 3200.
  //
  // Note that the ranges are actually overlapping. For example, in the example
  // above, the range ending with "b1" is overlapping with the range ending with
  // "b2". So the size 1000+1100+1200 is an underestimation of data size up to
  // "b1". In extreme cases where we only compact N L0 files, a range can
  // overlap with N-1 other ranges. Since we requested a relatively large number
  // (128) of ranges from each input files, even N range overlapping would
  // cause relatively small inaccuracy.
  const ReadOptions read_options(Env::IOActivity::kCompaction);
  auto* c = compact_->compaction;
  if (c->max_subcompactions() <= 1 &&
      !(c->immutable_options()->compaction_pri == kRoundRobin &&
        c->immutable_options()->compaction_style == kCompactionStyleLevel)) {
    return;
  }
  auto* cfd = c->column_family_data();
  const Comparator* cfd_comparator = cfd->user_comparator();
  const InternalKeyComparator& icomp = cfd->internal_comparator();

  auto* v = compact_->compaction->input_version();
  int base_level = v->storage_info()->base_level();
  InstrumentedMutexUnlock unlock_guard(db_mutex_);

  uint64_t total_size = 0;
  std::vector<TableReader::Anchor> all_anchors;
  int start_lvl = c->start_level();
  int out_lvl = c->output_level();

  for (size_t lvl_idx = 0; lvl_idx < c->num_input_levels(); lvl_idx++) {
    int lvl = c->level(lvl_idx);
    if (lvl >= start_lvl && lvl <= out_lvl) {
      const LevelFilesBrief* flevel = c->input_levels(lvl_idx);
      size_t num_files = flevel->num_files;

      if (num_files == 0) {
        continue;
      }

      for (size_t i = 0; i < num_files; i++) {
        FileMetaData* f = flevel->files[i].file_metadata;
        std::vector<TableReader::Anchor> my_anchors;
        Status s = cfd->table_cache()->ApproximateKeyAnchors(
            read_options, icomp, *f,
            c->mutable_cf_options()->block_protection_bytes_per_key,
            my_anchors);
        if (!s.ok() || my_anchors.empty()) {
          my_anchors.emplace_back(f->largest.user_key(), f->fd.GetFileSize());
        }
        for (auto& ac : my_anchors) {
          // Can be optimize to avoid this loop.
          total_size += ac.range_size;
        }

        all_anchors.insert(all_anchors.end(), my_anchors.begin(),
                           my_anchors.end());
      }
    }
  }
  // Here we total sort all the anchor points across all files and go through
  // them in the sorted order to find partitioning boundaries.
  // Not the most efficient implementation. A much more efficient algorithm
  // probably exists. But they are more complex. If performance turns out to
  // be a problem, we can optimize.
  std::sort(
      all_anchors.begin(), all_anchors.end(),
      [cfd_comparator](TableReader::Anchor& a, TableReader::Anchor& b) -> bool {
        return cfd_comparator->CompareWithoutTimestamp(a.user_key, b.user_key) <
               0;
      });

  // Remove duplicated entries from boundaries.
  all_anchors.erase(
      std::unique(all_anchors.begin(), all_anchors.end(),
                  [cfd_comparator](TableReader::Anchor& a,
                                   TableReader::Anchor& b) -> bool {
                    return cfd_comparator->CompareWithoutTimestamp(
                               a.user_key, b.user_key) == 0;
                  }),
      all_anchors.end());

  // Get the number of planned subcompactions, may update reserve threads
  // and update extra_num_subcompaction_threads_reserved_ for round-robin
  uint64_t num_planned_subcompactions;
  if (c->immutable_options()->compaction_pri == kRoundRobin &&
      c->immutable_options()->compaction_style == kCompactionStyleLevel) {
    // For round-robin compaction prioity, we need to employ more
    // subcompactions (may exceed the max_subcompaction limit). The extra
    // subcompactions will be executed using reserved threads and taken into
    // account bg_compaction_scheduled or bg_bottom_compaction_scheduled.

    // Initialized by the number of input files
    num_planned_subcompactions = static_cast<uint64_t>(c->num_input_files(0));
    uint64_t max_subcompactions_limit = GetSubcompactionsLimit();
    if (max_subcompactions_limit < num_planned_subcompactions) {
      // Assert two pointers are not empty so that we can use extra
      // subcompactions against db compaction limits
      assert(bg_bottom_compaction_scheduled_ != nullptr);
      assert(bg_compaction_scheduled_ != nullptr);
      // Reserve resources when max_subcompaction is not sufficient
      AcquireSubcompactionResources(
          (int)(num_planned_subcompactions - max_subcompactions_limit));
      // Subcompactions limit changes after acquiring additional resources.
      // Need to call GetSubcompactionsLimit() again to update the number
      // of planned subcompactions
      num_planned_subcompactions =
          std::min(num_planned_subcompactions, GetSubcompactionsLimit());
    } else {
      num_planned_subcompactions = max_subcompactions_limit;
    }
  } else {
    num_planned_subcompactions = GetSubcompactionsLimit();
  }

  TEST_SYNC_POINT_CALLBACK("CompactionJob::GenSubcompactionBoundaries:0",
                           &num_planned_subcompactions);
  if (num_planned_subcompactions == 1) return;

  // Group the ranges into subcompactions
  uint64_t target_range_size = std::max(
      total_size / num_planned_subcompactions,
      MaxFileSizeForLevel(
          *(c->mutable_cf_options()), out_lvl,
          c->immutable_options()->compaction_style, base_level,
          c->immutable_options()->level_compaction_dynamic_level_bytes));

  if (target_range_size >= total_size) {
    return;
  }

  uint64_t next_threshold = target_range_size;
  uint64_t cumulative_size = 0;
  uint64_t num_actual_subcompactions = 1U;
  for (TableReader::Anchor& anchor : all_anchors) {
    cumulative_size += anchor.range_size;
    if (cumulative_size > next_threshold) {
      next_threshold += target_range_size;
      num_actual_subcompactions++;
      boundaries_.push_back(anchor.user_key);
    }
    if (num_actual_subcompactions == num_planned_subcompactions) {
      break;
    }
  }
  TEST_SYNC_POINT_CALLBACK("CompactionJob::GenSubcompactionBoundaries:1",
                           &num_actual_subcompactions);
  // Shrink extra subcompactions resources when extra resrouces are acquired
  ShrinkSubcompactionResources(
      std::min((int)(num_planned_subcompactions - num_actual_subcompactions),
               extra_num_subcompaction_threads_reserved_));
}

Status CompactionJob::Run() {
  AutoThreadOperationStageUpdater stage_updater(
      ThreadStatus::STAGE_COMPACTION_RUN);
  TEST_SYNC_POINT("CompactionJob::Run():Start");
  log_buffer_->FlushBufferToLog();
  LogCompaction();

  const size_t num_threads = compact_->sub_compact_states.size();
  assert(num_threads > 0);
  // HotRAP doesn't support subcompactions yet because VecIter does not
  // implement Seek
  assert(num_threads == 1);
  const uint64_t start_micros = db_options_.clock->NowMicros();

  // Launch a thread for each of subcompactions 1...num_threads-1
  std::vector<port::Thread> thread_pool;
  thread_pool.reserve(num_threads - 1);
  for (size_t i = 1; i < compact_->sub_compact_states.size(); i++) {
    thread_pool.emplace_back(&CompactionJob::ProcessKeyValueCompaction, this,
                             &compact_->sub_compact_states[i]);
  }

  // Always schedule the first subcompaction (whether or not there are also
  // others) in the current thread to be efficient with resources
  ProcessKeyValueCompaction(&compact_->sub_compact_states[0]);

  compaction_stats_.stats.num_input_records +=
      compact_->compaction->cached_records_to_promote().size();

  // Wait for all other threads (if there are any) to finish execution
  for (auto& thread : thread_pool) {
    thread.join();
  }

  compaction_stats_.SetMicros(db_options_.clock->NowMicros() - start_micros);

  for (auto& state : compact_->sub_compact_states) {
    compaction_stats_.AddCpuMicros(state.compaction_job_stats.cpu_micros);
    state.RemoveLastEmptyOutput();
  }

  RecordTimeToHistogram(stats_, COMPACTION_TIME,
                        compaction_stats_.stats.micros);
  RecordTimeToHistogram(stats_, COMPACTION_CPU_TIME,
                        compaction_stats_.stats.cpu_micros);

  TEST_SYNC_POINT("CompactionJob::Run:BeforeVerify");

  // Check if any thread encountered an error during execution
  Status status;
  IOStatus io_s;
  bool wrote_new_blob_files = false;

  for (const auto& state : compact_->sub_compact_states) {
    if (!state.status.ok()) {
      status = state.status;
      io_s = state.io_status;
      break;
    }

    if (state.Current().HasBlobFileAdditions()) {
      wrote_new_blob_files = true;
    }
  }

  if (io_status_.ok()) {
    io_status_ = io_s;
  }
  if (status.ok()) {
    constexpr IODebugContext* dbg = nullptr;

    if (start_level_output_directory_) {
      io_s = start_level_output_directory_->FsyncWithDirOptions(
          IOOptions(), dbg,
          DirFsyncOptions(DirFsyncOptions::FsyncReason::kNewFileSynced));
    }
    if (latter_level_output_directory_) {
      io_s = latter_level_output_directory_->FsyncWithDirOptions(
          IOOptions(), dbg,
          DirFsyncOptions(DirFsyncOptions::FsyncReason::kNewFileSynced));
    }

    if (io_s.ok() && wrote_new_blob_files && blob_output_directory_ &&
        blob_output_directory_ != latter_level_output_directory_) {
      io_s = blob_output_directory_->FsyncWithDirOptions(
          IOOptions(), dbg,
          DirFsyncOptions(DirFsyncOptions::FsyncReason::kNewFileSynced));
    }
  }
  if (io_status_.ok()) {
    io_status_ = io_s;
  }
  if (status.ok()) {
    status = io_s;
  }
  if (status.ok()) {
    thread_pool.clear();
    Compaction* c = compact_->compaction;
    std::vector<const CompactionOutputs::Output*> files_output;
    for (const auto& state : compact_->sub_compact_states) {
      for (const auto& output : state.GetOutputs()) {
        files_output.emplace_back(&output);
      }
    }
    ColumnFamilyData* cfd = c->column_family_data();
    auto& prefix_extractor = c->mutable_cf_options()->prefix_extractor;
    std::atomic<size_t> next_file_idx(0);
    auto verify_table = [&](Status& output_status) {
      while (true) {
        size_t file_idx = next_file_idx.fetch_add(1);
        if (file_idx >= files_output.size()) {
          break;
        }
        // Verify that the table is usable
        // We set for_compaction to false and don't
        // OptimizeForCompactionTableRead here because this is a special case
        // after we finish the table building No matter whether
        // use_direct_io_for_flush_and_compaction is true, we will regard this
        // verification as user reads since the goal is to cache it here for
        // further user reads
        const ReadOptions verify_table_read_options(
            Env::IOActivity::kCompaction);
        InternalIterator* iter = cfd->table_cache()->NewIterator(
            verify_table_read_options, file_options_,
            cfd->internal_comparator(), files_output[file_idx]->meta,
            /*range_del_agg=*/nullptr, prefix_extractor,
            /*table_reader_ptr=*/nullptr,
            cfd->internal_stats()->GetFileReadHist(
                compact_->compaction->output_level()),
            TableReaderCaller::kCompactionRefill, /*arena=*/nullptr,
            /*skip_filters=*/false, compact_->compaction->output_level(),
            MaxFileSizeForL0MetaPin(
                *compact_->compaction->mutable_cf_options()),
            /*smallest_compaction_key=*/nullptr,
            /*largest_compaction_key=*/nullptr,
            /*allow_unprepared_value=*/false,
            compact_->compaction->mutable_cf_options()
                ->block_protection_bytes_per_key);
        auto s = iter->status();

        if (s.ok() && paranoid_file_checks_) {
          OutputValidator validator(cfd->internal_comparator(),
                                    /*_enable_order_check=*/true,
                                    /*_enable_hash=*/true);
          for (iter->SeekToFirst(); iter->Valid(); iter->Next()) {
            s = validator.Add(iter->key(), iter->value());
            if (!s.ok()) {
              break;
            }
          }
          if (s.ok()) {
            s = iter->status();
          }
          if (s.ok() &&
              !validator.CompareValidator(files_output[file_idx]->validator)) {
            s = Status::Corruption("Paranoid checksums do not match");
          }
        }

        delete iter;

        if (!s.ok()) {
          output_status = s;
          break;
        }
      }
    };
    for (size_t i = 1; i < compact_->sub_compact_states.size(); i++) {
      thread_pool.emplace_back(
          verify_table, std::ref(compact_->sub_compact_states[i].status));
    }
    verify_table(compact_->sub_compact_states[0].status);
    for (auto& thread : thread_pool) {
      thread.join();
    }

    for (const auto& state : compact_->sub_compact_states) {
      if (!state.status.ok()) {
        status = state.status;
        break;
      }
    }
  }

  ReleaseSubcompactionResources();
  TEST_SYNC_POINT("CompactionJob::ReleaseSubcompactionResources:0");
  TEST_SYNC_POINT("CompactionJob::ReleaseSubcompactionResources:1");

  TablePropertiesCollection tp;
  for (const auto& state : compact_->sub_compact_states) {
    for (const auto& output : state.GetOutputs()) {
      auto fn =
          TableFileName(state.compaction->immutable_options()->cf_paths,
                        output.meta.fd.GetNumber(), output.meta.fd.GetPathId());
      compact_->compaction->SetOutputTableProperties(fn,
                                                     output.table_properties);
    }
  }

  // Finish up all bookkeeping to unify the subcompaction results.
  compact_->AggregateCompactionStats(compaction_stats_, *compaction_job_stats_);
  uint64_t num_input_range_del = 0;
  bool ok = UpdateCompactionStats(&num_input_range_del);
  // (Sub)compactions returned ok, do sanity check on the number of input keys.
  if (status.ok() && ok && compaction_job_stats_->has_num_input_records) {
    size_t ts_sz = compact_->compaction->column_family_data()
                       ->user_comparator()
                       ->timestamp_size();
    // When trim_ts_ is non-empty, CompactionIterator takes
    // HistoryTrimmingIterator as input iterator and sees a trimmed view of
    // input keys. So the number of keys it processed is not suitable for
    // verification here.
    // TODO: support verification when trim_ts_ is non-empty.
    if (!(ts_sz > 0 && !trim_ts_.empty()) &&
        db_options_.compaction_verify_record_count) {
      assert(compaction_stats_.stats.num_input_records > 0);
      // TODO: verify the number of range deletion entries.
      uint64_t expected =
          compaction_stats_.stats.num_input_records - num_input_range_del;
      uint64_t actual = compaction_job_stats_->num_input_records;
      if (expected != actual) {
        std::string msg =
            "Total number of input records: " + std::to_string(expected) +
            ", but processed " + std::to_string(actual) + " records.";
        ROCKS_LOG_WARN(
            db_options_.info_log, "[%s] [JOB %d] Compaction %s",
            compact_->compaction->column_family_data()->GetName().c_str(),
            job_context_->job_id, msg.c_str());
        status = Status::Corruption(
            "Compaction number of input keys does not match number of keys "
            "processed.");
      }
    }
  }
  RecordCompactionIOStats();
  LogFlush(db_options_.info_log);
  TEST_SYNC_POINT("CompactionJob::Run():End");
  compact_->status = status;
  TEST_SYNC_POINT_CALLBACK("CompactionJob::Run():EndStatusSet", &status);
  return status;
}

Status CompactionJob::Install(const MutableCFOptions& mutable_cf_options,
                              bool* compaction_released) {
  assert(compact_);

  AutoThreadOperationStageUpdater stage_updater(
      ThreadStatus::STAGE_COMPACTION_INSTALL);
  db_mutex_->AssertHeld();
  Status status = compact_->status;

  ColumnFamilyData* cfd = compact_->compaction->column_family_data();
  assert(cfd);

  int output_level = compact_->compaction->output_level();
  cfd->internal_stats()->AddCompactionStats(output_level, thread_pri_,
                                            compaction_stats_);

  if (status.ok()) {
    status = InstallCompactionResults(mutable_cf_options, compaction_released);
  }
  if (!versions_->io_status().ok()) {
    io_status_ = versions_->io_status();
  }

  VersionStorageInfo::LevelSummaryStorage tmp;
  auto vstorage = cfd->current()->storage_info();
  const auto& stats = compaction_stats_.stats;

  double read_write_amp = 0.0;
  double write_amp = 0.0;
  double bytes_read_per_sec = 0;
  double bytes_written_per_sec = 0;

  const uint64_t bytes_read_non_output_and_blob =
      stats.bytes_read_non_output_levels + stats.bytes_read_blob;
  const uint64_t bytes_read_all =
      stats.bytes_read_output_level + bytes_read_non_output_and_blob;
  const uint64_t bytes_written_all =
      stats.bytes_written + stats.bytes_written_blob;

  if (bytes_read_non_output_and_blob > 0) {
    read_write_amp = (bytes_written_all + bytes_read_all) /
                     static_cast<double>(bytes_read_non_output_and_blob);
    write_amp =
        bytes_written_all / static_cast<double>(bytes_read_non_output_and_blob);
  }
  if (stats.micros > 0) {
    bytes_read_per_sec = bytes_read_all / static_cast<double>(stats.micros);
    bytes_written_per_sec =
        bytes_written_all / static_cast<double>(stats.micros);
  }

  const std::string& column_family_name = cfd->GetName();

  constexpr double kMB = 1048576.0;

  ROCKS_LOG_BUFFER(
      log_buffer_,
      "[%s] compacted to: %s, MB/sec: %.1f rd, %.1f wr, level %d, "
      "files in(%d, %d) out(%d +%d blob) "
      "MB in(%.1f, %.1f +%.1f blob) out(%.1f +%.1f blob), "
      "read-write-amplify(%.1f) write-amplify(%.1f) %s, records in: %" PRIu64
      ", records dropped: %" PRIu64 " output_compression: %s\n",
      column_family_name.c_str(), vstorage->LevelSummary(&tmp),
      bytes_read_per_sec, bytes_written_per_sec,
      compact_->compaction->output_level(),
      stats.num_input_files_in_non_output_levels,
      stats.num_input_files_in_output_level, stats.num_output_files,
      stats.num_output_files_blob, stats.bytes_read_non_output_levels / kMB,
      stats.bytes_read_output_level / kMB, stats.bytes_read_blob / kMB,
      stats.bytes_written / kMB, stats.bytes_written_blob / kMB, read_write_amp,
      write_amp, status.ToString().c_str(), stats.num_input_records,
      stats.num_dropped_records,
      CompressionTypeToString(compact_->compaction->output_compression())
          .c_str());

  const auto& blob_files = vstorage->GetBlobFiles();
  if (!blob_files.empty()) {
    assert(blob_files.front());
    assert(blob_files.back());

    ROCKS_LOG_BUFFER(
        log_buffer_,
        "[%s] Blob file summary: head=%" PRIu64 ", tail=%" PRIu64 "\n",
        column_family_name.c_str(), blob_files.front()->GetBlobFileNumber(),
        blob_files.back()->GetBlobFileNumber());
  }

  if (compaction_stats_.has_penultimate_level_output) {
    ROCKS_LOG_BUFFER(
        log_buffer_,
        "[%s] has Penultimate Level output: %" PRIu64
        ", level %d, number of files: %" PRIu64 ", number of records: %" PRIu64,
        column_family_name.c_str(),
        compaction_stats_.penultimate_level_stats.bytes_written,
        compact_->compaction->GetPenultimateLevel(),
        compaction_stats_.penultimate_level_stats.num_output_files,
        compaction_stats_.penultimate_level_stats.num_output_records);
  }

  UpdateCompactionJobStats(stats);

  auto stream = event_logger_->LogToBuffer(log_buffer_, 8192);
  stream << "job" << job_id_ << "event"
         << "compaction_finished"
         << "compaction_time_micros" << stats.micros
         << "compaction_time_cpu_micros" << stats.cpu_micros << "output_level"
         << compact_->compaction->output_level() << "num_output_files"
         << stats.num_output_files << "total_output_size"
         << stats.bytes_written;

  if (stats.num_output_files_blob > 0) {
    stream << "num_blob_output_files" << stats.num_output_files_blob
           << "total_blob_output_size" << stats.bytes_written_blob;
  }

  stream << "num_input_records" << stats.num_input_records
         << "num_output_records" << stats.num_output_records
         << "num_subcompactions" << compact_->sub_compact_states.size()
         << "output_compression"
         << CompressionTypeToString(compact_->compaction->output_compression());

  stream << "num_single_delete_mismatches"
         << compaction_job_stats_->num_single_del_mismatch;
  stream << "num_single_delete_fallthrough"
         << compaction_job_stats_->num_single_del_fallthru;

  if (measure_io_stats_) {
    stream << "file_write_nanos" << compaction_job_stats_->file_write_nanos;
    stream << "file_range_sync_nanos"
           << compaction_job_stats_->file_range_sync_nanos;
    stream << "file_fsync_nanos" << compaction_job_stats_->file_fsync_nanos;
    stream << "file_prepare_write_nanos"
           << compaction_job_stats_->file_prepare_write_nanos;
  }

  stream << "lsm_state";
  stream.StartArray();
  for (int level = 0; level < vstorage->num_levels(); ++level) {
    stream << vstorage->NumLevelFiles(level);
  }
  stream.EndArray();

  if (!blob_files.empty()) {
    assert(blob_files.front());
    stream << "blob_file_head" << blob_files.front()->GetBlobFileNumber();

    assert(blob_files.back());
    stream << "blob_file_tail" << blob_files.back()->GetBlobFileNumber();
  }

  if (compaction_stats_.has_penultimate_level_output) {
    InternalStats::CompactionStats& pl_stats =
        compaction_stats_.penultimate_level_stats;
    stream << "penultimate_level_num_output_files" << pl_stats.num_output_files;
    stream << "penultimate_level_bytes_written" << pl_stats.bytes_written;
    stream << "penultimate_level_num_output_records"
           << pl_stats.num_output_records;
    stream << "penultimate_level_num_output_files_blob"
           << pl_stats.num_output_files_blob;
    stream << "penultimate_level_bytes_written_blob"
           << pl_stats.bytes_written_blob;
  }

  CleanupCompaction();
  return status;
}

void CompactionJob::NotifyOnSubcompactionBegin(
    SubcompactionState* sub_compact) {
  Compaction* c = compact_->compaction;

  if (db_options_.listeners.empty()) {
    return;
  }
  if (shutting_down_->load(std::memory_order_acquire)) {
    return;
  }
  if (c->is_manual_compaction() &&
      manual_compaction_canceled_.load(std::memory_order_acquire)) {
    return;
  }

  sub_compact->notify_on_subcompaction_completion = true;

  SubcompactionJobInfo info{};
  sub_compact->BuildSubcompactionJobInfo(info);
  info.job_id = static_cast<int>(job_id_);
  info.thread_id = env_->GetThreadID();

  for (const auto& listener : db_options_.listeners) {
    listener->OnSubcompactionBegin(info);
  }
  info.status.PermitUncheckedError();

}

void CompactionJob::NotifyOnSubcompactionCompleted(
    SubcompactionState* sub_compact) {

  if (db_options_.listeners.empty()) {
    return;
  }
  if (shutting_down_->load(std::memory_order_acquire)) {
    return;
  }

  if (sub_compact->notify_on_subcompaction_completion == false) {
    return;
  }

  SubcompactionJobInfo info{};
  sub_compact->BuildSubcompactionJobInfo(info);
  info.job_id = static_cast<int>(job_id_);
  info.thread_id = env_->GetThreadID();

  for (const auto& listener : db_options_.listeners) {
    listener->OnSubcompactionCompleted(info);
  }
}

void CompactionJob::ProcessKeyValueCompaction(SubcompactionState* sub_compact) {
  assert(sub_compact);
  assert(sub_compact->compaction);
  if (db_options_.compaction_service) {
    CompactionServiceJobStatus comp_status =
        ProcessKeyValueCompactionWithCompactionService(sub_compact);
    if (comp_status == CompactionServiceJobStatus::kSuccess ||
        comp_status == CompactionServiceJobStatus::kFailure) {
      return;
    }
    // fallback to local compaction
    assert(comp_status == CompactionServiceJobStatus::kUseLocal);
  }

  uint64_t prev_cpu_micros = db_options_.clock->CPUMicros();

  ColumnFamilyData* cfd = sub_compact->compaction->column_family_data();

  // Create compaction filter and fail the compaction if
  // IgnoreSnapshots() = false because it is not supported anymore
  const CompactionFilter* compaction_filter =
      cfd->ioptions()->compaction_filter;
  std::unique_ptr<CompactionFilter> compaction_filter_from_factory = nullptr;
  if (compaction_filter == nullptr) {
    compaction_filter_from_factory =
        sub_compact->compaction->CreateCompactionFilter();
    compaction_filter = compaction_filter_from_factory.get();
  }
  if (compaction_filter != nullptr && !compaction_filter->IgnoreSnapshots()) {
    sub_compact->status = Status::NotSupported(
        "CompactionFilter::IgnoreSnapshots() = false is not supported "
        "anymore.");
    return;
  }
  TimerGuard timer_guard =
      cfd->internal_stats()
          ->hotrap_timers_per_level()
          .timer(sub_compact->compaction->start_level(),
                 PerLevelTimerType::kProcessKeyValueCompaction)
          .start();

  NotifyOnSubcompactionBegin(sub_compact);

  auto range_del_agg = std::make_unique<CompactionRangeDelAggregator>(
      &cfd->internal_comparator(), existing_snapshots_, &full_history_ts_low_,
      &trim_ts_);

  // TODO: since we already use C++17, should use
  // std::optional<const Slice> instead.
  const std::optional<Slice> start = sub_compact->start;
  const std::optional<Slice> end = sub_compact->end;

  std::optional<Slice> start_without_ts;
  std::optional<Slice> end_without_ts;

  ReadOptions read_options;
  read_options.verify_checksums = true;
  read_options.fill_cache = false;
  read_options.rate_limiter_priority = GetRateLimiterPriority();
  read_options.io_activity = Env::IOActivity::kCompaction;
  // Compaction iterators shouldn't be confined to a single prefix.
  // Compactions use Seek() for
  // (a) concurrent compactions,
  // (b) CompactionFilter::Decision::kRemoveAndSkipUntil.
  read_options.total_order_seek = true;

  // Remove the timestamps from boundaries because boundaries created in
  // GenSubcompactionBoundaries doesn't strip away the timestamp.
  size_t ts_sz = cfd->user_comparator()->timestamp_size();
  if (start.has_value()) {
    read_options.iterate_lower_bound = &(*start);
    if (ts_sz > 0) {
      start_without_ts = StripTimestampFromUserKey(*start, ts_sz);
      read_options.iterate_lower_bound = &(*start_without_ts);
    }
  }
  if (end.has_value()) {
    read_options.iterate_upper_bound = &(*end);
    if (ts_sz > 0) {
      end_without_ts = StripTimestampFromUserKey(*end, ts_sz);
      read_options.iterate_upper_bound = &(*end_without_ts);
    }
  }

  // Although the v2 aggregator is what the level iterator(s) know about,
  // the AddTombstones calls will be propagated down to the v1 aggregator.
  std::unique_ptr<InternalIterator> raw_input(versions_->MakeInputIterator(
      read_options, sub_compact->compaction, range_del_agg.get(),
      file_options_for_read_, start, end));
  InternalIterator* input = raw_input.get();

  IterKey start_ikey;
  IterKey end_ikey;
  Slice start_slice;
  Slice end_slice;
  Slice start_user_key{};
  Slice end_user_key{};

  static constexpr char kMaxTs[] =
      "\xff\xff\xff\xff\xff\xff\xff\xff\xff\xff\xff\xff\xff\xff\xff\xff";
  Slice ts_slice;
  std::string max_ts;
  if (ts_sz > 0) {
    if (ts_sz <= strlen(kMaxTs)) {
      ts_slice = Slice(kMaxTs, ts_sz);
    } else {
      max_ts = std::string(ts_sz, '\xff');
      ts_slice = Slice(max_ts);
    }
  }

  if (start.has_value()) {
    start_ikey.SetInternalKey(*start, kMaxSequenceNumber, kValueTypeForSeek);
    if (ts_sz > 0) {
      start_ikey.UpdateInternalKey(kMaxSequenceNumber, kValueTypeForSeek,
                                   &ts_slice);
    }
    start_slice = start_ikey.GetInternalKey();
    start_user_key = start_ikey.GetUserKey();
  }
  if (end.has_value()) {
    end_ikey.SetInternalKey(*end, kMaxSequenceNumber, kValueTypeForSeek);
    if (ts_sz > 0) {
      end_ikey.UpdateInternalKey(kMaxSequenceNumber, kValueTypeForSeek,
                                 &ts_slice);
    }
    end_slice = end_ikey.GetInternalKey();
    end_user_key = end_ikey.GetUserKey();
  }

  std::unique_ptr<InternalIterator> clip;
  if (start.has_value() || end.has_value()) {
    clip = std::make_unique<ClippingIterator>(
        raw_input.get(), start.has_value() ? &start_slice : nullptr,
        end.has_value() ? &end_slice : nullptr, &cfd->internal_comparator());
    input = clip.get();
  }

  std::unique_ptr<InternalIterator> blob_counter;

  if (sub_compact->compaction->DoesInputReferenceBlobFiles()) {
    BlobGarbageMeter* meter = sub_compact->Current().CreateBlobGarbageMeter();
    blob_counter = std::make_unique<BlobCountingIterator>(input, meter);
    input = blob_counter.get();
  }

  std::unique_ptr<InternalIterator> trim_history_iter;
  if (ts_sz > 0 && !trim_ts_.empty()) {
    trim_history_iter = std::make_unique<HistoryTrimmingIterator>(
        input, cfd->user_comparator(), trim_ts_);
    input = trim_history_iter.get();
  }

  input->SeekToFirst();

  AutoThreadOperationStageUpdater stage_updater(
      ThreadStatus::STAGE_COMPACTION_PROCESS_KV);

  // I/O measurement variables
  PerfLevel prev_perf_level = PerfLevel::kEnableTime;
  const uint64_t kRecordStatsEvery = 1000;
  uint64_t prev_write_nanos = 0;
  uint64_t prev_fsync_nanos = 0;
  uint64_t prev_range_sync_nanos = 0;
  uint64_t prev_prepare_write_nanos = 0;
  uint64_t prev_cpu_write_nanos = 0;
  uint64_t prev_cpu_read_nanos = 0;
  if (measure_io_stats_) {
    prev_perf_level = GetPerfLevel();
    SetPerfLevel(PerfLevel::kEnableTimeAndCPUTimeExceptForMutex);
    prev_write_nanos = IOSTATS(write_nanos);
    prev_fsync_nanos = IOSTATS(fsync_nanos);
    prev_range_sync_nanos = IOSTATS(range_sync_nanos);
    prev_prepare_write_nanos = IOSTATS(prepare_write_nanos);
    prev_cpu_write_nanos = IOSTATS(cpu_write_nanos);
    prev_cpu_read_nanos = IOSTATS(cpu_read_nanos);
  }

  MergeHelper merge(
      env_, cfd->user_comparator(), cfd->ioptions()->merge_operator.get(),
      compaction_filter, db_options_.info_log.get(),
      false /* internal key corruption is expected */,
      existing_snapshots_.empty() ? 0 : existing_snapshots_.back(),
      snapshot_checker_, compact_->compaction->level(), db_options_.stats);

  const MutableCFOptions* mutable_cf_options =
      sub_compact->compaction->mutable_cf_options();
  assert(mutable_cf_options);

  std::vector<std::string> blob_file_paths;

  // TODO: BlobDB to support output_to_penultimate_level compaction, which needs
  //  2 builders, so may need to move to `CompactionOutputs`
  std::unique_ptr<BlobFileBuilder> blob_file_builder(
      (mutable_cf_options->enable_blob_files &&
       sub_compact->compaction->output_level() >=
           mutable_cf_options->blob_file_starting_level)
          ? new BlobFileBuilder(
                versions_, fs_.get(),
                sub_compact->compaction->immutable_options(),
                mutable_cf_options, &file_options_, db_id_, db_session_id_,
                job_id_, cfd->GetID(), cfd->GetName(), Env::IOPriority::IO_LOW,
                write_hint_, io_tracer_, blob_callback_,
                BlobFileCreationReason::kCompaction, &blob_file_paths,
                sub_compact->Current().GetBlobFileAdditionsPtr())
          : nullptr);

  TEST_SYNC_POINT("CompactionJob::Run():Inprogress");
  TEST_SYNC_POINT_CALLBACK(
      "CompactionJob::Run():PausingManualCompaction:1",
      reinterpret_cast<void*>(
          const_cast<std::atomic<bool>*>(&manual_compaction_canceled_)));

  const std::string* const full_history_ts_low =
      full_history_ts_low_.empty() ? nullptr : &full_history_ts_low_;
  const SequenceNumber job_snapshot_seq =
      job_context_ ? job_context_->GetJobSnapshotSequence()
                   : kMaxSequenceNumber;

  auto c_iter = std::make_unique<CompactionIterator>(
      input, cfd->user_comparator(), &merge, versions_->LastSequence(),
      &existing_snapshots_, earliest_write_conflict_snapshot_, job_snapshot_seq,
      snapshot_checker_, env_, ShouldReportDetailedTime(env_, stats_),
      /*expect_valid_internal_key=*/true, range_del_agg.get(),
      blob_file_builder.get(), db_options_.allow_data_in_errors,
      db_options_.enforce_single_del_contracts, manual_compaction_canceled_,
      sub_compact->compaction
          ->DoesInputReferenceBlobFiles() /* must_count_input_entries */,
      sub_compact->compaction, compaction_filter, shutting_down_,
      db_options_.info_log, full_history_ts_low, preserve_time_min_seqno_,
      preclude_last_level_min_seqno_);
  c_iter->SeekToFirst();

  // Assign range delete aggregator to the target output level, which makes sure
  // it only output to single level
  sub_compact->AssignRangeDelAggregator(std::move(range_del_agg));

  const auto& c_iter_stats = c_iter->iter_stats();

  // define the open and close functions for the compaction files, which will be
  // used open/close output files when needed.
  const CompactionFileOpenFunc open_file_func =
      [this, sub_compact](CompactionOutputs& outputs) {
        return this->OpenCompactionOutputFile(sub_compact, outputs);
      };

  const CompactionFileCloseFunc close_file_func =
      [this, sub_compact, start_user_key, end_user_key](
          CompactionOutputs& outputs, const Status& status,
          const Slice& next_table_min_key) {
        return this->FinishCompactionOutputFile(
            status, sub_compact, outputs, next_table_min_key,
            sub_compact->start.has_value() ? &start_user_key : nullptr,
            sub_compact->end.has_value() ? &end_user_key : nullptr);
      };

<<<<<<< HEAD
  // Future work(hotrap): How to handle other cases?
  assert(c->num_input_levels() <= 2);
  const CompactionInputFiles& start_level_inputs = (*c->inputs())[0];
  assert(start_level_inputs.level == c->start_level());
  Slice start_level_smallest_user_key, start_level_largest_user_key;
  start_level_inputs.GetBoundaryKeys(ucmp, &start_level_smallest_user_key,
                                     &start_level_largest_user_key);

  RouterIterator router_iter(*c, *c_iter,
                             start_level_smallest_user_key);

  std::string previous_user_key;
=======
  auto router_iter = NewRouterIterator(*sub_compact, *c_iter);

>>>>>>> 14fbd5d8
  auto compaction_start = rusty::time::Instant::now();

  Status status;
  TEST_SYNC_POINT_CALLBACK(
      "CompactionJob::ProcessKeyValueCompaction()::Processing",
      reinterpret_cast<void*>(
          const_cast<Compaction*>(sub_compact->compaction)));
  uint64_t last_cpu_micros = prev_cpu_micros;
  while (status.ok() && !cfd->IsDropped() && router_iter->Valid()) {
    // Invariant: router_iter->status() is guaranteed to be OK if
    // router_iter->Valid() returns true.
    assert(!end.has_value() ||
           cfd->user_comparator()->Compare(router_iter->user_key(), *end) < 0);

    if (c_iter_stats.num_input_records % kRecordStatsEvery ==
        kRecordStatsEvery - 1) {
      RecordDroppedKeys(c_iter_stats, &sub_compact->compaction_job_stats);
      c_iter->ResetRecordCounts();
      RecordCompactionIOStats();

      uint64_t cur_cpu_micros = db_options_.clock->CPUMicros();
      assert(cur_cpu_micros >= last_cpu_micros);
      RecordTick(stats_, COMPACTION_CPU_TOTAL_TIME,
                 cur_cpu_micros - last_cpu_micros);
      last_cpu_micros = cur_cpu_micros;
    }

    // Add current compaction_iterator key to target compaction output, if the
    // output file needs to be close or open, it will call the `open_file_func`
    // and `close_file_func`.
    // TODO: it would be better to have the compaction file open/close moved
    // into `CompactionOutputs` which has the output file information.
    status =
        sub_compact->AddToOutput(*router_iter, open_file_func, close_file_func);
    if (!status.ok()) {
      break;
    }

    TEST_SYNC_POINT_CALLBACK(
        "CompactionJob::Run():PausingManualCompaction:2",
        reinterpret_cast<void*>(
            const_cast<std::atomic<bool>*>(&manual_compaction_canceled_)));
    router_iter->Next();
    if (c_iter->status().IsManualCompactionPaused()) {
      break;
    }

#ifndef NDEBUG
    bool stop = false;
    TEST_SYNC_POINT_CALLBACK("CompactionJob::ProcessKeyValueCompaction()::stop",
                             static_cast<void*>(&stop));
    if (stop) {
      break;
    }
#endif  // NDEBUG
  }

  // This number may not be accurate when CompactionIterator was created
  // with `must_count_input_entries=false`.
  assert(!sub_compact->compaction->DoesInputReferenceBlobFiles() ||
         c_iter->HasNumInputEntryScanned());
  sub_compact->compaction_job_stats.has_num_input_records =
      c_iter->HasNumInputEntryScanned();
  sub_compact->compaction_job_stats.num_input_records =
      c_iter->NumInputEntryScanned();
  sub_compact->compaction_job_stats.num_blobs_read =
      c_iter_stats.num_blobs_read;
  sub_compact->compaction_job_stats.total_blob_bytes_read =
      c_iter_stats.total_blob_bytes_read;
  sub_compact->compaction_job_stats.num_input_deletion_records =
      c_iter_stats.num_input_deletion_records;
  sub_compact->compaction_job_stats.num_corrupt_keys =
      c_iter_stats.num_input_corrupt_records;
  sub_compact->compaction_job_stats.num_single_del_fallthru =
      c_iter_stats.num_single_del_fallthru;
  sub_compact->compaction_job_stats.num_single_del_mismatch =
      c_iter_stats.num_single_del_mismatch;
  sub_compact->compaction_job_stats.total_input_raw_key_bytes +=
      c_iter_stats.total_input_raw_key_bytes;
  sub_compact->compaction_job_stats.total_input_raw_value_bytes +=
      c_iter_stats.total_input_raw_value_bytes;

  RecordTick(stats_, FILTER_OPERATION_TOTAL_TIME,
             c_iter_stats.total_filter_time);

  if (c_iter_stats.num_blobs_relocated > 0) {
    RecordTick(stats_, BLOB_DB_GC_NUM_KEYS_RELOCATED,
               c_iter_stats.num_blobs_relocated);
  }
  if (c_iter_stats.total_blob_bytes_relocated > 0) {
    RecordTick(stats_, BLOB_DB_GC_BYTES_RELOCATED,
               c_iter_stats.total_blob_bytes_relocated);
  }

  RecordDroppedKeys(c_iter_stats, &sub_compact->compaction_job_stats);
  RecordCompactionIOStats();

  if (status.ok() && cfd->IsDropped()) {
    status =
        Status::ColumnFamilyDropped("Column family dropped during compaction");
  }
  if ((status.ok() || status.IsColumnFamilyDropped()) &&
      shutting_down_->load(std::memory_order_relaxed)) {
    status = Status::ShutdownInProgress("Database shutdown");
  }
  if ((status.ok() || status.IsColumnFamilyDropped()) &&
      (manual_compaction_canceled_.load(std::memory_order_relaxed))) {
    status = Status::Incomplete(Status::SubCode::kManualCompactionPaused);
  }
  if (status.ok()) {
    status = input->status();
  }
  if (status.ok()) {
    status = c_iter->status();
  }

  // Call FinishCompactionOutputFile() even if status is not ok: it needs to
  // close the output files. Open file function is also passed, in case there's
  // only range-dels, no file was opened, to save the range-dels, it need to
  // create a new output file.
  status = sub_compact->CloseCompactionFiles(status, open_file_func,
                                             close_file_func);

  if (blob_file_builder) {
    if (status.ok()) {
      status = blob_file_builder->Finish();
    } else {
      blob_file_builder->Abandon(status);
    }
    blob_file_builder.reset();
    sub_compact->Current().UpdateBlobStats();
  }

  uint64_t cur_cpu_micros = db_options_.clock->CPUMicros();

  cfd->internal_stats()
      ->hotrap_timers()
      .timer(TimerType::kCompaction)
      .add(compaction_start.elapsed());

  sub_compact->compaction_job_stats.cpu_micros =
      cur_cpu_micros - prev_cpu_micros;
  RecordTick(stats_, COMPACTION_CPU_TOTAL_TIME,
             cur_cpu_micros - last_cpu_micros);

  if (measure_io_stats_) {
    sub_compact->compaction_job_stats.file_write_nanos +=
        IOSTATS(write_nanos) - prev_write_nanos;
    sub_compact->compaction_job_stats.file_fsync_nanos +=
        IOSTATS(fsync_nanos) - prev_fsync_nanos;
    sub_compact->compaction_job_stats.file_range_sync_nanos +=
        IOSTATS(range_sync_nanos) - prev_range_sync_nanos;
    sub_compact->compaction_job_stats.file_prepare_write_nanos +=
        IOSTATS(prepare_write_nanos) - prev_prepare_write_nanos;
    sub_compact->compaction_job_stats.cpu_micros -=
        (IOSTATS(cpu_write_nanos) - prev_cpu_write_nanos +
         IOSTATS(cpu_read_nanos) - prev_cpu_read_nanos) /
        1000;
    if (prev_perf_level != PerfLevel::kEnableTimeAndCPUTimeExceptForMutex) {
      SetPerfLevel(prev_perf_level);
    }
  }
#ifdef ROCKSDB_ASSERT_STATUS_CHECKED
  if (!status.ok()) {
    if (c_iter) {
      c_iter->status().PermitUncheckedError();
    }
    if (input) {
      input->status().PermitUncheckedError();
    }
  }
#endif  // ROCKSDB_ASSERT_STATUS_CHECKED

  blob_counter.reset();
  clip.reset();
  raw_input.reset();
  sub_compact->status = status;
  NotifyOnSubcompactionCompleted(sub_compact);
}

uint64_t CompactionJob::GetCompactionId(SubcompactionState* sub_compact) const {
  return (uint64_t)job_id_ << 32 | sub_compact->sub_job_id;
}

void CompactionJob::RecordDroppedKeys(
    const CompactionIterationStats& c_iter_stats,
    CompactionJobStats* compaction_job_stats) {
  if (c_iter_stats.num_record_drop_user > 0) {
    RecordTick(stats_, COMPACTION_KEY_DROP_USER,
               c_iter_stats.num_record_drop_user);
  }
  if (c_iter_stats.num_record_drop_hidden > 0) {
    RecordTick(stats_, COMPACTION_KEY_DROP_NEWER_ENTRY,
               c_iter_stats.num_record_drop_hidden);
    if (compaction_job_stats) {
      compaction_job_stats->num_records_replaced +=
          c_iter_stats.num_record_drop_hidden;
    }
  }
  if (c_iter_stats.num_record_drop_obsolete > 0) {
    RecordTick(stats_, COMPACTION_KEY_DROP_OBSOLETE,
               c_iter_stats.num_record_drop_obsolete);
    if (compaction_job_stats) {
      compaction_job_stats->num_expired_deletion_records +=
          c_iter_stats.num_record_drop_obsolete;
    }
  }
  if (c_iter_stats.num_record_drop_range_del > 0) {
    RecordTick(stats_, COMPACTION_KEY_DROP_RANGE_DEL,
               c_iter_stats.num_record_drop_range_del);
  }
  if (c_iter_stats.num_range_del_drop_obsolete > 0) {
    RecordTick(stats_, COMPACTION_RANGE_DEL_DROP_OBSOLETE,
               c_iter_stats.num_range_del_drop_obsolete);
  }
  if (c_iter_stats.num_optimized_del_drop_obsolete > 0) {
    RecordTick(stats_, COMPACTION_OPTIMIZED_DEL_DROP_OBSOLETE,
               c_iter_stats.num_optimized_del_drop_obsolete);
  }
}

Status CompactionJob::FinishCompactionOutputFile(
    const Status& input_status, SubcompactionState* sub_compact,
    CompactionOutputs& outputs, const Slice& next_table_min_key,
    const Slice* comp_start_user_key, const Slice* comp_end_user_key) {
  AutoThreadOperationStageUpdater stage_updater(
      ThreadStatus::STAGE_COMPACTION_SYNC_FILE);
  assert(sub_compact != nullptr);
  assert(outputs.HasBuilder());

  FileMetaData* meta = outputs.GetMetaData();
  uint64_t output_number = meta->fd.GetNumber();
  assert(output_number != 0);

  ColumnFamilyData* cfd = sub_compact->compaction->column_family_data();
  std::string file_checksum = kUnknownFileChecksum;
  std::string file_checksum_func_name = kUnknownFileChecksumFuncName;

  // Check for iterator errors
  Status s = input_status;

  // Add range tombstones
  auto earliest_snapshot = kMaxSequenceNumber;
  if (existing_snapshots_.size() > 0) {
    earliest_snapshot = existing_snapshots_[0];
  }
  if (s.ok()) {
    CompactionIterationStats range_del_out_stats;
    // if the compaction supports per_key_placement, only output range dels to
    // the penultimate level.
    // Note: Use `bottommost_level_ = true` for both bottommost and
    // output_to_penultimate_level compaction here, as it's only used to decide
    // if range dels could be dropped.
    if (outputs.HasRangeDel()) {
      s = outputs.AddRangeDels(comp_start_user_key, comp_end_user_key,
                               range_del_out_stats, bottommost_level_,
                               cfd->internal_comparator(), earliest_snapshot,
                               next_table_min_key, full_history_ts_low_);
    }
    RecordDroppedKeys(range_del_out_stats, &sub_compact->compaction_job_stats);
    TEST_SYNC_POINT("CompactionJob::FinishCompactionOutputFile1");
  }

  const uint64_t current_entries = outputs.NumEntries();

  s = outputs.Finish(s, seqno_time_mapping_);

  if (s.ok()) {
    // With accurate smallest and largest key, we can get a slightly more
    // accurate oldest ancester time.
    // This makes oldest ancester time in manifest more accurate than in
    // table properties. Not sure how to resolve it.
    if (meta->smallest.size() > 0 && meta->largest.size() > 0) {
      uint64_t refined_oldest_ancester_time;
      Slice new_smallest = meta->smallest.user_key();
      Slice new_largest = meta->largest.user_key();
      if (!new_largest.empty() && !new_smallest.empty()) {
        refined_oldest_ancester_time =
            sub_compact->compaction->MinInputFileOldestAncesterTime(
                &(meta->smallest), &(meta->largest));
        if (refined_oldest_ancester_time !=
            std::numeric_limits<uint64_t>::max()) {
          meta->oldest_ancester_time = refined_oldest_ancester_time;
        }
      }
    }
  }

  // Finish and check for file errors
  IOStatus io_s = outputs.WriterSyncClose(s, db_options_.clock, stats_,
                                          db_options_.use_fsync);

  if (s.ok() && io_s.ok()) {
    file_checksum = meta->file_checksum;
    file_checksum_func_name = meta->file_checksum_func_name;
  }

  if (s.ok()) {
    s = io_s;
  }
  if (sub_compact->io_status.ok()) {
    sub_compact->io_status = io_s;
    // Since this error is really a copy of the
    // "normal" status, it does not also need to be checked
    sub_compact->io_status.PermitUncheckedError();
  }

  TableProperties tp;
  if (s.ok()) {
    tp = outputs.GetTableProperties();
  }

  if (s.ok() && current_entries == 0 && tp.num_range_deletions == 0) {
    // If there is nothing to output, no necessary to generate a sst file.
    // This happens when the output level is bottom level, at the same time
    // the sub_compact output nothing.
    std::string fname =
        TableFileName(sub_compact->compaction->immutable_options()->cf_paths,
                      meta->fd.GetNumber(), meta->fd.GetPathId());

    // TODO(AR) it is not clear if there are any larger implications if
    // DeleteFile fails here
    Status ds = env_->DeleteFile(fname);
    if (!ds.ok()) {
      ROCKS_LOG_WARN(
          db_options_.info_log,
          "[%s] [JOB %d] Unable to remove SST file for table #%" PRIu64
          " at bottom level%s",
          cfd->GetName().c_str(), job_id_, output_number,
          meta->marked_for_compaction ? " (need compaction)" : "");
    }

    // Also need to remove the file from outputs, or it will be added to the
    // VersionEdit.
    outputs.RemoveLastOutput();
    meta = nullptr;
  }

  if (s.ok() && meta && outputs.is_penultimate_level()) {
    sub_compact->retained_or_promoted_bytes += meta->fd.file_size;
  }

  if (s.ok() && (current_entries > 0 || tp.num_range_deletions > 0)) {
    // Output to event logger and fire events.
    outputs.UpdateTableProperties();
    ROCKS_LOG_INFO(db_options_.info_log,
                   "[%s] [JOB %d] Generated table #%" PRIu64 ": %" PRIu64
                   " keys, %" PRIu64 " bytes%s, temperature: %s",
                   cfd->GetName().c_str(), job_id_, output_number,
                   current_entries, meta->fd.file_size,
                   meta->marked_for_compaction ? " (need compaction)" : "",
                   temperature_to_string[meta->temperature].c_str());
  }
  std::string fname;
  FileDescriptor output_fd;
  uint64_t oldest_blob_file_number = kInvalidBlobFileNumber;
  Status status_for_listener = s;
  if (meta != nullptr) {
    fname = outputs.GetTableFileName(
        *sub_compact->compaction->immutable_options(), meta->fd.GetNumber());
    output_fd = meta->fd;
    oldest_blob_file_number = meta->oldest_blob_file_number;
  } else {
    fname = "(nil)";
    if (s.ok()) {
      status_for_listener = Status::Aborted("Empty SST file not kept");
    }
  }
  EventHelpers::LogAndNotifyTableFileCreationFinished(
      event_logger_, cfd->ioptions()->listeners, dbname_, cfd->GetName(), fname,
      job_id_, output_fd, oldest_blob_file_number, tp,
      TableFileCreationReason::kCompaction, status_for_listener, file_checksum,
      file_checksum_func_name);

  // Report new file to SstFileManagerImpl
  auto sfm =
      static_cast<SstFileManagerImpl*>(db_options_.sst_file_manager.get());
  if (sfm && meta != nullptr && meta->fd.GetPathId() == 0) {
    Status add_s = sfm->OnAddFile(fname);
    if (!add_s.ok() && s.ok()) {
      s = add_s;
    }
    if (sfm->IsMaxAllowedSpaceReached()) {
      // TODO(ajkr): should we return OK() if max space was reached by the final
      // compaction output file (similarly to how flush works when full)?
      s = Status::SpaceLimit("Max allowed space was reached");
      TEST_SYNC_POINT(
          "CompactionJob::FinishCompactionOutputFile:MaxAllowedSpaceReached");
      InstrumentedMutexLock l(db_mutex_);
      db_error_handler_->SetBGError(s, BackgroundErrorReason::kCompaction);
    }
  }

  outputs.ResetBuilder();
  return s;
}

Status CompactionJob::InstallCompactionResults(
    const MutableCFOptions& mutable_cf_options, bool* compaction_released) {
  assert(compact_);

  db_mutex_->AssertHeld();

  const ReadOptions read_options(Env::IOActivity::kCompaction);
  auto* compaction = compact_->compaction;
  assert(compaction);

  {
    Compaction::InputLevelSummaryBuffer inputs_summary;
    if (compaction_stats_.has_penultimate_level_output) {
      ROCKS_LOG_BUFFER(
          log_buffer_,
          "[%s] [JOB %d] Compacted %s => output_to_penultimate_level: %" PRIu64
          " bytes + last: %" PRIu64 " bytes. Total: %" PRIu64 " bytes",
          compaction->column_family_data()->GetName().c_str(), job_id_,
          compaction->InputLevelSummary(&inputs_summary),
          compaction_stats_.penultimate_level_stats.bytes_written,
          compaction_stats_.stats.bytes_written,
          compaction_stats_.TotalBytesWritten());
    } else {
      ROCKS_LOG_BUFFER(log_buffer_,
                       "[%s] [JOB %d] Compacted %s => %" PRIu64 " bytes, "
                       "retained or promoted %" PRIu64 " bytes",
                       compaction->column_family_data()->GetName().c_str(),
                       job_id_, compaction->InputLevelSummary(&inputs_summary),
                       compaction_stats_.TotalBytesWritten(),
                       compact_->retained_or_promoted_bytes);
    }
  }

  VersionEdit* const edit = compaction->edit();
  assert(edit);

  // Add compaction inputs
  compaction->AddInputDeletions(edit);

  std::unordered_map<uint64_t, BlobGarbageMeter::BlobStats> blob_total_garbage;

  for (const auto& sub_compact : compact_->sub_compact_states) {
    sub_compact.AddOutputsEdit(edit);

    for (const auto& blob : sub_compact.Current().GetBlobFileAdditions()) {
      edit->AddBlobFile(blob);
    }

    if (sub_compact.Current().GetBlobGarbageMeter()) {
      const auto& flows = sub_compact.Current().GetBlobGarbageMeter()->flows();

      for (const auto& pair : flows) {
        const uint64_t blob_file_number = pair.first;
        const BlobGarbageMeter::BlobInOutFlow& flow = pair.second;

        assert(flow.IsValid());
        if (flow.HasGarbage()) {
          blob_total_garbage[blob_file_number].Add(flow.GetGarbageCount(),
                                                   flow.GetGarbageBytes());
        }
      }
    }
  }

  for (const auto& pair : blob_total_garbage) {
    const uint64_t blob_file_number = pair.first;
    const BlobGarbageMeter::BlobStats& stats = pair.second;

    edit->AddBlobFileGarbage(blob_file_number, stats.GetCount(),
                             stats.GetBytes());
  }

  if ((compaction->compaction_reason() ==
           CompactionReason::kLevelMaxLevelSize ||
       compaction->compaction_reason() == CompactionReason::kRoundRobinTtl) &&
      compaction->immutable_options()->compaction_pri == kRoundRobin) {
    int start_level = compaction->start_level();
    if (start_level > 0) {
      auto vstorage = compaction->input_version()->storage_info();
      edit->AddCompactCursor(start_level,
                             vstorage->GetNextCompactCursor(
                                 start_level, compaction->num_input_files(0)));
    }
  }

  auto manifest_wcb = [&compaction, &compaction_released](const Status& s) {
    compaction->ReleaseCompactionFiles(s);
    *compaction_released = true;
  };

  return versions_->LogAndApply(
      compaction->column_family_data(), mutable_cf_options, read_options, edit,
      db_mutex_, db_directory_, /*new_descriptor_log=*/false,
      /*column_family_options=*/nullptr, manifest_wcb);
}

void CompactionJob::RecordCompactionIOStats() {
  RecordTick(stats_, COMPACT_READ_BYTES, IOSTATS(bytes_read));
  RecordTick(stats_, COMPACT_WRITE_BYTES, IOSTATS(bytes_written));
  CompactionReason compaction_reason =
      compact_->compaction->compaction_reason();
  if (compaction_reason == CompactionReason::kFilesMarkedForCompaction) {
    RecordTick(stats_, COMPACT_READ_BYTES_MARKED, IOSTATS(bytes_read));
    RecordTick(stats_, COMPACT_WRITE_BYTES_MARKED, IOSTATS(bytes_written));
  } else if (compaction_reason == CompactionReason::kPeriodicCompaction) {
    RecordTick(stats_, COMPACT_READ_BYTES_PERIODIC, IOSTATS(bytes_read));
    RecordTick(stats_, COMPACT_WRITE_BYTES_PERIODIC, IOSTATS(bytes_written));
  } else if (compaction_reason == CompactionReason::kTtl) {
    RecordTick(stats_, COMPACT_READ_BYTES_TTL, IOSTATS(bytes_read));
    RecordTick(stats_, COMPACT_WRITE_BYTES_TTL, IOSTATS(bytes_written));
  }
  ThreadStatusUtil::IncreaseThreadOperationProperty(
      ThreadStatus::COMPACTION_BYTES_READ, IOSTATS(bytes_read));
  IOSTATS_RESET(bytes_read);
  ThreadStatusUtil::IncreaseThreadOperationProperty(
      ThreadStatus::COMPACTION_BYTES_WRITTEN, IOSTATS(bytes_written));
  IOSTATS_RESET(bytes_written);
}

Status CompactionJob::OpenCompactionOutputFile(SubcompactionState* sub_compact,
                                               CompactionOutputs& outputs) {
  assert(sub_compact != nullptr);

  // no need to lock because VersionSet::next_file_number_ is atomic
  uint64_t file_number = versions_->NewFileNumber();
  std::string fname = outputs.GetTableFileName(
      *sub_compact->compaction->immutable_options(), file_number);
  // Fire events.
  ColumnFamilyData* cfd = sub_compact->compaction->column_family_data();
  EventHelpers::NotifyTableFileCreationStarted(
      cfd->ioptions()->listeners, dbname_, cfd->GetName(), fname, job_id_,
      TableFileCreationReason::kCompaction);
  // Make the output file
  std::unique_ptr<FSWritableFile> writable_file;
#ifndef NDEBUG
  bool syncpoint_arg = file_options_.use_direct_writes;
  TEST_SYNC_POINT_CALLBACK("CompactionJob::OpenCompactionOutputFile",
                           &syncpoint_arg);
#endif

  // Pass temperature of the last level files to FileSystem.
  FileOptions fo_copy = file_options_;
  Temperature temperature = sub_compact->compaction->output_temperature();
  // only set for the last level compaction and also it's not output to
  // penultimate level (when preclude_last_level feature is enabled)
  if (temperature == Temperature::kUnknown &&
      sub_compact->compaction->is_last_level() &&
      !sub_compact->IsCurrentPenultimateLevel()) {
    temperature =
        sub_compact->compaction->mutable_cf_options()->last_level_temperature;
  }
  fo_copy.temperature = temperature;

  Status s;
  IOStatus io_s = NewWritableFile(fs_.get(), fname, &writable_file, fo_copy);
  s = io_s;
  if (sub_compact->io_status.ok()) {
    sub_compact->io_status = io_s;
    // Since this error is really a copy of the io_s that is checked below as s,
    // it does not also need to be checked.
    sub_compact->io_status.PermitUncheckedError();
  }
  if (!s.ok()) {
    ROCKS_LOG_ERROR(
        db_options_.info_log,
        "[%s] [JOB %d] OpenCompactionOutputFiles for table #%" PRIu64
        " fails at NewWritableFile with status %s",
        sub_compact->compaction->column_family_data()->GetName().c_str(),
        job_id_, file_number, s.ToString().c_str());
    LogFlush(db_options_.info_log);
    EventHelpers::LogAndNotifyTableFileCreationFinished(
        event_logger_, cfd->ioptions()->listeners, dbname_, cfd->GetName(),
        fname, job_id_, FileDescriptor(), kInvalidBlobFileNumber,
        TableProperties(), TableFileCreationReason::kCompaction, s,
        kUnknownFileChecksum, kUnknownFileChecksumFuncName);
    return s;
  }

  // Try to figure out the output file's oldest ancester time.
  int64_t temp_current_time = 0;
  auto get_time_status = db_options_.clock->GetCurrentTime(&temp_current_time);
  // Safe to proceed even if GetCurrentTime fails. So, log and proceed.
  if (!get_time_status.ok()) {
    ROCKS_LOG_WARN(db_options_.info_log,
                   "Failed to get current time. Status: %s",
                   get_time_status.ToString().c_str());
  }
  uint64_t current_time = static_cast<uint64_t>(temp_current_time);
  InternalKey tmp_start, tmp_end;
  if (sub_compact->start.has_value()) {
    tmp_start.SetMinPossibleForUserKey(*(sub_compact->start));
  }
  if (sub_compact->end.has_value()) {
    tmp_end.SetMinPossibleForUserKey(*(sub_compact->end));
  }
  uint64_t oldest_ancester_time =
      sub_compact->compaction->MinInputFileOldestAncesterTime(
          sub_compact->start.has_value() ? &tmp_start : nullptr,
          sub_compact->end.has_value() ? &tmp_end : nullptr);
  if (oldest_ancester_time == std::numeric_limits<uint64_t>::max()) {
    oldest_ancester_time = current_time;
  }

  // Initialize a SubcompactionState::Output and add it to sub_compact->outputs
  uint64_t epoch_number = sub_compact->compaction->MinInputFileEpochNumber();
  {
    FileMetaData meta;
    meta.fd = FileDescriptor(file_number, outputs.path_id(), 0);
    meta.oldest_ancester_time = oldest_ancester_time;
    meta.file_creation_time = current_time;
    meta.epoch_number = epoch_number;
    meta.temperature = temperature;
    assert(!db_id_.empty());
    assert(!db_session_id_.empty());
    s = GetSstInternalUniqueId(db_id_, db_session_id_, meta.fd.GetNumber(),
                               &meta.unique_id);
    if (!s.ok()) {
      ROCKS_LOG_ERROR(db_options_.info_log,
                      "[%s] [JOB %d] file #%" PRIu64
                      " failed to generate unique id: %s.",
                      cfd->GetName().c_str(), job_id_, meta.fd.GetNumber(),
                      s.ToString().c_str());
      return s;
    }

    outputs.AddOutput(std::move(meta), cfd->internal_comparator(),
                      sub_compact->compaction->mutable_cf_options()
                          ->check_flush_compaction_key_order,
                      paranoid_file_checks_);
  }

  writable_file->SetIOPriority(GetRateLimiterPriority());
  writable_file->SetWriteLifeTimeHint(write_hint_);
  FileTypeSet tmp_set = db_options_.checksum_handoff_file_types;
  writable_file->SetPreallocationBlockSize(static_cast<size_t>(
      sub_compact->compaction->OutputFilePreallocationSize()));
  const auto& listeners =
      sub_compact->compaction->immutable_options()->listeners;
  outputs.AssignFileWriter(new WritableFileWriter(
      std::move(writable_file), fname, fo_copy, db_options_.clock, io_tracer_,
      db_options_.stats, listeners, db_options_.file_checksum_gen_factory.get(),
      tmp_set.Contains(FileType::kTableFile), false));

  // TODO(hx235): pass in the correct `oldest_key_time` instead of `0`
  TableBuilderOptions tboptions(
      *cfd->ioptions(), *(sub_compact->compaction->mutable_cf_options()),
      cfd->internal_comparator(), cfd->int_tbl_prop_collector_factories(),
      sub_compact->compaction->output_compression(),
      sub_compact->compaction->output_compression_opts(), cfd->GetID(),
      cfd->GetName(), sub_compact->compaction->output_level(),
      bottommost_level_, TableFileCreationReason::kCompaction,
      0 /* oldest_key_time */, current_time, db_id_, db_session_id_,
      sub_compact->compaction->max_output_file_size(), file_number);

  outputs.NewBuilder(tboptions);

  LogFlush(db_options_.info_log);
  return s;
}

void CompactionJob::CleanupCompaction() {
  for (SubcompactionState& sub_compact : compact_->sub_compact_states) {
    sub_compact.Cleanup(table_cache_.get());
  }
  delete compact_;
  compact_ = nullptr;
}

namespace {
void CopyPrefix(const Slice& src, size_t prefix_length, std::string* dst) {
  assert(prefix_length > 0);
  size_t length = src.size() > prefix_length ? prefix_length : src.size();
  dst->assign(src.data(), length);
}
}  // namespace

bool CompactionJob::UpdateCompactionStats(uint64_t* num_input_range_del) {
  assert(compact_);

  Compaction* compaction = compact_->compaction;
  compaction_stats_.stats.num_input_files_in_non_output_levels = 0;
  compaction_stats_.stats.num_input_files_in_output_level = 0;

  bool has_error = false;
  const ReadOptions read_options(Env::IOActivity::kCompaction);
  const auto& input_table_properties = compaction->GetInputTableProperties();
  for (int input_level = 0;
       input_level < static_cast<int>(compaction->num_input_levels());
       ++input_level) {
    size_t num_input_files = compaction->num_input_files(input_level);
    uint64_t* bytes_read;
    if (compaction->level(input_level) != compaction->output_level()) {
      compaction_stats_.stats.num_input_files_in_non_output_levels +=
          static_cast<int>(num_input_files);
      bytes_read = &compaction_stats_.stats.bytes_read_non_output_levels;
    } else {
      compaction_stats_.stats.num_input_files_in_output_level +=
          static_cast<int>(num_input_files);
      bytes_read = &compaction_stats_.stats.bytes_read_output_level;
    }
    for (size_t i = 0; i < num_input_files; ++i) {
      const FileMetaData* file_meta = compaction->input(input_level, i);
      *bytes_read += file_meta->fd.GetFileSize();
      uint64_t file_input_entries = file_meta->num_entries;
      uint64_t file_num_range_del = file_meta->num_range_deletions;
      if (file_input_entries == 0) {
        uint64_t file_number = file_meta->fd.GetNumber();
        // Try getting info from table property
        std::string fn =
            TableFileName(compaction->immutable_options()->cf_paths,
                          file_number, file_meta->fd.GetPathId());
        const auto& tp = input_table_properties.find(fn);
        if (tp != input_table_properties.end()) {
          file_input_entries = tp->second->num_entries;
          file_num_range_del = tp->second->num_range_deletions;
        } else {
          has_error = true;
        }
      }
      compaction_stats_.stats.num_input_records += file_input_entries;
      if (num_input_range_del) {
        *num_input_range_del += file_num_range_del;
      }
    }
  }

  assert(compaction_job_stats_);
  compaction_stats_.stats.bytes_read_blob =
      compaction_job_stats_->total_blob_bytes_read;

  compaction_stats_.stats.num_dropped_records =
      compaction_stats_.DroppedRecords();
  return !has_error;
}

void CompactionJob::UpdateCompactionJobStats(
    const InternalStats::CompactionStats& stats) const {
  compaction_job_stats_->elapsed_micros = stats.micros;

  // input information
  compaction_job_stats_->total_input_bytes =
      stats.bytes_read_non_output_levels + stats.bytes_read_output_level;
  compaction_job_stats_->num_input_records = stats.num_input_records;
  compaction_job_stats_->num_input_files =
      stats.num_input_files_in_non_output_levels +
      stats.num_input_files_in_output_level;
  compaction_job_stats_->num_input_files_at_output_level =
      stats.num_input_files_in_output_level;

  // output information
  compaction_job_stats_->total_output_bytes = stats.bytes_written;
  compaction_job_stats_->total_output_bytes_blob = stats.bytes_written_blob;
  compaction_job_stats_->num_output_records = stats.num_output_records;
  compaction_job_stats_->num_output_files = stats.num_output_files;
  compaction_job_stats_->num_output_files_blob = stats.num_output_files_blob;

  if (stats.num_output_files > 0) {
    CopyPrefix(compact_->SmallestUserKey(),
               CompactionJobStats::kMaxPrefixLength,
               &compaction_job_stats_->smallest_output_key_prefix);
    CopyPrefix(compact_->LargestUserKey(), CompactionJobStats::kMaxPrefixLength,
               &compaction_job_stats_->largest_output_key_prefix);
  }
}

void CompactionJob::LogCompaction() {
  Compaction* compaction = compact_->compaction;
  ColumnFamilyData* cfd = compaction->column_family_data();

  // Let's check if anything will get logged. Don't prepare all the info if
  // we're not logging
  if (db_options_.info_log_level <= InfoLogLevel::INFO_LEVEL) {
    Compaction::InputLevelSummaryBuffer inputs_summary;
    ROCKS_LOG_INFO(
        db_options_.info_log, "[%s] [JOB %d] Compacting %s, score %.2f",
        cfd->GetName().c_str(), job_id_,
        compaction->InputLevelSummary(&inputs_summary), compaction->score());
    char scratch[2345];
    compaction->Summary(scratch, sizeof(scratch));
    ROCKS_LOG_INFO(db_options_.info_log, "[%s]: Compaction start summary: %s\n",
                   cfd->GetName().c_str(), scratch);
    // build event logger report
    auto stream = event_logger_->Log();
    stream << "job" << job_id_ << "event"
           << "compaction_started"
           << "compaction_reason"
           << GetCompactionReasonString(compaction->compaction_reason());
    for (size_t i = 0; i < compaction->num_input_levels(); ++i) {
      stream << ("files_L" + std::to_string(compaction->level(i)));
      stream.StartArray();
      for (auto f : *compaction->inputs(i)) {
        stream << f->fd.GetNumber();
      }
      stream.EndArray();
    }
    stream << "score" << compaction->score() << "input_data_size"
           << compaction->CalculateTotalInputSize() << "oldest_snapshot_seqno"
           << (existing_snapshots_.empty()
                   ? int64_t{-1}  // Use -1 for "none"
                   : static_cast<int64_t>(existing_snapshots_[0]));
    if (compaction->SupportsPerKeyPlacement()) {
      stream << "preclude_last_level_min_seqno"
             << preclude_last_level_min_seqno_;
      stream << "penultimate_output_level" << compaction->GetPenultimateLevel();
      stream << "penultimate_output_range"
             << GetCompactionPenultimateOutputRangeTypeString(
                    compaction->GetPenultimateOutputRangeType());

      if (compaction->GetPenultimateOutputRangeType() ==
          Compaction::PenultimateOutputRangeType::kDisabled) {
        ROCKS_LOG_WARN(
            db_options_.info_log,
            "[%s] [JOB %d] Penultimate level output is disabled, likely "
            "because of the range conflict in the penultimate level",
            cfd->GetName().c_str(), job_id_);
      }
    }
  }
}

Env::IOPriority CompactionJob::GetRateLimiterPriority() {
  if (versions_ && versions_->GetColumnFamilySet() &&
      versions_->GetColumnFamilySet()->write_controller()) {
    WriteController* write_controller =
        versions_->GetColumnFamilySet()->write_controller();
    if (write_controller->NeedsDelay() || write_controller->IsStopped()) {
      return Env::IO_USER;
    }
  }

  return Env::IO_LOW;
}

}  // namespace ROCKSDB_NAMESPACE<|MERGE_RESOLUTION|>--- conflicted
+++ resolved
@@ -1055,12 +1055,10 @@
     listener->OnSubcompactionBegin(info);
   }
   info.status.PermitUncheckedError();
-
 }
 
 void CompactionJob::NotifyOnSubcompactionCompleted(
     SubcompactionState* sub_compact) {
-
   if (db_options_.listeners.empty()) {
     return;
   }
@@ -1338,23 +1336,8 @@
             sub_compact->end.has_value() ? &end_user_key : nullptr);
       };
 
-<<<<<<< HEAD
-  // Future work(hotrap): How to handle other cases?
-  assert(c->num_input_levels() <= 2);
-  const CompactionInputFiles& start_level_inputs = (*c->inputs())[0];
-  assert(start_level_inputs.level == c->start_level());
-  Slice start_level_smallest_user_key, start_level_largest_user_key;
-  start_level_inputs.GetBoundaryKeys(ucmp, &start_level_smallest_user_key,
-                                     &start_level_largest_user_key);
-
-  RouterIterator router_iter(*c, *c_iter,
-                             start_level_smallest_user_key);
-
-  std::string previous_user_key;
-=======
   auto router_iter = NewRouterIterator(*sub_compact, *c_iter);
 
->>>>>>> 14fbd5d8
   auto compaction_start = rusty::time::Instant::now();
 
   Status status;
@@ -1776,7 +1759,8 @@
           compaction_stats_.TotalBytesWritten());
     } else {
       ROCKS_LOG_BUFFER(log_buffer_,
-                       "[%s] [JOB %d] Compacted %s => %" PRIu64 " bytes, "
+                       "[%s] [JOB %d] Compacted %s => %" PRIu64
+                       " bytes, "
                        "retained or promoted %" PRIu64 " bytes",
                        compaction->column_family_data()->GetName().c_str(),
                        job_id_, compaction->InputLevelSummary(&inputs_summary),
