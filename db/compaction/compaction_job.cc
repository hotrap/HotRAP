--- conflicted
+++ resolved
@@ -1523,25 +1523,12 @@
     RecordTick(stats, promotion_type_, promoted_bytes_);
   }
   optional<Elem> next() override {
-<<<<<<< HEAD
-    for (;;) {
-      optional<IKeyValueLevel> ret = iter_.next();
-      if (!ret.has_value()) {
-        return nullopt;
-      }
-      IKeyValueLevel& kv = ret.value();
-      if (kv.level != -1) {
-        return make_optional<Elem>(Decision::kNextLevel, kv);
-      }
-      promoted_bytes_ += kv.key.size() + kv.value.size();
-=======
     optional<IKeyValueLevel> ret = iter_.next();
     if (!ret.has_value()) {
       return nullopt;
     }
     IKeyValueLevel& kv = ret.value();
     if (kv.level != -1) {
->>>>>>> 929fd704
       return make_optional<Elem>(Decision::kNextLevel, kv);
     }
     promoted_bytes_ += kv.key.size() + kv.value.size();
