//  Copyright (c) 2011-present, Facebook, Inc.  All rights reserved.
//  This source code is licensed under both the GPLv2 (found in the
//  COPYING file in the root directory) and Apache 2.0 License
//  (found in the LICENSE.Apache file in the root directory).
//
// Copyright (c) 2011 The LevelDB Authors. All rights reserved.
// Use of this source code is governed by a BSD-style license that can be
// found in the LICENSE file. See the AUTHORS file for names of contributors.

#include "db/compaction/compaction_job.h"

#include <algorithm>
#include <cinttypes>
#include <functional>
#include <list>
#include <memory>
#include <optional>
#include <set>
#include <thread>
#include <utility>
#include <vector>

#include "db/blob/blob_counting_iterator.h"
#include "db/blob/blob_file_addition.h"
#include "db/blob/blob_file_builder.h"
#include "db/builder.h"
#include "db/compaction/clipping_iterator.h"
#include "db/db_impl/db_impl.h"
#include "db/db_iter.h"
#include "db/dbformat.h"
#include "db/error_handler.h"
#include "db/event_helpers.h"
#include "db/log_reader.h"
#include "db/log_writer.h"
#include "db/memtable.h"
#include "db/memtable_list.h"
#include "db/merge_context.h"
#include "db/merge_helper.h"
#include "db/range_del_aggregator.h"
#include "db/version_set.h"
#include "file/filename.h"
#include "file/read_write_util.h"
#include "file/sst_file_manager_impl.h"
#include "file/writable_file_writer.h"
#include "logging/log_buffer.h"
#include "logging/logging.h"
#include "monitoring/iostats_context_imp.h"
#include "monitoring/perf_context_imp.h"
#include "monitoring/statistics.h"
#include "monitoring/thread_status_util.h"
#include "options/configurable_helper.h"
#include "options/options_helper.h"
#include "port/port.h"
#include "rocksdb/compaction_router.h"
#include "rocksdb/db.h"
#include "rocksdb/env.h"
#include "rocksdb/slice.h"
#include "rocksdb/sst_partitioner.h"
#include "rocksdb/statistics.h"
#include "rocksdb/status.h"
#include "rocksdb/table.h"
#include "rocksdb/utilities/options_type.h"
#include "table/block_based/block.h"
#include "table/block_based/block_based_table_factory.h"
#include "table/merging_iterator.h"
#include "table/table_builder.h"
#include "test_util/sync_point.h"
#include "util/coding.h"
#include "util/hash.h"
#include "util/mutexlock.h"
#include "util/rusty.h"
#include "util/stop_watch.h"
#include "util/string_util.h"
#include "util/timers.h"

namespace ROCKSDB_NAMESPACE {

const char* GetCompactionReasonString(CompactionReason compaction_reason) {
  switch (compaction_reason) {
    case CompactionReason::kUnknown:
      return "Unknown";
    case CompactionReason::kLevelL0FilesNum:
      return "LevelL0FilesNum";
    case CompactionReason::kLevelMaxLevelSize:
      return "LevelMaxLevelSize";
    case CompactionReason::kUniversalSizeAmplification:
      return "UniversalSizeAmplification";
    case CompactionReason::kUniversalSizeRatio:
      return "UniversalSizeRatio";
    case CompactionReason::kUniversalSortedRunNum:
      return "UniversalSortedRunNum";
    case CompactionReason::kFIFOMaxSize:
      return "FIFOMaxSize";
    case CompactionReason::kFIFOReduceNumFiles:
      return "FIFOReduceNumFiles";
    case CompactionReason::kFIFOTtl:
      return "FIFOTtl";
    case CompactionReason::kManualCompaction:
      return "ManualCompaction";
    case CompactionReason::kFilesMarkedForCompaction:
      return "FilesMarkedForCompaction";
    case CompactionReason::kBottommostFiles:
      return "BottommostFiles";
    case CompactionReason::kTtl:
      return "Ttl";
    case CompactionReason::kFlush:
      return "Flush";
    case CompactionReason::kExternalSstIngestion:
      return "ExternalSstIngestion";
    case CompactionReason::kPeriodicCompaction:
      return "PeriodicCompaction";
    case CompactionReason::kChangeTemperature:
      return "ChangeTemperature";
    case CompactionReason::kForcedBlobGC:
      return "ForcedBlobGC";
    case CompactionReason::kNumOfReasons:
      // fall through
    default:
      assert(false);
      return "Invalid";
  }
}

const CompactionJob::SubcompactionState::Output*
CompactionJob::SubcompactionState::LevelOutput::current_output_const() const {
  if (outputs.empty()) {
    // This subcompaction's output could be empty if compaction was aborted
    // before this subcompaction had a chance to generate any output files.
    // When subcompactions are executed sequentially this is more likely and
    // will be particularly likely for the later subcompactions to be empty.
    // Once they are run in parallel however it should be much rarer.
    return nullptr;
  } else {
    return &outputs.back();
  }
}

CompactionJob::SubcompactionState::Output*
CompactionJob::SubcompactionState::LevelOutput::current_output() {
  if (outputs.empty()) {
    // This subcompaction's output could be empty if compaction was aborted
    // before this subcompaction had a chance to generate any output files.
    // When subcompactions are executed sequentially this is more likely and
    // will be particularly likely for the later subcompactions to be empty.
    // Once they are run in parallel however it should be much rarer.
    return nullptr;
  } else {
    return &outputs.back();
  }
}

// Adds the key and value to the builder
// If paranoid is true, adds the key-value to the paranoid hash
Status CompactionJob::SubcompactionState::LevelOutput::AddToBuilder(
    const Slice& key, const Slice& value) {
  auto curr = current_output();
  assert(builder != nullptr);
  assert(curr != nullptr);
  Status s = curr->validator.Add(key, value);
  if (!s.ok()) {
    return s;
  }
  builder->Add(key, value);
  return Status::OK();
}

Slice CompactionJob::SubcompactionState::LevelOutput::SmallestUserKey() const {
  if (!outputs.empty() && outputs[0].finished) {
    return outputs[0].meta.smallest.user_key();
  }
  // If there is no finished output, return an empty slice.
  return Slice(nullptr, 0);
}

Slice CompactionJob::SubcompactionState::LevelOutput::LargestUserKey() const {
  if (!outputs.empty() && current_output_const()->finished) {
    return current_output_const()->meta.largest.user_key();
  }
  // If there is no finished output, return an empty slice.
  return Slice(nullptr, 0);
}

void CompactionJob::SubcompactionState::LevelOutput::CleanupCompaction(
    const Status& sub_status, std::shared_ptr<rocksdb::Cache> table_cache) {
  if (builder != nullptr) {
    // May happen if we get a shutdown call in the middle of compaction
    builder->Abandon();
    builder.reset();
  } else {
    assert(!sub_status.ok() || outfile == nullptr);
  }
  for (const auto& out : outputs) {
    // If this file was inserted into the table cache then remove
    // them here because this compaction was not committed.
    if (!sub_status.ok()) {
      TableCache::Evict(table_cache.get(), out.meta.fd.GetNumber());
    }
  }
}

std::string CompactionJob::SubcompactionState::LevelOutput::GetTableFileName(
    const ImmutableOptions* ioptions, uint64_t file_number) {
  return TableFileName(ioptions->cf_paths, file_number, path_id());
}

CompactionJob::SubcompactionState::SubcompactionState(Compaction* c,
                                                      Slice* _start,
                                                      Slice* _end,
                                                      uint64_t size,
                                                      uint32_t _sub_job_id)
    : compaction(c),
      start(_start),
      end(_end),
      start_level_output(c->start_level_path_id(), c->start_level(), 1),
      latter_level_output(c->latter_level_path_id(), c->output_level(),
                          c->latter_level_hot_per_byte()),
      approx_size(size),
      sub_job_id(_sub_job_id) {
  assert(compaction != nullptr);
}

bool CompactionJob::SubcompactionState::ShouldStopBefore(
    const Slice& internal_key, uint64_t curr_file_size) {
  const InternalKeyComparator* icmp =
      &compaction->column_family_data()->internal_comparator();
  const std::vector<FileMetaData*>& grandparents = compaction->grandparents();

  bool grandparant_file_switched = false;
  // Scan to find earliest grandparent file that contains key.
  while (grandparent_index < grandparents.size() &&
         icmp->Compare(internal_key,
                       grandparents[grandparent_index]->largest.Encode()) > 0) {
    if (seen_key) {
      overlapped_bytes += grandparents[grandparent_index]->fd.GetFileSize();
      grandparant_file_switched = true;
    }
    assert(grandparent_index + 1 >= grandparents.size() ||
           icmp->Compare(
               grandparents[grandparent_index]->largest.Encode(),
               grandparents[grandparent_index + 1]->smallest.Encode()) <= 0);
    grandparent_index++;
  }
  seen_key = true;

  if (grandparant_file_switched &&
      overlapped_bytes + curr_file_size > compaction->max_compaction_bytes()) {
    // Too much overlap for current output; start new output
    overlapped_bytes = 0;
    return true;
  }

  if (!files_to_cut_for_ttl.empty()) {
    if (cur_files_to_cut_for_ttl != -1) {
      // Previous key is inside the range of a file
      if (icmp->Compare(internal_key,
                        files_to_cut_for_ttl[cur_files_to_cut_for_ttl]
                            ->largest.Encode()) > 0) {
        next_files_to_cut_for_ttl = cur_files_to_cut_for_ttl + 1;
        cur_files_to_cut_for_ttl = -1;
        return true;
      }
    } else {
      // Look for the key position
      while (next_files_to_cut_for_ttl <
             static_cast<int>(files_to_cut_for_ttl.size())) {
        if (icmp->Compare(internal_key,
                          files_to_cut_for_ttl[next_files_to_cut_for_ttl]
                              ->smallest.Encode()) >= 0) {
          if (icmp->Compare(internal_key,
                            files_to_cut_for_ttl[next_files_to_cut_for_ttl]
                                ->largest.Encode()) <= 0) {
            // With in the current file
            cur_files_to_cut_for_ttl = next_files_to_cut_for_ttl;
            return true;
          }
          // Beyond the current file
          next_files_to_cut_for_ttl++;
        } else {
          // Still fall into the gap
          break;
        }
      }
    }
  }

  return false;
}

Status CompactionJob::SubcompactionState::ProcessOutFlowIfNeeded(
    const Slice& key, const Slice& value) {
  if (!blob_garbage_meter) {
    return Status::OK();
  }

  return blob_garbage_meter->ProcessOutFlow(key, value);
}

void CompactionJob::SubcompactionState::FillFilesToCutForTtl() {
  if (compaction->immutable_options()->compaction_style !=
          CompactionStyle::kCompactionStyleLevel ||
      compaction->immutable_options()->compaction_pri !=
          CompactionPri::kMinOverlappingRatio ||
      compaction->mutable_cf_options()->ttl == 0 ||
      compaction->num_input_levels() < 2 || compaction->bottommost_level()) {
    return;
  }

  // We define new file with oldest ancestor time to be younger than 1/4 TTL,
  // and an old one to be older than 1/2 TTL time.
  int64_t temp_current_time;
  auto get_time_status = compaction->immutable_options()->clock->GetCurrentTime(
      &temp_current_time);
  if (!get_time_status.ok()) {
    return;
  }
  uint64_t current_time = static_cast<uint64_t>(temp_current_time);
  if (current_time < compaction->mutable_cf_options()->ttl) {
    return;
  }
  uint64_t old_age_thres =
      current_time - compaction->mutable_cf_options()->ttl / 2;

  const std::vector<FileMetaData*>& olevel =
      *(compaction->inputs(compaction->num_input_levels() - 1));
  for (FileMetaData* file : olevel) {
    // Worth filtering out by start and end?
    uint64_t oldest_ancester_time = file->TryGetOldestAncesterTime();
    // We put old files if they are not too small to prevent a flood
    // of small files.
    if (oldest_ancester_time < old_age_thres &&
        file->fd.GetFileSize() >
            compaction->mutable_cf_options()->target_file_size_base / 2) {
      files_to_cut_for_ttl.push_back(file);
    }
  }
}

// Maintains state for the entire compaction
struct CompactionJob::CompactionState {
  Compaction* const compaction;

  // REQUIRED: subcompaction states are stored in order of increasing
  // key-range
  std::vector<CompactionJob::SubcompactionState> sub_compact_states;
  Status status;

  size_t num_output_files = 0;
  uint64_t total_bytes = 0;
  uint64_t retained_or_promoted_bytes = 0;
  size_t num_blob_output_files = 0;
  uint64_t total_blob_bytes = 0;
  uint64_t num_output_records = 0;

  explicit CompactionState(Compaction* c) : compaction(c) {}

  Slice SmallestUserKey() {
    Slice start_level_ret, latter_level_ret;
    for (const auto& sub_compact_state : sub_compact_states) {
      start_level_ret = sub_compact_state.start_level_output.SmallestUserKey();
      if (!start_level_ret.empty()) {
        break;
      }
    }
    for (const auto& sub_compact_state : sub_compact_states) {
      latter_level_ret =
          sub_compact_state.latter_level_output.SmallestUserKey();
      if (!latter_level_ret.empty()) {
        break;
      }
    }
    if (start_level_ret.empty()) {
      return latter_level_ret;
    } else if (latter_level_ret.empty()) {
      return start_level_ret;
    } else {
      auto* c = compaction;
      auto* cfd = c->column_family_data();
      const Comparator* cfd_comparator = cfd->user_comparator();
      int res = cfd_comparator->Compare(start_level_ret, latter_level_ret);
      if (res < 0) {
        return start_level_ret;
      } else {
        return latter_level_ret;
      }
    }
  }

  Slice LargestUserKey() {
    Slice start_level_ret, latter_level_ret;
    for (auto it = sub_compact_states.rbegin(); it < sub_compact_states.rend();
         ++it) {
      start_level_ret = it->start_level_output.LargestUserKey();
      if (!start_level_ret.empty()) {
        break;
      }
    }
    for (auto it = sub_compact_states.rbegin(); it < sub_compact_states.rend();
         ++it) {
      latter_level_ret = it->latter_level_output.LargestUserKey();
      if (!latter_level_ret.empty()) {
        break;
      }
    }
    if (start_level_ret.empty()) {
      return latter_level_ret;
    } else if (latter_level_ret.empty()) {
      return start_level_ret;
    } else {
      auto* c = compaction;
      auto* cfd = c->column_family_data();
      const Comparator* cfd_comparator = cfd->user_comparator();
      int res = cfd_comparator->Compare(start_level_ret, latter_level_ret);
      if (res > 0) {
        return start_level_ret;
      } else {
        return latter_level_ret;
      }
    }
  }
};

void CompactionJob::AggregateStatistics() {
  assert(compact_);

  for (SubcompactionState& sc : compact_->sub_compact_states) {
    {
      auto& outputs = sc.start_level_output.outputs;
      if (!outputs.empty() && !outputs.back().meta.fd.file_size) {
        // An error occurred, so ignore the last output.
        outputs.pop_back();
      }
      compact_->num_output_files += outputs.size();
    }

    {
      auto& outputs = sc.latter_level_output.outputs;
      if (!outputs.empty() && !outputs.back().meta.fd.file_size) {
        // An error occurred, so ignore the last output.
        outputs.pop_back();
      }
      compact_->num_output_files += outputs.size();
    }

    compact_->total_bytes += sc.total_bytes;
    compact_->retained_or_promoted_bytes += sc.retained_or_promoted_bytes;

    const auto& blobs = sc.blob_file_additions;

    compact_->num_blob_output_files += blobs.size();

    for (const auto& blob : blobs) {
      compact_->total_blob_bytes += blob.GetTotalBlobBytes();
    }

    compact_->num_output_records += sc.num_output_records;

    compaction_job_stats_->Add(sc.compaction_job_stats);
  }
}

CompactionJob::CompactionJob(
    int job_id, Compaction* compaction, const ImmutableDBOptions& db_options,
    const MutableDBOptions& mutable_db_options, const FileOptions& file_options,
    VersionSet* versions, const std::atomic<bool>* shutting_down,
    const SequenceNumber preserve_deletes_seqnum, LogBuffer* log_buffer,
    FSDirectory* db_directory, FSDirectory* start_level_output_directory,
    FSDirectory* latter_level_output_directory,
    FSDirectory* blob_output_directory, Statistics* stats,
    InstrumentedMutex* db_mutex, ErrorHandler* db_error_handler,
    std::vector<SequenceNumber> existing_snapshots,
    SequenceNumber earliest_write_conflict_snapshot,
    const SnapshotChecker* snapshot_checker, std::shared_ptr<Cache> table_cache,
    EventLogger* event_logger, bool paranoid_file_checks, bool measure_io_stats,
    const std::string& dbname, CompactionJobStats* compaction_job_stats,
    Env::Priority thread_pri, const std::shared_ptr<IOTracer>& io_tracer,
    const std::atomic<int>* manual_compaction_paused,
    const std::atomic<bool>* manual_compaction_canceled,
    const std::string& db_id, const std::string& db_session_id,
    std::string full_history_ts_low, BlobFileCompletionCallback* blob_callback)
    : compact_(new CompactionState(compaction)),
      compaction_stats_(compaction->compaction_reason(), 1),
      db_options_(db_options),
      mutable_db_options_copy_(mutable_db_options),
      log_buffer_(log_buffer),
      start_level_output_directory_(start_level_output_directory),
      latter_level_output_directory_(latter_level_output_directory),
      stats_(stats),
      bottommost_level_(false),
      write_hint_(Env::WLTH_NOT_SET),
      job_id_(job_id),
      compaction_job_stats_(compaction_job_stats),
      dbname_(dbname),
      db_id_(db_id),
      db_session_id_(db_session_id),
      file_options_(file_options),
      env_(db_options.env),
      io_tracer_(io_tracer),
      fs_(db_options.fs, io_tracer),
      file_options_for_read_(
          fs_->OptimizeForCompactionTableRead(file_options, db_options_)),
      versions_(versions),
      shutting_down_(shutting_down),
      manual_compaction_paused_(manual_compaction_paused),
      manual_compaction_canceled_(manual_compaction_canceled),
      preserve_deletes_seqnum_(preserve_deletes_seqnum),
      db_directory_(db_directory),
      blob_output_directory_(blob_output_directory),
      db_mutex_(db_mutex),
      db_error_handler_(db_error_handler),
      existing_snapshots_(std::move(existing_snapshots)),
      earliest_write_conflict_snapshot_(earliest_write_conflict_snapshot),
      snapshot_checker_(snapshot_checker),
      table_cache_(std::move(table_cache)),
      event_logger_(event_logger),
      paranoid_file_checks_(paranoid_file_checks),
      measure_io_stats_(measure_io_stats),
      thread_pri_(thread_pri),
      full_history_ts_low_(std::move(full_history_ts_low)),
      blob_callback_(blob_callback) {
  assert(compaction_job_stats_ != nullptr);
  assert(log_buffer_ != nullptr);
  const auto* cfd = compact_->compaction->column_family_data();
  ThreadStatusUtil::SetColumnFamily(cfd, cfd->ioptions()->env,
                                    db_options_.enable_thread_tracking);
  ThreadStatusUtil::SetThreadOperation(ThreadStatus::OP_COMPACTION);
  ReportStartedCompaction(compaction);
}

CompactionJob::~CompactionJob() {
  assert(compact_ == nullptr);
  ThreadStatusUtil::ResetThreadStatus();
}

void CompactionJob::ReportStartedCompaction(Compaction* compaction) {
  const auto* cfd = compact_->compaction->column_family_data();
  ThreadStatusUtil::SetColumnFamily(cfd, cfd->ioptions()->env,
                                    db_options_.enable_thread_tracking);

  ThreadStatusUtil::SetThreadOperationProperty(ThreadStatus::COMPACTION_JOB_ID,
                                               job_id_);

  ThreadStatusUtil::SetThreadOperationProperty(
      ThreadStatus::COMPACTION_INPUT_OUTPUT_LEVEL,
      (static_cast<uint64_t>(compact_->compaction->start_level()) << 32) +
          compact_->compaction->output_level());

  // In the current design, a CompactionJob is always created
  // for non-trivial compaction.
  assert(compaction->IsTrivialMove() == false ||
         compaction->is_manual_compaction() == true);

  ThreadStatusUtil::SetThreadOperationProperty(
      ThreadStatus::COMPACTION_PROP_FLAGS,
      compaction->is_manual_compaction() +
          (compaction->deletion_compaction() << 1));

  ThreadStatusUtil::SetThreadOperationProperty(
      ThreadStatus::COMPACTION_TOTAL_INPUT_BYTES,
      compaction->CalculateTotalInputSize());

  IOSTATS_RESET(bytes_written);
  IOSTATS_RESET(bytes_read);
  ThreadStatusUtil::SetThreadOperationProperty(
      ThreadStatus::COMPACTION_BYTES_WRITTEN, 0);
  ThreadStatusUtil::SetThreadOperationProperty(
      ThreadStatus::COMPACTION_BYTES_READ, 0);

  // Set the thread operation after operation properties
  // to ensure GetThreadList() can always show them all together.
  ThreadStatusUtil::SetThreadOperation(ThreadStatus::OP_COMPACTION);

  compaction_job_stats_->is_manual_compaction =
      compaction->is_manual_compaction();
  compaction_job_stats_->is_full_compaction = compaction->is_full_compaction();
}

void CompactionJob::Prepare() {
  AutoThreadOperationStageUpdater stage_updater(
      ThreadStatus::STAGE_COMPACTION_PREPARE);

  // Generate file_levels_ for compaction before making Iterator
  auto* c = compact_->compaction;
  assert(c->column_family_data() != nullptr);
  assert(c->column_family_data()->current()->storage_info()->NumLevelFiles(
             compact_->compaction->level()) > 0);

  write_hint_ =
      c->column_family_data()->CalculateSSTWriteHint(c->output_level());
  bottommost_level_ = c->bottommost_level();

  if (c->ShouldFormSubcompactions()) {
    {
      StopWatch sw(db_options_.clock, stats_, SUBCOMPACTION_SETUP_TIME);
      GenSubcompactionBoundaries();
    }
    assert(sizes_.size() == boundaries_.size() + 1);

    for (size_t i = 0; i <= boundaries_.size(); i++) {
      Slice* start = i == 0 ? nullptr : &boundaries_[i - 1];
      Slice* end = i == boundaries_.size() ? nullptr : &boundaries_[i];
      compact_->sub_compact_states.emplace_back(c, start, end, sizes_[i],
                                                static_cast<uint32_t>(i));
    }
    RecordInHistogram(stats_, NUM_SUBCOMPACTIONS_SCHEDULED,
                      compact_->sub_compact_states.size());
  } else {
    constexpr Slice* start = nullptr;
    constexpr Slice* end = nullptr;
    constexpr uint64_t size = 0;

    compact_->sub_compact_states.emplace_back(c, start, end, size,
                                              /*sub_job_id*/ 0);
  }
}

struct RangeWithSize {
  Range range;
  uint64_t size;

  RangeWithSize(const Slice& a, const Slice& b, uint64_t s = 0)
      : range(a, b), size(s) {}
};

void CompactionJob::GenSubcompactionBoundaries() {
  auto* c = compact_->compaction;
  auto* cfd = c->column_family_data();
  const Comparator* cfd_comparator = cfd->user_comparator();
  std::vector<Slice> bounds;
  int start_lvl = c->start_level();
  int out_lvl = c->output_level();

  // Add the starting and/or ending key of certain input files as a potential
  // boundary
  for (size_t lvl_idx = 0; lvl_idx < c->num_input_levels(); lvl_idx++) {
    int lvl = c->level(lvl_idx);
    if (lvl >= start_lvl && lvl <= out_lvl) {
      const LevelFilesBrief* flevel = c->input_levels(lvl_idx);
      size_t num_files = flevel->num_files;

      if (num_files == 0) {
        continue;
      }

      if (lvl == 0) {
        // For level 0 add the starting and ending key of each file since the
        // files may have greatly differing key ranges (not range-partitioned)
        for (size_t i = 0; i < num_files; i++) {
          bounds.emplace_back(flevel->files[i].smallest_key);
          bounds.emplace_back(flevel->files[i].largest_key);
        }
      } else {
        // For all other levels add the smallest/largest key in the level to
        // encompass the range covered by that level
        bounds.emplace_back(flevel->files[0].smallest_key);
        bounds.emplace_back(flevel->files[num_files - 1].largest_key);
        if (lvl == out_lvl) {
          // For the last level include the starting keys of all files since
          // the last level is the largest and probably has the widest key
          // range. Since it's range partitioned, the ending key of one file
          // and the starting key of the next are very close (or identical).
          for (size_t i = 1; i < num_files; i++) {
            bounds.emplace_back(flevel->files[i].smallest_key);
          }
        }
      }
    }
  }

  std::sort(bounds.begin(), bounds.end(),
            [cfd_comparator](const Slice& a, const Slice& b) -> bool {
              return cfd_comparator->Compare(ExtractUserKey(a),
                                             ExtractUserKey(b)) < 0;
            });
  // Remove duplicated entries from bounds
  bounds.erase(
      std::unique(bounds.begin(), bounds.end(),
                  [cfd_comparator](const Slice& a, const Slice& b) -> bool {
                    return cfd_comparator->Compare(ExtractUserKey(a),
                                                   ExtractUserKey(b)) == 0;
                  }),
      bounds.end());

  // Combine consecutive pairs of boundaries into ranges with an approximate
  // size of data covered by keys in that range
  uint64_t sum = 0;
  std::vector<RangeWithSize> ranges;
  // Get input version from CompactionState since it's already referenced
  // earlier in SetInputVersioCompaction::SetInputVersion and will not change
  // when db_mutex_ is released below
  auto* v = compact_->compaction->input_version();
  for (auto it = bounds.begin();;) {
    const Slice a = *it;
    ++it;

    if (it == bounds.end()) {
      break;
    }

    const Slice b = *it;

    // ApproximateSize could potentially create table reader iterator to seek
    // to the index block and may incur I/O cost in the process. Unlock db
    // mutex to reduce contention
    db_mutex_->Unlock();
    uint64_t size = versions_->ApproximateSize(SizeApproximationOptions(), v, a,
                                               b, start_lvl, out_lvl + 1,
                                               TableReaderCaller::kCompaction);
    db_mutex_->Lock();
    ranges.emplace_back(a, b, size);
    sum += size;
  }

  // Group the ranges into subcompactions
  const double min_file_fill_percent = 4.0 / 5;
  int base_level = v->storage_info()->base_level();
  uint64_t max_output_files = static_cast<uint64_t>(std::ceil(
      sum / min_file_fill_percent /
      MaxFileSizeForLevel(
          *(c->mutable_cf_options()), out_lvl,
          c->immutable_options()->compaction_style, base_level,
          c->immutable_options()->level_compaction_dynamic_level_bytes)));
  uint64_t subcompactions = std::min(
      {static_cast<uint64_t>(ranges.size()),
       static_cast<uint64_t>(c->max_subcompactions()), max_output_files});

  if (subcompactions > 1) {
    double mean = sum * 1.0 / subcompactions;
    // Greedily add ranges to the subcompaction until the sum of the ranges'
    // sizes becomes >= the expected mean size of a subcompaction
    sum = 0;
    for (size_t i = 0; i + 1 < ranges.size(); i++) {
      sum += ranges[i].size;
      if (subcompactions == 1) {
        // If there's only one left to schedule then it goes to the end so no
        // need to put an end boundary
        continue;
      }
      if (sum >= mean) {
        boundaries_.emplace_back(ExtractUserKey(ranges[i].range.limit));
        sizes_.emplace_back(sum);
        subcompactions--;
        sum = 0;
      }
    }
    sizes_.emplace_back(sum + ranges.back().size);
  } else {
    // Only one range so its size is the total sum of sizes computed above
    sizes_.emplace_back(sum);
  }
}

Status CompactionJob::Run() {
  AutoThreadOperationStageUpdater stage_updater(
      ThreadStatus::STAGE_COMPACTION_RUN);
  TEST_SYNC_POINT("CompactionJob::Run():Start");
  log_buffer_->FlushBufferToLog();
  LogCompaction();

  const size_t num_threads = compact_->sub_compact_states.size();
  assert(num_threads > 0);
  const uint64_t start_micros = db_options_.clock->NowMicros();

  // Launch a thread for each of subcompactions 1...num_threads-1
  std::vector<port::Thread> thread_pool;
  thread_pool.reserve(num_threads - 1);
  for (size_t i = 1; i < compact_->sub_compact_states.size(); i++) {
    thread_pool.emplace_back(&CompactionJob::ProcessKeyValueCompaction, this,
                             &compact_->sub_compact_states[i]);
  }

  // Always schedule the first subcompaction (whether or not there are also
  // others) in the current thread to be efficient with resources
  ProcessKeyValueCompaction(&compact_->sub_compact_states[0]);

  // Wait for all other threads (if there are any) to finish execution
  for (auto& thread : thread_pool) {
    thread.join();
  }

  compaction_stats_.micros = db_options_.clock->NowMicros() - start_micros;
  compaction_stats_.cpu_micros = 0;
  for (size_t i = 0; i < compact_->sub_compact_states.size(); i++) {
    compaction_stats_.cpu_micros +=
        compact_->sub_compact_states[i].compaction_job_stats.cpu_micros;
  }

  RecordTimeToHistogram(stats_, COMPACTION_TIME, compaction_stats_.micros);
  RecordTimeToHistogram(stats_, COMPACTION_CPU_TIME,
                        compaction_stats_.cpu_micros);

  TEST_SYNC_POINT("CompactionJob::Run:BeforeVerify");

  // Check if any thread encountered an error during execution
  Status status;
  IOStatus io_s;
  bool wrote_new_blob_files = false;

  for (const auto& state : compact_->sub_compact_states) {
    if (!state.status.ok()) {
      status = state.status;
      io_s = state.io_status;
      break;
    }

    if (!state.blob_file_additions.empty()) {
      wrote_new_blob_files = true;
    }
  }

  if (io_status_.ok()) {
    io_status_ = io_s;
  }
  if (status.ok()) {
    constexpr IODebugContext* dbg = nullptr;

    if (start_level_output_directory_) {
      io_s = start_level_output_directory_->FsyncWithDirOptions(
          IOOptions(), dbg,
          DirFsyncOptions(DirFsyncOptions::FsyncReason::kNewFileSynced));
    }
    if (latter_level_output_directory_) {
      io_s = latter_level_output_directory_->FsyncWithDirOptions(
          IOOptions(), dbg,
          DirFsyncOptions(DirFsyncOptions::FsyncReason::kNewFileSynced));
    }

    if (io_s.ok() && wrote_new_blob_files && blob_output_directory_ &&
        blob_output_directory_ != latter_level_output_directory_) {
      io_s = blob_output_directory_->FsyncWithDirOptions(
          IOOptions(), dbg,
          DirFsyncOptions(DirFsyncOptions::FsyncReason::kNewFileSynced));
    }
  }
  if (io_status_.ok()) {
    io_status_ = io_s;
  }
  if (status.ok()) {
    status = io_s;
  }
  if (status.ok()) {
    thread_pool.clear();
    Compaction* c = compact_->compaction;
    std::vector<
        std::pair<int, const CompactionJob::SubcompactionState::Output*>>
        files_output;
    for (const auto& state : compact_->sub_compact_states) {
      for (const auto& output : state.start_level_output.outputs) {
        files_output.emplace_back(c->start_level(), &output);
      }
      for (const auto& output : state.latter_level_output.outputs) {
        files_output.emplace_back(c->output_level(), &output);
      }
    }
    ColumnFamilyData* cfd = c->column_family_data();
    auto prefix_extractor = c->mutable_cf_options()->prefix_extractor.get();
    std::atomic<size_t> next_file_idx(0);
    auto verify_table = [&](Status& output_status) {
      while (true) {
        size_t file_idx = next_file_idx.fetch_add(1);
        if (file_idx >= files_output.size()) {
          break;
        }
        int level = files_output[file_idx].first;
        auto output = files_output[file_idx].second;
        // Verify that the table is usable
        // We set for_compaction to false and don't
        // OptimizeForCompactionTableRead here because this is a special case
        // after we finish the table building No matter whether
        // use_direct_io_for_flush_and_compaction is true, we will regard this
        // verification as user reads since the goal is to cache it here for
        // further user reads
        ReadOptions read_options;
        InternalIterator* iter = cfd->table_cache()->NewIterator(
            read_options, file_options_, cfd->internal_comparator(),
            output->meta, /*range_del_agg=*/nullptr, prefix_extractor,
            /*table_reader_ptr=*/nullptr,
            cfd->internal_stats()->GetFileReadHist(level),
            TableReaderCaller::kCompactionRefill, /*arena=*/nullptr,
            /*skip_filters=*/false, level,
            MaxFileSizeForL0MetaPin(
                *compact_->compaction->mutable_cf_options()),
            /*smallest_compaction_key=*/nullptr,
            /*largest_compaction_key=*/nullptr,
            /*allow_unprepared_value=*/false);
        auto s = iter->status();

        if (s.ok() && paranoid_file_checks_) {
          OutputValidator validator(cfd->internal_comparator(),
                                    /*_enable_order_check=*/true,
                                    /*_enable_hash=*/true);
          for (iter->SeekToFirst(); iter->Valid(); iter->Next()) {
            s = validator.Add(iter->key(), iter->value());
            if (!s.ok()) {
              break;
            }
          }
          if (s.ok()) {
            s = iter->status();
          }
          if (s.ok() && !validator.CompareValidator(output->validator)) {
            s = Status::Corruption("Paranoid checksums do not match");
          }
        }

        delete iter;

        if (!s.ok()) {
          output_status = s;
          break;
        }
      }
    };
    for (size_t i = 1; i < compact_->sub_compact_states.size(); i++) {
      thread_pool.emplace_back(
          verify_table, std::ref(compact_->sub_compact_states[i].status));
    }
    verify_table(compact_->sub_compact_states[0].status);
    for (auto& thread : thread_pool) {
      thread.join();
    }
    for (const auto& state : compact_->sub_compact_states) {
      if (!state.status.ok()) {
        status = state.status;
        break;
      }
    }
  }

  TablePropertiesCollection tp;
  for (const auto& state : compact_->sub_compact_states) {
    for (const auto& output : state.start_level_output.outputs) {
      auto fn =
          TableFileName(state.compaction->immutable_options()->cf_paths,
                        output.meta.fd.GetNumber(), output.meta.fd.GetPathId());
      tp[fn] = output.table_properties;
    }
    for (const auto& output : state.latter_level_output.outputs) {
      auto fn =
          TableFileName(state.compaction->immutable_options()->cf_paths,
                        output.meta.fd.GetNumber(), output.meta.fd.GetPathId());
      tp[fn] = output.table_properties;
    }
  }
  compact_->compaction->SetOutputTableProperties(std::move(tp));

  // Finish up all book-keeping to unify the subcompaction results
  AggregateStatistics();
  UpdateCompactionStats();

  RecordCompactionIOStats();
  LogFlush(db_options_.info_log);
  TEST_SYNC_POINT("CompactionJob::Run():End");

  compact_->status = status;
  return status;
}

Status CompactionJob::Install(const MutableCFOptions& mutable_cf_options) {
  assert(compact_);

  AutoThreadOperationStageUpdater stage_updater(
      ThreadStatus::STAGE_COMPACTION_INSTALL);
  db_mutex_->AssertHeld();
  Status status = compact_->status;

  ColumnFamilyData* cfd = compact_->compaction->column_family_data();
  assert(cfd);

  cfd->internal_stats()->AddCompactionStats(
      compact_->compaction->output_level(), thread_pri_, compaction_stats_);

  if (status.ok()) {
    status = InstallCompactionResults(mutable_cf_options);
  }
  if (!versions_->io_status().ok()) {
    io_status_ = versions_->io_status();
  }

  VersionStorageInfo::LevelSummaryStorage tmp;
  auto vstorage = cfd->current()->storage_info();
  const auto& stats = compaction_stats_;

  double read_write_amp = 0.0;
  double write_amp = 0.0;
  double bytes_read_per_sec = 0;
  double bytes_written_per_sec = 0;

  const uint64_t bytes_read_non_output_and_blob =
      stats.bytes_read_non_output_levels + stats.bytes_read_blob;
  const uint64_t bytes_read_all =
      stats.bytes_read_output_level + bytes_read_non_output_and_blob;
  const uint64_t bytes_written_all =
      stats.bytes_written + stats.bytes_written_blob;

  if (bytes_read_non_output_and_blob > 0) {
    read_write_amp = (bytes_written_all + bytes_read_all) /
                     static_cast<double>(bytes_read_non_output_and_blob);
    write_amp =
        bytes_written_all / static_cast<double>(bytes_read_non_output_and_blob);
  }
  if (stats.micros > 0) {
    bytes_read_per_sec = bytes_read_all / static_cast<double>(stats.micros);
    bytes_written_per_sec =
        bytes_written_all / static_cast<double>(stats.micros);
  }

  const std::string& column_family_name = cfd->GetName();

  constexpr double kMB = 1048576.0;

  ROCKS_LOG_BUFFER(
      log_buffer_,
      "[%s] compacted to: %s, MB/sec: %.1f rd, %.1f wr, level %d, "
      "files in(%d, %d) out(%d +%d blob) "
      "MB in(%.1f, %.1f +%.1f blob) out(%.1f +%.1f blob), "
      "read-write-amplify(%.1f) write-amplify(%.1f) %s, records in: %" PRIu64
      ", records dropped: %" PRIu64 " output_compression: %s\n",
      column_family_name.c_str(), vstorage->LevelSummary(&tmp),
      bytes_read_per_sec, bytes_written_per_sec,
      compact_->compaction->output_level(),
      stats.num_input_files_in_non_output_levels,
      stats.num_input_files_in_output_level, stats.num_output_files,
      stats.num_output_files_blob, stats.bytes_read_non_output_levels / kMB,
      stats.bytes_read_output_level / kMB, stats.bytes_read_blob / kMB,
      stats.bytes_written / kMB, stats.bytes_written_blob / kMB, read_write_amp,
      write_amp, status.ToString().c_str(), stats.num_input_records,
      stats.num_dropped_records,
      CompressionTypeToString(compact_->compaction->output_compression())
          .c_str());

  const auto& blob_files = vstorage->GetBlobFiles();
  if (!blob_files.empty()) {
    ROCKS_LOG_BUFFER(log_buffer_,
                     "[%s] Blob file summary: head=%" PRIu64 ", tail=%" PRIu64
                     "\n",
                     column_family_name.c_str(), blob_files.begin()->first,
                     blob_files.rbegin()->first);
  }

  UpdateCompactionJobStats(stats);

  auto stream = event_logger_->LogToBuffer(log_buffer_, 8192);
  stream << "job" << job_id_ << "event"
         << "compaction_finished"
         << "compaction_time_micros" << stats.micros
         << "compaction_time_cpu_micros" << stats.cpu_micros << "output_level"
         << compact_->compaction->output_level() << "num_output_files"
         << compact_->num_output_files << "total_output_size"
         << compact_->total_bytes;

  if (compact_->num_blob_output_files > 0) {
    stream << "num_blob_output_files" << compact_->num_blob_output_files
           << "total_blob_output_size" << compact_->total_blob_bytes;
  }

  stream << "num_input_records" << stats.num_input_records
         << "num_output_records" << compact_->num_output_records
         << "num_subcompactions" << compact_->sub_compact_states.size()
         << "output_compression"
         << CompressionTypeToString(compact_->compaction->output_compression());

  stream << "num_single_delete_mismatches"
         << compaction_job_stats_->num_single_del_mismatch;
  stream << "num_single_delete_fallthrough"
         << compaction_job_stats_->num_single_del_fallthru;

  if (measure_io_stats_) {
    stream << "file_write_nanos" << compaction_job_stats_->file_write_nanos;
    stream << "file_range_sync_nanos"
           << compaction_job_stats_->file_range_sync_nanos;
    stream << "file_fsync_nanos" << compaction_job_stats_->file_fsync_nanos;
    stream << "file_prepare_write_nanos"
           << compaction_job_stats_->file_prepare_write_nanos;
  }

  stream << "lsm_state";
  stream.StartArray();
  for (int level = 0; level < vstorage->num_levels(); ++level) {
    stream << vstorage->NumLevelFiles(level);
  }
  stream.EndArray();

  if (!blob_files.empty()) {
    stream << "blob_file_head" << blob_files.begin()->first;
    stream << "blob_file_tail" << blob_files.rbegin()->first;
  }

  CleanupCompaction();
  return status;
}

#ifndef ROCKSDB_LITE
CompactionServiceJobStatus
CompactionJob::ProcessKeyValueCompactionWithCompactionService(
    SubcompactionState* sub_compact) {
  (void)sub_compact;
#if 0
  assert(sub_compact);
  assert(sub_compact->compaction);
  assert(db_options_.compaction_service);

  const Compaction* compaction = sub_compact->compaction;
  CompactionServiceInput compaction_input;
  compaction_input.output_level = compaction->output_level();

  const std::vector<CompactionInputFiles>& inputs =
      *(compact_->compaction->inputs());
  for (const auto& files_per_level : inputs) {
    for (const auto& file : files_per_level.files) {
      compaction_input.input_files.emplace_back(
          MakeTableFileName(file->fd.GetNumber()));
    }
  }
  compaction_input.column_family.name =
      compaction->column_family_data()->GetName();
  compaction_input.column_family.options =
      compaction->column_family_data()->GetLatestCFOptions();
  compaction_input.db_options =
      BuildDBOptions(db_options_, mutable_db_options_copy_);
  compaction_input.snapshots = existing_snapshots_;
  compaction_input.has_begin = sub_compact->start;
  compaction_input.begin =
      compaction_input.has_begin ? sub_compact->start->ToString() : "";
  compaction_input.has_end = sub_compact->end;
  compaction_input.end =
      compaction_input.has_end ? sub_compact->end->ToString() : "";
  compaction_input.approx_size = sub_compact->approx_size;

  std::string compaction_input_binary;
  Status s = compaction_input.Write(&compaction_input_binary);
  if (!s.ok()) {
    sub_compact->status = s;
    return CompactionServiceJobStatus::kFailure;
  }

  std::ostringstream input_files_oss;
  bool is_first_one = true;
  for (const auto& file : compaction_input.input_files) {
    input_files_oss << (is_first_one ? "" : ", ") << file;
    is_first_one = false;
  }

  ROCKS_LOG_INFO(
      db_options_.info_log,
      "[%s] [JOB %d] Starting remote compaction (output level: %d): %s",
      compaction_input.column_family.name.c_str(), job_id_,
      compaction_input.output_level, input_files_oss.str().c_str());
  CompactionServiceJobInfo info(dbname_, db_id_, db_session_id_,
                                GetCompactionId(sub_compact), thread_pri_);
  CompactionServiceJobStatus compaction_status =
      db_options_.compaction_service->StartV2(info, compaction_input_binary);
  switch (compaction_status) {
    case CompactionServiceJobStatus::kSuccess:
      break;
    case CompactionServiceJobStatus::kFailure:
      sub_compact->status = Status::Incomplete(
          "CompactionService failed to start compaction job.");
      ROCKS_LOG_WARN(db_options_.info_log,
                     "[%s] [JOB %d] Remote compaction failed to start.",
                     compaction_input.column_family.name.c_str(), job_id_);
      return compaction_status;
    case CompactionServiceJobStatus::kUseLocal:
      ROCKS_LOG_INFO(
          db_options_.info_log,
          "[%s] [JOB %d] Remote compaction fallback to local by API Start.",
          compaction_input.column_family.name.c_str(), job_id_);
      return compaction_status;
    default:
      assert(false);  // unknown status
      break;
  }

  ROCKS_LOG_INFO(db_options_.info_log,
                 "[%s] [JOB %d] Waiting for remote compaction...",
                 compaction_input.column_family.name.c_str(), job_id_);
  std::string compaction_result_binary;
  compaction_status = db_options_.compaction_service->WaitForCompleteV2(
      info, &compaction_result_binary);

  if (compaction_status == CompactionServiceJobStatus::kUseLocal) {
    ROCKS_LOG_INFO(db_options_.info_log,
                   "[%s] [JOB %d] Remote compaction fallback to local by API "
                   "WaitForComplete.",
                   compaction_input.column_family.name.c_str(), job_id_);
    return compaction_status;
  }

  CompactionServiceResult compaction_result;
  s = CompactionServiceResult::Read(compaction_result_binary,
                                    &compaction_result);

  if (compaction_status == CompactionServiceJobStatus::kFailure) {
    if (s.ok()) {
      if (compaction_result.status.ok()) {
        sub_compact->status = Status::Incomplete(
            "CompactionService failed to run the compaction job (even though "
            "the internal status is okay).");
      } else {
        // set the current sub compaction status with the status returned from
        // remote
        sub_compact->status = compaction_result.status;
      }
    } else {
      sub_compact->status = Status::Incomplete(
          "CompactionService failed to run the compaction job (and no valid "
          "result is returned).");
      compaction_result.status.PermitUncheckedError();
    }
    ROCKS_LOG_WARN(db_options_.info_log,
                   "[%s] [JOB %d] Remote compaction failed.",
                   compaction_input.column_family.name.c_str(), job_id_);
    return compaction_status;
  }

  if (!s.ok()) {
    sub_compact->status = s;
    compaction_result.status.PermitUncheckedError();
    return CompactionServiceJobStatus::kFailure;
  }
  sub_compact->status = compaction_result.status;

  std::ostringstream output_files_oss;
  is_first_one = true;
  for (const auto& file : compaction_result.output_files) {
    output_files_oss << (is_first_one ? "" : ", ") << file.file_name;
    is_first_one = false;
  }

  ROCKS_LOG_INFO(db_options_.info_log,
                 "[%s] [JOB %d] Receive remote compaction result, output path: "
                 "%s, files: %s",
                 compaction_input.column_family.name.c_str(), job_id_,
                 compaction_result.output_path.c_str(),
                 output_files_oss.str().c_str());

  if (!s.ok()) {
    sub_compact->status = s;
    return CompactionServiceJobStatus::kFailure;
  }

  for (const auto& file : compaction_result.output_files) {
    uint64_t file_num = versions_->NewFileNumber();
    auto src_file = compaction_result.output_path + "/" + file.file_name;
    auto tgt_file = TableFileName(compaction->immutable_options()->cf_paths,
                                  file_num, compaction->output_path_id());
    s = fs_->RenameFile(src_file, tgt_file, IOOptions(), nullptr);
    if (!s.ok()) {
      sub_compact->status = s;
      return CompactionServiceJobStatus::kFailure;
    }

    FileMetaData meta;
    uint64_t file_size;
    s = fs_->GetFileSize(tgt_file, IOOptions(), &file_size, nullptr);
    if (!s.ok()) {
      sub_compact->status = s;
      return CompactionServiceJobStatus::kFailure;
    }
    meta.fd = FileDescriptor(file_num, compaction->output_path_id(), file_size,
                             file.smallest_seqno, file.largest_seqno);
    meta.smallest.DecodeFrom(file.smallest_internal_key);
    meta.largest.DecodeFrom(file.largest_internal_key);
    meta.oldest_ancester_time = file.oldest_ancester_time;
    meta.file_creation_time = file.file_creation_time;
    meta.marked_for_compaction = file.marked_for_compaction;

    auto cfd = compaction->column_family_data();
    sub_compact->outputs.emplace_back(std::move(meta),
                                      cfd->internal_comparator(), false, false,
                                      true, file.paranoid_hash);
  }
  sub_compact->compaction_job_stats = compaction_result.stats;
  sub_compact->num_output_records = compaction_result.num_output_records;
  sub_compact->approx_size = compaction_input.approx_size;  // is this used?
  sub_compact->total_bytes = compaction_result.total_bytes;
  RecordTick(stats_, REMOTE_COMPACT_READ_BYTES, compaction_result.bytes_read);
  RecordTick(stats_, REMOTE_COMPACT_WRITE_BYTES,
             compaction_result.bytes_written);
  return CompactionServiceJobStatus::kSuccess;
#endif
  // Future work: Support this by adding an output level
  return CompactionServiceJobStatus::kFailure;
}
#endif  // !ROCKSDB_LITE

enum class MergeDecision {
  SelectLeft,
  SelectRight,
  DropLeft,
  DropRight,
};
template <typename T, typename Compare>
class Merge2Iterators : public TraitIterator<T> {
 public:
  Merge2Iterators(std::unique_ptr<TraitPeekable<T>> t1,
                  std::unique_ptr<TraitPeekable<T>> t2, Compare&& compare)
      : t1_(std::move(t1)), t2_(std::move(t2)), compare_(std::move(compare)) {}
  optional<T> next() override {
    const T* p1 = t1_.get()->peek();
    if (p1 == nullptr) return t2_.get()->next();
    const T* p2 = t2_.get()->peek();
    if (p2 == nullptr) return t1_.get()->next();
    for (;;) {
      switch (compare_(*p1, *p2)) {
        case MergeDecision::SelectLeft:
          return t1_.get()->next();
        case MergeDecision::SelectRight:
          return t2_.get()->next();
        case MergeDecision::DropLeft:
          t1_.get()->next();
          p1 = t1_.get()->peek();
          if (p1 == nullptr) return t2_.get()->next();
          break;
        case MergeDecision::DropRight:
          t2_.get()->next();
          p2 = t2_.get()->peek();
          if (p2 == nullptr) return t1_.get()->next();
          break;
      }
    }
  }

 private:
  std::unique_ptr<TraitPeekable<T>> t1_;
  std::unique_ptr<TraitPeekable<T>> t2_;
  Compare compare_;
};

struct IKeyValueLevel;
struct IKeyValue {
  Slice key;
  ParsedInternalKey ikey;
  Slice value;

  IKeyValue() = default;
  IKeyValue(IKeyValueLevel);
  IKeyValue(const InternalKey& internal_key, Slice arg_value)
      : key(internal_key.Encode()), value(arg_value) {
    ParseInternalKey(key, &ikey, true);
  }
  IKeyValue(Slice arg_key, ParsedInternalKey arg_ikey, Slice arg_value)
      : key(arg_key), ikey(arg_ikey), value(arg_value) {}

  class Compare {
   public:
    Compare(const Comparator* ucmp) : ucmp_(ucmp) {}
    MergeDecision operator()(const IKeyValue& lhs, const IKeyValue& rhs) {
      int res = ucmp_->Compare(lhs.ikey.user_key, rhs.ikey.user_key);
      if (res == 0) {
        return lhs.ikey.sequence < rhs.ikey.sequence ? MergeDecision::DropLeft
                                                     : MergeDecision::DropRight;
      } else {
        return res < 0 ? MergeDecision::SelectLeft : MergeDecision::SelectRight;
      }
    }

   private:
    const Comparator* ucmp_;
  };
};

struct IKeyValueLevel {
  Slice key;
  ParsedInternalKey ikey;
  Slice value;
  int level;

  IKeyValueLevel() = default;
  IKeyValueLevel(const InternalKey& internal_key, Slice arg_value,
                 int arg_level)
      : key(internal_key.Encode()), value(arg_value), level(arg_level) {
    ParseInternalKey(key, &ikey, true);
  }
  IKeyValueLevel(Slice arg_key, ParsedInternalKey arg_ikey, Slice arg_value,
                 int arg_level)
      : key(arg_key), ikey(arg_ikey), value(arg_value), level(arg_level) {}
  IKeyValueLevel(CompactionIterator& c_iter)
      : key(c_iter.key()), ikey(c_iter.ikey()) {
    assert(c_iter.value().size() ==
           sizeof(int) + sizeof(const char*) + sizeof(size_t));
    const char* buf = c_iter.value().data();
    level = *(int*)buf;
    value = Slice(*(const char**)(buf + sizeof(int)),
                  *(size_t*)(buf + sizeof(int) + sizeof(const char*)));
  }

  class Compare {
   public:
    Compare(const Comparator* ucmp) : ucmp_(ucmp) {}
    MergeDecision operator()(const IKeyValueLevel& lhs,
                             const IKeyValueLevel& rhs) {
      int res = ucmp_->Compare(lhs.ikey.user_key, rhs.ikey.user_key);
      if (res == 0) {
        return lhs.ikey.sequence < rhs.ikey.sequence ? MergeDecision::DropLeft
                                                     : MergeDecision::DropRight;
      } else {
        return res < 0 ? MergeDecision::SelectLeft : MergeDecision::SelectRight;
      }
    }

   private:
    const Comparator* ucmp_;
  };
};

IKeyValue::IKeyValue(IKeyValueLevel rhs)
    : IKeyValue(rhs.key, rhs.ikey, rhs.value) {}

enum class Decision {
  kUndetermined,
  kNextLevel,
  kStartLevel,
};

struct Elem {
  Decision decision;
  IKeyValue kv;
  Elem(const Elem&) = default;

  Elem(Decision arg_decision, IKeyValue arg_kv)
      : decision(arg_decision), kv(arg_kv) {}
  Elem(Decision arg_decision, Slice key, ParsedInternalKey ikey, Slice value)
      : decision(arg_decision), kv(key, ikey, value) {}
  Elem(Decision arg_decision, const InternalKey& internal_key, Slice arg_value)
      : decision(arg_decision), kv(internal_key, arg_value) {}
};

// Future work: The caller should ZeroOutSequenceIfPossible if the final
// decision is kNextLevel
class CompactionIterWrapper : public TraitIterator<IKeyValueLevel> {
 public:
  CompactionIterWrapper(CompactionIterator& c_iter)
      : c_iter_(c_iter), first_(true) {}
  CompactionIterWrapper(const CompactionIterWrapper& rhs) = delete;
  CompactionIterWrapper& operator=(const CompactionIterWrapper& rhs) = delete;
  CompactionIterWrapper(CompactionIterWrapper&& rhs)
      : c_iter_(rhs.c_iter_), first_(rhs.first_) {}
  CompactionIterWrapper& operator=(const CompactionIterWrapper&& rhs) = delete;
  optional<IKeyValueLevel> next() override {
    if (first_) {
      first_ = false;
    } else {
      c_iter_.Next();
    }
    if (c_iter_.Valid())
      return make_optional<IKeyValueLevel>(c_iter_);
    else
      return nullopt;
  }

 private:
  CompactionIterator& c_iter_;
  bool first_;
};

class IteratorWithoutRouter : public TraitIterator<Elem> {
 public:
  IteratorWithoutRouter(const Compaction& c, CompactionIterator& c_iter)
      : c_iter_(c_iter),
        timers_(c.column_family_data()->internal_stats()->hotrap_timers()) {}
  optional<Elem> next() override {
    optional<IKeyValueLevel> ret = c_iter_.next();
    if (ret.has_value())
      return make_optional<Elem>(Decision::kNextLevel, ret.value());
    else
      return nullopt;
  }

 private:
  CompactionIterWrapper c_iter_;

  const TypedTimers<TimerType>& timers_;
};

// level is -1
class VecIter : public TraitPeekable<IKeyValueLevel> {
 public:
  VecIter(const std::vector<std::pair<InternalKey, std::string>>& v)
      : v_(v), it_(v_.cbegin()) {
    if (it_ != v_.end()) {
      cur_ = IKeyValueLevel(it_->first, it_->second, -1);
    }
  }
  const IKeyValueLevel* peek() override {
    if (it_ != v_.end())
      return &cur_;
    else
      return nullptr;
  }
  optional<IKeyValueLevel> next() override {
    if (it_ == v_.end()) return nullopt;
    auto ret = std::move(cur_);
    ++it_;
    if (it_ != v_.end()) {
      cur_ = IKeyValueLevel(it_->first, it_->second, -1);
    }
    return ret;
  }

 private:
  const std::vector<std::pair<InternalKey, std::string>>& v_;
  typename std::vector<std::pair<InternalKey, std::string>>::const_iterator it_;
  IKeyValueLevel cur_;
};

class RouterIteratorIntraTier : public TraitIterator<Elem> {
 public:
  RouterIteratorIntraTier(CompactionRouter& router, const Compaction& c,
                          CompactionIterator& c_iter, Slice start, Bound end,
                          Tickers promotion_type)
      : c_(c),
        promotion_type_(promotion_type),
        promoted_bytes_(0),
        iter_(std::unique_ptr<Peekable<CompactionIterWrapper>>(
                  new Peekable<CompactionIterWrapper>(
                      CompactionIterWrapper(c_iter))),
              std::unique_ptr<VecIter>(
                  new VecIter(c.cached_records_to_promote())),
              IKeyValueLevel::Compare(
                  c.column_family_data()->user_comparator())) {}
  ~RouterIteratorIntraTier() override {
    auto stats = c_.immutable_options()->stats;
    RecordTick(stats, promotion_type_, promoted_bytes_);
  }
  optional<Elem> next() override {
    optional<IKeyValueLevel> ret = iter_.next();
    if (!ret.has_value()) {
      return nullopt;
    }
    IKeyValueLevel& kv = ret.value();
    if (kv.level == -1) {
      promoted_bytes_ += kv.key.size() + kv.value.size();
    }
    return make_optional<Elem>(Decision::kNextLevel, kv);
  }

 private:
  const Compaction& c_;
  Tickers promotion_type_;
  size_t promoted_bytes_;
  Merge2Iterators<IKeyValueLevel, IKeyValueLevel::Compare> iter_;
};

template <typename Iter>
class IgnoreStableHot : public TraitIterator<Slice> {
 public:
  IgnoreStableHot(Iter&& iter) : iter_(std::move(iter)) {}
  IgnoreStableHot(IgnoreStableHot<Iter>&& iter)
      : iter_(std::move(iter.iter_)) {}
  optional<Slice> next() override {
    for (;;) {
      optional<HotRecInfo> ret = iter_->next();
      if (!ret.has_value()) {
        return nullopt;
      } else {
        return make_optional<Slice>(ret.value().key);
      }
    }
  }

 private:
  Iter iter_;
};

class RouterIteratorSD2CD : public TraitIterator<Elem> {
 public:
  RouterIteratorSD2CD(CompactionRouter& router, const Compaction& c,
                      CompactionIterator& c_iter, Slice start, Bound end)
      : c_(c),
        start_(start),
        end_(end),
        ucmp_(c.column_family_data()->user_comparator()),
<<<<<<< HEAD
        c_iter_(CompactionIterWrapper(c_iter)),
        p_iter_(c.cached_records_to_promote()),
=======
        iter_(std::unique_ptr<Peekable<CompactionIterWrapper>>(
                  new Peekable<CompactionIterWrapper>(
                      CompactionIterWrapper(c_iter))),
              std::unique_ptr<VecIter>(
                  new VecIter(c.cached_records_to_promote())),
              IKeyValueLevel::Compare(ucmp_)),
        hot_iter_(Peekable<IgnoreStableHot<CompactionRouter::Iter>>(
            router.LowerBound(start_))),
        previous_decision_(Decision::kUndetermined),
>>>>>>> b697f81c
        kvsize_promoted_(0),
        kvsize_retained_(0) {}
  ~RouterIteratorSD2CD() {
    auto stats = c_.immutable_options()->stats;
    RecordTick(stats, Tickers::PROMOTED_2SDLAST_BYTES, kvsize_promoted_);
    RecordTick(stats, Tickers::RETAINED_BYTES, kvsize_retained_);
  }
  Decision route(const IKeyValueLevel& kv) {
    // Make sure that all versions of the same user key share the same decision.
    if (previous_decision_ != Decision::kUndetermined &&
        ucmp_->Compare(kv.ikey.user_key, Slice(previous_user_key_)) == 0) {
      return previous_decision_;
    }
    const rocksdb::Slice* hot = hot_iter_.peek();
    while (hot != nullptr) {
      if (ucmp_->Compare(*hot, kv.ikey.user_key) >= 0) break;
      hot_iter_.next();
      hot = hot_iter_.peek();
    }
    if (hot && ucmp_->Compare(*hot, kv.ikey.user_key) == 0) {
      hot_iter_.next();
      previous_decision_ = Decision::kStartLevel;
    } else {
      previous_decision_ = Decision::kNextLevel;
    }
    previous_user_key_ = kv.ikey.user_key.ToString();
    return previous_decision_;
  }
  optional<Elem> next() override {
<<<<<<< HEAD
    const IKeyValue* p_kv = p_iter_.peek();
    if (p_kv == nullptr) {
      return c_iter_next();
    }
    const IKeyValue* c_kv = c_iter_.peek();
    if (c_kv == nullptr) {
      return p_iter_next();
    }
    for (;;) {
      int res = ucmp_->Compare(p_kv->ikey.user_key, c_kv->ikey.user_key);
      if (res == 0) {
        if (p_kv->ikey.sequence < c_kv->ikey.sequence) {
          p_iter_next();
          p_kv = p_iter_.peek();
          if (p_kv == nullptr) {
            return c_iter_next();
          }
        } else {
          c_iter_next();
          c_kv = c_iter_.peek();
          if (c_kv == nullptr) {
            return p_iter_next();
          }
        }
      } else if (res < 0) {
        return p_iter_next();
      } else {
        return c_iter_next();
      }
    }
=======
    optional<IKeyValueLevel> kv_ret = iter_.next();
    if (!kv_ret.has_value()) {
      return nullopt;
    }
    const IKeyValueLevel& kv = kv_ret.value();
    RangeBounds range{
        .start =
            Bound{
                .user_key = start_,
                .excluded = false,
            },
        .end = end_,
    };
    if (!range.contains(kv.ikey.user_key, ucmp_)) {
      return make_optional<Elem>(Decision::kNextLevel, kv);
    }
    Decision decision = route(kv);
    if (decision == Decision::kStartLevel) {
      size_t kvsize = kv.key.size() + kv.value.size();
      if (kv.level == -1 || kv.level == c_.output_level()) {
        kvsize_promoted_ += kvsize;
      } else {
        assert(kv.level == c_.start_level());
        kvsize_retained_ += kvsize;
      }
    } else {
      assert(decision == Decision::kNextLevel);
    }
    return make_optional<Elem>(decision, kv);
>>>>>>> b697f81c
  }

 private:
  optional<Elem> c_iter_next() {
    optional<IKeyValue> ret = c_iter_.next();
    if (ret.has_value()) {
      return make_optional<Elem>(Decision::kNextLevel, ret.value());
    }
    return nullopt;
  }
  optional<Elem> p_iter_next() {
    optional<IKeyValue> ret = p_iter_.next();
    if (ret.has_value()) {
      RangeBounds range{
          .start =
              Bound{
                  .user_key = start_,
                  .excluded = false,
              },
          .end = end_,
      };
      Decision decision;
      if (range.contains(ret.value().ikey.user_key, ucmp_))
        decision = Decision::kStartLevel;
      else
        decision = Decision::kNextLevel;
      return make_optional<Elem>(decision, ret.value());
    }
    return nullopt;
  }
  const Compaction& c_;
  const Slice start_;
  const Bound end_;

  const Comparator* ucmp_;
<<<<<<< HEAD
  Peekable<CompactionIterWrapper> c_iter_;
  VecIter p_iter_;
=======
  Merge2Iterators<IKeyValueLevel, IKeyValueLevel::Compare> iter_;
  Peekable<IgnoreStableHot<CompactionRouter::Iter>> hot_iter_;

  Decision previous_decision_;
  std::string previous_user_key_;
>>>>>>> b697f81c

  size_t kvsize_promoted_;
  size_t kvsize_retained_;
};
class RouterIterator {
 public:
  RouterIterator(CompactionRouter* router, const Compaction& c,
                 CompactionIterator& c_iter, Slice start, Bound end)
      : timers_(c.column_family_data()->internal_stats()->hotrap_timers()) {
    int start_level = c.level();
    int latter_level = c.output_level();
    if (router == NULL) {
      // Future work: Handle the case that it's not empty, which is possible
      // when router was not NULL but then is set to NULL.
      assert(c.cached_records_to_promote().empty());
      iter_ = std::unique_ptr<IteratorWithoutRouter>(
          new IteratorWithoutRouter(c, c_iter));
    } else {
      size_t start_tier = router->Tier(start_level);
      size_t latter_tier = router->Tier(latter_level);
      if (start_tier != latter_tier) {
        iter_ = std::unique_ptr<RouterIteratorSD2CD>(
            new RouterIteratorSD2CD(*router, c, c_iter, start, end));
      } else if (router->Tier(latter_level + 1) != latter_tier) {
        iter_ = std::unique_ptr<RouterIteratorIntraTier>(
            new RouterIteratorIntraTier(*router, c, c_iter, start, end,
                                        Tickers::PROMOTED_2SDLAST_BYTES));
      } else {
        iter_ = std::unique_ptr<RouterIteratorIntraTier>(
            new RouterIteratorIntraTier(*router, c, c_iter, start, end,
                                        Tickers::PROMOTED_2CDFRONT_BYTES));
      }
    }
    cur_ = iter_->next();
  }
  bool Valid() { return cur_.has_value(); }
  void Next() {
    assert(Valid());
    cur_ = iter_->next();
  }
  Decision decision() { return cur_.value().decision; }
  const Slice& key() const { return cur_.value().kv.key; }
  const ParsedInternalKey& ikey() const { return cur_.value().kv.ikey; }
  const Slice& user_key() const { return cur_.value().kv.ikey.user_key; }
  const Slice& value() const { return cur_.value().kv.value; }

 private:
  std::unique_ptr<TraitIterator<Elem>> iter_;
  optional<Elem> cur_;

  const TypedTimers<TimerType>& timers_;
};

void CompactionJob::ProcessKeyValueCompaction(SubcompactionState* sub_compact) {
  assert(sub_compact);
  assert(sub_compact->compaction);

#ifndef ROCKSDB_LITE
  if (db_options_.compaction_service) {
    CompactionServiceJobStatus comp_status =
        ProcessKeyValueCompactionWithCompactionService(sub_compact);
    if (comp_status == CompactionServiceJobStatus::kSuccess ||
        comp_status == CompactionServiceJobStatus::kFailure) {
      return;
    }
    // fallback to local compaction
    assert(comp_status == CompactionServiceJobStatus::kUseLocal);
  }
#endif  // !ROCKSDB_LITE

  uint64_t prev_cpu_micros = db_options_.clock->CPUNanos() / 1000;

  const Compaction* c = sub_compact->compaction;
  ColumnFamilyData* cfd = c->column_family_data();
  const Comparator* ucmp = cfd->user_comparator();

  // Create compaction filter and fail the compaction if
  // IgnoreSnapshots() = false because it is not supported anymore
  const CompactionFilter* compaction_filter =
      cfd->ioptions()->compaction_filter;
  std::unique_ptr<CompactionFilter> compaction_filter_from_factory = nullptr;
  if (compaction_filter == nullptr) {
    compaction_filter_from_factory = c->CreateCompactionFilter();
    compaction_filter = compaction_filter_from_factory.get();
  }
  if (compaction_filter != nullptr && !compaction_filter->IgnoreSnapshots()) {
    sub_compact->status = Status::NotSupported(
        "CompactionFilter::IgnoreSnapshots() = false is not supported "
        "anymore.");
    return;
  }
  CompactionRouter* router = c->mutable_cf_options()->compaction_router;
  TimerGuard timer_guard =
      cfd->internal_stats()
          ->hotrap_timers_per_level()
          .timer(c->start_level(),
                 PerLevelTimerType::kProcessKeyValueCompaction)
          .start();
  const int level = c->level();

  CompactionRangeDelAggregator range_del_agg(&cfd->internal_comparator(),
                                             existing_snapshots_);

  const Slice* const start = sub_compact->start;
  const Slice* const end = sub_compact->end;

  ReadOptions read_options;
  read_options.verify_checksums = true;
  read_options.fill_cache = false;
  // Compaction iterators shouldn't be confined to a single prefix.
  // Compactions use Seek() for
  // (a) concurrent compactions,
  // (b) CompactionFilter::Decision::kRemoveAndSkipUntil.
  read_options.total_order_seek = true;

  // Note: if we're going to support subcompactions for user-defined
  // timestamps, the timestamp part will have to be stripped from the bounds
  // here.
  assert((!start && !end) || ucmp->timestamp_size() == 0);
  read_options.iterate_lower_bound = start;
  read_options.iterate_upper_bound = end;

  // Although the v2 aggregator is what the level iterator(s) know about,
  // the AddTombstones calls will be propagated down to the v1 aggregator.
  std::unique_ptr<InternalIterator> raw_input(
      versions_->MakeInputIterator(read_options, sub_compact->compaction,
                                   &range_del_agg, file_options_for_read_));
  InternalIterator* input = raw_input.get();

  IterKey start_ikey;
  IterKey end_ikey;
  Slice start_slice;
  Slice end_slice;

  if (start) {
    start_ikey.SetInternalKey(*start, kMaxSequenceNumber, kValueTypeForSeek);
    start_slice = start_ikey.GetInternalKey();
  }
  if (end) {
    end_ikey.SetInternalKey(*end, kMaxSequenceNumber, kValueTypeForSeek);
    end_slice = end_ikey.GetInternalKey();
  }

  std::unique_ptr<InternalIterator> clip;
  if (start || end) {
    clip.reset(new ClippingIterator(
        raw_input.get(), start ? &start_slice : nullptr,
        end ? &end_slice : nullptr, &cfd->internal_comparator()));
    input = clip.get();
  }

  std::unique_ptr<InternalIterator> blob_counter;

  if (sub_compact->compaction->DoesInputReferenceBlobFiles()) {
    sub_compact->blob_garbage_meter.reset(new BlobGarbageMeter);
    blob_counter.reset(
        new BlobCountingIterator(input, sub_compact->blob_garbage_meter.get()));
    input = blob_counter.get();
  }

  input->SeekToFirst();

  AutoThreadOperationStageUpdater stage_updater(
      ThreadStatus::STAGE_COMPACTION_PROCESS_KV);

  // I/O measurement variables
  PerfLevel prev_perf_level = PerfLevel::kEnableTime;
  const uint64_t kRecordStatsEvery = 1000;
  uint64_t prev_write_nanos = 0;
  uint64_t prev_fsync_nanos = 0;
  uint64_t prev_range_sync_nanos = 0;
  uint64_t prev_prepare_write_nanos = 0;
  uint64_t prev_cpu_write_nanos = 0;
  uint64_t prev_cpu_read_nanos = 0;
  if (measure_io_stats_) {
    prev_perf_level = GetPerfLevel();
    SetPerfLevel(PerfLevel::kEnableTimeAndCPUTimeExceptForMutex);
    prev_write_nanos = IOSTATS(write_nanos);
    prev_fsync_nanos = IOSTATS(fsync_nanos);
    prev_range_sync_nanos = IOSTATS(range_sync_nanos);
    prev_prepare_write_nanos = IOSTATS(prepare_write_nanos);
    prev_cpu_write_nanos = IOSTATS(cpu_write_nanos);
    prev_cpu_read_nanos = IOSTATS(cpu_read_nanos);
  }

  MergeHelper merge(
      env_, ucmp, cfd->ioptions()->merge_operator.get(), compaction_filter,
      db_options_.info_log.get(),
      false /* internal key corruption is expected */,
      existing_snapshots_.empty() ? 0 : existing_snapshots_.back(),
      snapshot_checker_, compact_->compaction->level(), db_options_.stats);

  const MutableCFOptions* mutable_cf_options =
      sub_compact->compaction->mutable_cf_options();
  assert(mutable_cf_options);

  std::vector<std::string> blob_file_paths;

  std::unique_ptr<BlobFileBuilder> blob_file_builder(
      mutable_cf_options->enable_blob_files
          ? new BlobFileBuilder(
                versions_, fs_.get(),
                sub_compact->compaction->immutable_options(),
                mutable_cf_options, &file_options_, job_id_, cfd->GetID(),
                cfd->GetName(), Env::IOPriority::IO_LOW, write_hint_,
                io_tracer_, blob_callback_, BlobFileCreationReason::kCompaction,
                &blob_file_paths, &sub_compact->blob_file_additions)
          : nullptr);

  TEST_SYNC_POINT("CompactionJob::Run():Inprogress");
  TEST_SYNC_POINT_CALLBACK(
      "CompactionJob::Run():PausingManualCompaction:1",
      reinterpret_cast<void*>(
          const_cast<std::atomic<int>*>(manual_compaction_paused_)));

  Status status;
  const std::string* const full_history_ts_low =
      full_history_ts_low_.empty() ? nullptr : &full_history_ts_low_;
  sub_compact->c_iter.reset(new CompactionIterator(
      input, ucmp, &merge, versions_->LastSequence(), &existing_snapshots_,
      earliest_write_conflict_snapshot_, snapshot_checker_, env_,
      ShouldReportDetailedTime(env_, stats_),
      /*expect_valid_internal_key=*/true, &range_del_agg,
      blob_file_builder.get(), db_options_.allow_data_in_errors,
      sub_compact->compaction, compaction_filter, shutting_down_,
      preserve_deletes_seqnum_, manual_compaction_paused_,
      manual_compaction_canceled_, db_options_.info_log, full_history_ts_low));
  auto c_iter = sub_compact->c_iter.get();
  c_iter->SeekToFirst();
  if (c_iter->Valid() && sub_compact->compaction->output_level() != 0) {
    sub_compact->FillFilesToCutForTtl();
    // ShouldStopBefore() maintains state based on keys processed so far. The
    // compaction loop always calls it on the "next" key, thus won't tell it
    // the first key. So we do that here.
    sub_compact->ShouldStopBefore(c_iter->key(),
                                  // sub_compact->current_output_file_size);
                                  0);  // TODO: Is this correct?
  }
  const auto& c_iter_stats = c_iter->iter_stats();

  std::unique_ptr<SstPartitioner> partitioner =
      sub_compact->compaction->output_level() == 0
          ? nullptr
          : sub_compact->compaction->CreateSstPartitioner();
  std::string last_key_for_partitioner;

  // Future work: How to handle other cases?
  assert(c->num_input_levels() <= 2);
  const CompactionInputFiles& start_level_inputs = (*c->inputs())[0];
  assert(start_level_inputs.level == c->start_level());
  Slice start_level_smallest_user_key, start_level_largest_user_key;
  start_level_inputs.GetBoundaryKeys(ucmp, &start_level_smallest_user_key,
                                     &start_level_largest_user_key);
  Slice promotable_start =
      start == NULL ? start_level_smallest_user_key
                    : (ucmp->Compare(*start, start_level_smallest_user_key) < 0
                           ? start_level_smallest_user_key
                           : *start);
  Bound promotable_end =
      end == NULL
          ? Bound{.user_key = start_level_largest_user_key, .excluded = false}
          : (ucmp->Compare(*end, start_level_largest_user_key) <= 0
                 ? Bound{.user_key = *end, .excluded = true}
                 : Bound{
                       .user_key = start_level_largest_user_key,
                       .excluded = false,
                   });
  RouterIterator router_iter(router, *c, *c_iter, promotable_start,
                             promotable_end);

  std::string previous_user_key;
  auto compaction_start = rusty::time::Instant::now();
  while (status.ok() && !cfd->IsDropped() && router_iter.Valid()) {
    // Invariant: router_iter.status() is guaranteed to be OK if
    // router_iter->Valid() returns true.
    const Slice& key = router_iter.key();
    const Slice& value = router_iter.value();

    assert(!end || ucmp->Compare(router_iter.user_key(), *end) < 0);

    if (c_iter_stats.num_input_records % kRecordStatsEvery ==
        kRecordStatsEvery - 1) {
      RecordDroppedKeys(c_iter_stats, &sub_compact->compaction_job_stats);
      c_iter->ResetRecordCounts();
      RecordCompactionIOStats();
    }

    SubcompactionState::LevelOutput* level_output = NULL;
    switch (router_iter.decision()) {
      case Decision::kStartLevel:
        level_output = &sub_compact->start_level_output;
        break;
      case Decision::kNextLevel:
        level_output = &sub_compact->latter_level_output;
        break;
      case Decision::kUndetermined:
        assert(false);
        break;
    }
    assert(level_output != NULL);

    // Open output file if necessary
    if (level_output->builder == nullptr) {
      status = OpenCompactionOutputFile(sub_compact, level_output);
      if (!status.ok()) {
        break;
      }
    }
    status = level_output->AddToBuilder(key, value);
    if (!status.ok()) {
      break;
    }

    status = sub_compact->ProcessOutFlowIfNeeded(key, value);
    if (!status.ok()) {
      break;
    }

    level_output->current_output_file_size =
        level_output->builder->EstimatedFileSize();
    const ParsedInternalKey& ikey = router_iter.ikey();
    level_output->current_output()->meta.UpdateBoundaries(
        key, value, ikey.sequence, ikey.type);
    sub_compact->num_output_records++;

    // Close output file if it is big enough. Two possibilities determine it's
    // time to close it: (1) the current key should be this file's last key,
    // (2) the next key should not be in this file.
    //
    // TODO(aekmekji): determine if file should be closed earlier than this
    // during subcompactions (i.e. if output size, estimated by input size, is
    // going to be 1.2MB and max_output_file_size = 1MB, prefer to have 0.6MB
    // and 0.6MB instead of 1MB and 0.2MB)
    bool output_file_ended = false;
    if (sub_compact->compaction->output_level() != 0 &&
        level_output->current_output_file_size >=
            sub_compact->compaction->max_output_file_size()) {
      // (1) this key terminates the file. For historical reasons, the
      // iterator status before advancing will be given to
      // FinishCompactionOutputFile().
      output_file_ended = true;
    }
    TEST_SYNC_POINT_CALLBACK(
        "CompactionJob::Run():PausingManualCompaction:2",
        reinterpret_cast<void*>(
            const_cast<std::atomic<int>*>(manual_compaction_paused_)));
    if (partitioner.get()) {
      last_key_for_partitioner.assign(router_iter.user_key().data_,
                                      router_iter.user_key().size_);
    }
    router_iter.Next();
    if (c_iter->status().IsManualCompactionPaused()) {
      break;
    }
    if (!output_file_ended && router_iter.Valid()) {
      if (((partitioner.get() &&
            partitioner->ShouldPartition(PartitionerRequest(
                last_key_for_partitioner, router_iter.user_key(),
                level_output->current_output_file_size)) == kRequired) ||
           (sub_compact->compaction->output_level() != 0 &&
            sub_compact->ShouldStopBefore(
                router_iter.key(), level_output->current_output_file_size))) &&
          level_output->builder != nullptr) {
        // (2) this key belongs to the next file. For historical reasons, the
        // iterator status after advancing will be given to
        // FinishCompactionOutputFile().
        output_file_ended = true;
      }
    }
    if (output_file_ended) {
      const Slice* next_key = nullptr;
      if (router_iter.Valid()) {
        next_key = &router_iter.key();
      }
      CompactionIterationStats range_del_out_stats;
      status = FinishCompactionOutputFile(input->status(), sub_compact,
                                          level_output, &range_del_agg,
                                          &range_del_out_stats, next_key);
      RecordDroppedKeys(range_del_out_stats,
                        &sub_compact->compaction_job_stats);
    }
  }

  sub_compact->compaction_job_stats.num_blobs_read =
      c_iter_stats.num_blobs_read;
  sub_compact->compaction_job_stats.total_blob_bytes_read =
      c_iter_stats.total_blob_bytes_read;
  sub_compact->compaction_job_stats.num_input_deletion_records =
      c_iter_stats.num_input_deletion_records;
  sub_compact->compaction_job_stats.num_corrupt_keys =
      c_iter_stats.num_input_corrupt_records;
  sub_compact->compaction_job_stats.num_single_del_fallthru =
      c_iter_stats.num_single_del_fallthru;
  sub_compact->compaction_job_stats.num_single_del_mismatch =
      c_iter_stats.num_single_del_mismatch;
  sub_compact->compaction_job_stats.total_input_raw_key_bytes +=
      c_iter_stats.total_input_raw_key_bytes;
  sub_compact->compaction_job_stats.total_input_raw_value_bytes +=
      c_iter_stats.total_input_raw_value_bytes;

  RecordTick(stats_, FILTER_OPERATION_TOTAL_TIME,
             c_iter_stats.total_filter_time);

  if (c_iter_stats.num_blobs_relocated > 0) {
    RecordTick(stats_, BLOB_DB_GC_NUM_KEYS_RELOCATED,
               c_iter_stats.num_blobs_relocated);
  }
  if (c_iter_stats.total_blob_bytes_relocated > 0) {
    RecordTick(stats_, BLOB_DB_GC_BYTES_RELOCATED,
               c_iter_stats.total_blob_bytes_relocated);
  }

  RecordDroppedKeys(c_iter_stats, &sub_compact->compaction_job_stats);
  RecordCompactionIOStats();

  if (status.ok() && cfd->IsDropped()) {
    status =
        Status::ColumnFamilyDropped("Column family dropped during compaction");
  }
  if ((status.ok() || status.IsColumnFamilyDropped()) &&
      shutting_down_->load(std::memory_order_relaxed)) {
    status = Status::ShutdownInProgress("Database shutdown");
  }
  if ((status.ok() || status.IsColumnFamilyDropped()) &&
      ((manual_compaction_paused_ &&
        manual_compaction_paused_->load(std::memory_order_relaxed) > 0) ||
       (manual_compaction_canceled_ &&
        manual_compaction_canceled_->load(std::memory_order_relaxed)))) {
    status = Status::Incomplete(Status::SubCode::kManualCompactionPaused);
  }
  if (status.ok()) {
    status = input->status();
  }
  if (status.ok()) {
    status = c_iter->status();
  }

  if (status.ok() && sub_compact->latter_level_output.builder == nullptr &&
      sub_compact->latter_level_output.outputs.size() == 0 &&
      !range_del_agg.IsEmpty()) {
    // handle subcompaction containing only range deletions
    // Range deletions are always output to the next level.
    status = OpenCompactionOutputFile(sub_compact,
                                      &sub_compact->latter_level_output);
  }

  // Call FinishCompactionOutputFile() even if status is not ok: it needs to
  // close the output file.
  if (sub_compact->start_level_output.builder != nullptr) {
    CompactionIterationStats range_del_out_stats;
    Status s = FinishCompactionOutputFile(status, sub_compact,
                                          &sub_compact->start_level_output,
                                          &range_del_agg, &range_del_out_stats);
    if (!s.ok() && status.ok()) {
      status = s;
    }
    RecordDroppedKeys(range_del_out_stats, &sub_compact->compaction_job_stats);
  }
  if (sub_compact->latter_level_output.builder != nullptr) {
    CompactionIterationStats range_del_out_stats;
    Status s = FinishCompactionOutputFile(status, sub_compact,
                                          &sub_compact->latter_level_output,
                                          &range_del_agg, &range_del_out_stats);
    if (!s.ok() && status.ok()) {
      status = s;
    }
    RecordDroppedKeys(range_del_out_stats, &sub_compact->compaction_job_stats);
  }

  if (blob_file_builder) {
    if (status.ok()) {
      status = blob_file_builder->Finish();
    } else {
      blob_file_builder->Abandon(status);
    }
    blob_file_builder.reset();
  }

  cfd->internal_stats()
      ->hotrap_timers()
      .timer(TimerType::kCompaction)
      .add(compaction_start.elapsed());

  sub_compact->compaction_job_stats.cpu_micros =
      db_options_.clock->CPUNanos() / 1000 - prev_cpu_micros;

  if (measure_io_stats_) {
    sub_compact->compaction_job_stats.file_write_nanos +=
        IOSTATS(write_nanos) - prev_write_nanos;
    sub_compact->compaction_job_stats.file_fsync_nanos +=
        IOSTATS(fsync_nanos) - prev_fsync_nanos;
    sub_compact->compaction_job_stats.file_range_sync_nanos +=
        IOSTATS(range_sync_nanos) - prev_range_sync_nanos;
    sub_compact->compaction_job_stats.file_prepare_write_nanos +=
        IOSTATS(prepare_write_nanos) - prev_prepare_write_nanos;
    sub_compact->compaction_job_stats.cpu_micros -=
        (IOSTATS(cpu_write_nanos) - prev_cpu_write_nanos +
         IOSTATS(cpu_read_nanos) - prev_cpu_read_nanos) /
        1000;
    if (prev_perf_level != PerfLevel::kEnableTimeAndCPUTimeExceptForMutex) {
      SetPerfLevel(prev_perf_level);
    }
  }
#ifdef ROCKSDB_ASSERT_STATUS_CHECKED
  if (!status.ok()) {
    if (sub_compact->c_iter) {
      sub_compact->c_iter->status().PermitUncheckedError();
    }
    if (input) {
      input->status().PermitUncheckedError();
    }
  }
#endif  // ROCKSDB_ASSERT_STATUS_CHECKED

  sub_compact->c_iter.reset();
  blob_counter.reset();
  clip.reset();
  raw_input.reset();
  sub_compact->status = status;
}

uint64_t CompactionJob::GetCompactionId(SubcompactionState* sub_compact) {
  return (uint64_t)job_id_ << 32 | sub_compact->sub_job_id;
}

void CompactionJob::RecordDroppedKeys(
    const CompactionIterationStats& c_iter_stats,
    CompactionJobStats* compaction_job_stats) {
  if (c_iter_stats.num_record_drop_user > 0) {
    RecordTick(stats_, COMPACTION_KEY_DROP_USER,
               c_iter_stats.num_record_drop_user);
  }
  if (c_iter_stats.num_record_drop_hidden > 0) {
    RecordTick(stats_, COMPACTION_KEY_DROP_NEWER_ENTRY,
               c_iter_stats.num_record_drop_hidden);
    if (compaction_job_stats) {
      compaction_job_stats->num_records_replaced +=
          c_iter_stats.num_record_drop_hidden;
    }
  }
  if (c_iter_stats.num_record_drop_obsolete > 0) {
    RecordTick(stats_, COMPACTION_KEY_DROP_OBSOLETE,
               c_iter_stats.num_record_drop_obsolete);
    if (compaction_job_stats) {
      compaction_job_stats->num_expired_deletion_records +=
          c_iter_stats.num_record_drop_obsolete;
    }
  }
  if (c_iter_stats.num_record_drop_range_del > 0) {
    RecordTick(stats_, COMPACTION_KEY_DROP_RANGE_DEL,
               c_iter_stats.num_record_drop_range_del);
  }
  if (c_iter_stats.num_range_del_drop_obsolete > 0) {
    RecordTick(stats_, COMPACTION_RANGE_DEL_DROP_OBSOLETE,
               c_iter_stats.num_range_del_drop_obsolete);
  }
  if (c_iter_stats.num_optimized_del_drop_obsolete > 0) {
    RecordTick(stats_, COMPACTION_OPTIMIZED_DEL_DROP_OBSOLETE,
               c_iter_stats.num_optimized_del_drop_obsolete);
  }
}

Status CompactionJob::FinishCompactionOutputFile(
    const Status& input_status, SubcompactionState* sub_compact,
    SubcompactionState::LevelOutput* level_output,
    CompactionRangeDelAggregator* range_del_agg,
    CompactionIterationStats* range_del_out_stats,
    const Slice* next_table_min_key /* = nullptr */) {
  AutoThreadOperationStageUpdater stage_updater(
      ThreadStatus::STAGE_COMPACTION_SYNC_FILE);
  assert(sub_compact != nullptr);
  assert(level_output->outfile);
  assert(level_output->builder != nullptr);
  assert(level_output->current_output() != nullptr);

  ColumnFamilyData* cfd = sub_compact->compaction->column_family_data();
  const Comparator* ucmp = cfd->user_comparator();

  // Check for iterator errors
  Status s = input_status;
  auto meta = &level_output->current_output()->meta;
  assert(meta != nullptr);
  if (s.ok()) {
    Slice lower_bound_guard, upper_bound_guard;
    std::string smallest_user_key;
    const Slice *lower_bound, *upper_bound;
    bool lower_bound_from_sub_compact = false;
    if (level_output->outputs.size() == 1) {
      // For the first output table, include range tombstones before the min
      // key but after the subcompaction boundary.
      lower_bound = sub_compact->start;
      lower_bound_from_sub_compact = true;
    } else if (meta->smallest.size() > 0) {
      // For subsequent output tables, only include range tombstones from min
      // key onwards since the previous file was extended to contain range
      // tombstones falling before min key.
      smallest_user_key = meta->smallest.user_key().ToString(false /*hex*/);
      lower_bound_guard = Slice(smallest_user_key);
      lower_bound = &lower_bound_guard;
    } else {
      lower_bound = nullptr;
    }
    if (next_table_min_key != nullptr) {
      // This may be the last file in the subcompaction in some cases, so we
      // need to compare the end key of subcompaction with the next file start
      // key. When the end key is chosen by the subcompaction, we know that
      // it must be the biggest key in output file. Therefore, it is safe to
      // use the smaller key as the upper bound of the output file, to ensure
      // that there is no overlapping between different output files.
      upper_bound_guard = ExtractUserKey(*next_table_min_key);
      if (sub_compact->end != nullptr &&
          ucmp->Compare(upper_bound_guard, *sub_compact->end) >= 0) {
        upper_bound = sub_compact->end;
      } else {
        upper_bound = &upper_bound_guard;
      }
    } else {
      // This is the last file in the subcompaction, so extend until the
      // subcompaction ends.
      upper_bound = sub_compact->end;
    }
    auto earliest_snapshot = kMaxSequenceNumber;
    if (existing_snapshots_.size() > 0) {
      earliest_snapshot = existing_snapshots_[0];
    }
    bool has_overlapping_endpoints;
    if (upper_bound != nullptr && meta->largest.size() > 0) {
      has_overlapping_endpoints =
          ucmp->Compare(meta->largest.user_key(), *upper_bound) == 0;
    } else {
      has_overlapping_endpoints = false;
    }

    // The end key of the subcompaction must be bigger or equal to the upper
    // bound. If the end of subcompaction is null or the upper bound is null,
    // it means that this file is the last file in the compaction. So there
    // will be no overlapping between this file and others.
    assert(sub_compact->end == nullptr || upper_bound == nullptr ||
           ucmp->Compare(*upper_bound, *sub_compact->end) <= 0);
    auto it = range_del_agg->NewIterator(lower_bound, upper_bound,
                                         has_overlapping_endpoints);
    // Position the range tombstone output iterator. There may be tombstone
    // fragments that are entirely out of range, so make sure that we do not
    // include those.
    if (lower_bound != nullptr) {
      it->Seek(*lower_bound);
    } else {
      it->SeekToFirst();
    }
    TEST_SYNC_POINT("CompactionJob::FinishCompactionOutputFile1");
    for (; it->Valid(); it->Next()) {
      auto tombstone = it->Tombstone();
      if (upper_bound != nullptr) {
        int cmp = ucmp->Compare(*upper_bound, tombstone.start_key_);
        if ((has_overlapping_endpoints && cmp < 0) ||
            (!has_overlapping_endpoints && cmp <= 0)) {
          // Tombstones starting after upper_bound only need to be included in
          // the next table. If the current SST ends before upper_bound, i.e.,
          // `has_overlapping_endpoints == false`, we can also skip over range
          // tombstones that start exactly at upper_bound. Such range
          // tombstones will be included in the next file and are not relevant
          // to the point keys or endpoints of the current file.
          break;
        }
      }

      if (bottommost_level_ && tombstone.seq_ <= earliest_snapshot) {
        // TODO(andrewkr): tombstones that span multiple output files are
        // counted for each compaction output file, so lots of double
        // counting.
        range_del_out_stats->num_range_del_drop_obsolete++;
        range_del_out_stats->num_record_drop_obsolete++;
        continue;
      }

      auto kv = tombstone.Serialize();
      assert(lower_bound == nullptr ||
             ucmp->Compare(*lower_bound, kv.second) < 0);
      // Range tombstone is not supported by output validator yet.
      level_output->builder->Add(kv.first.Encode(), kv.second);
      InternalKey smallest_candidate = std::move(kv.first);
      if (lower_bound != nullptr &&
          ucmp->Compare(smallest_candidate.user_key(), *lower_bound) <= 0) {
        // Pretend the smallest key has the same user key as lower_bound
        // (the max key in the previous table or subcompaction) in order for
        // files to appear key-space partitioned.
        //
        // When lower_bound is chosen by a subcompaction, we know that
        // subcompactions over smaller keys cannot contain any keys at
        // lower_bound. We also know that smaller subcompactions exist,
        // because otherwise the subcompaction woud be unbounded on the left.
        // As a result, we know that no other files on the output level will
        // contain actual keys at lower_bound (an output file may have a
        // largest key of lower_bound@kMaxSequenceNumber, but this only
        // indicates a large range tombstone was truncated). Therefore, it is
        // safe to use the tombstone's sequence number, to ensure that keys at
        // lower_bound at lower levels are covered by truncated tombstones.
        //
        // If lower_bound was chosen by the smallest data key in the file,
        // choose lowest seqnum so this file's smallest internal key comes
        // after the previous file's largest. The fake seqnum is OK because
        // the read path's file-picking code only considers user key.
        smallest_candidate = InternalKey(
            *lower_bound, lower_bound_from_sub_compact ? tombstone.seq_ : 0,
            kTypeRangeDeletion);
      }
      InternalKey largest_candidate = tombstone.SerializeEndKey();
      if (upper_bound != nullptr &&
          ucmp->Compare(*upper_bound, largest_candidate.user_key()) <= 0) {
        // Pretend the largest key has the same user key as upper_bound (the
        // min key in the following table or subcompaction) in order for files
        // to appear key-space partitioned.
        //
        // Choose highest seqnum so this file's largest internal key comes
        // before the next file's/subcompaction's smallest. The fake seqnum is
        // OK because the read path's file-picking code only considers the
        // user key portion.
        //
        // Note Seek() also creates InternalKey with (user_key,
        // kMaxSequenceNumber), but with kTypeDeletion (0x7) instead of
        // kTypeRangeDeletion (0xF), so the range tombstone comes before the
        // Seek() key in InternalKey's ordering. So Seek() will look in the
        // next file for the user key.
        largest_candidate =
            InternalKey(*upper_bound, kMaxSequenceNumber, kTypeRangeDeletion);
      }
#ifndef NDEBUG
      SequenceNumber smallest_ikey_seqnum = kMaxSequenceNumber;
      if (meta->smallest.size() > 0) {
        smallest_ikey_seqnum = GetInternalKeySeqno(meta->smallest.Encode());
      }
#endif
      meta->UpdateBoundariesForRange(smallest_candidate, largest_candidate,
                                     tombstone.seq_,
                                     cfd->internal_comparator());
      // The smallest key in a file is used for range tombstone truncation, so
      // it cannot have a seqnum of 0 (unless the smallest data key in a file
      // has a seqnum of 0). Otherwise, the truncated tombstone may expose
      // deleted keys at lower levels.
      assert(smallest_ikey_seqnum == 0 ||
             ExtractInternalKeyFooter(meta->smallest.Encode()) !=
                 PackSequenceAndType(0, kTypeRangeDeletion));
    }
  }
  return WriteCompactionOutputFile(s, sub_compact, level_output);
}

Status CompactionJob::WriteCompactionOutputFile(
    const Status& input_status, SubcompactionState* sub_compact,
    SubcompactionState::LevelOutput* level_output) {
  Status s = input_status;
  auto meta = &level_output->current_output()->meta;
  std::string file_checksum = kUnknownFileChecksum;
  std::string file_checksum_func_name = kUnknownFileChecksumFuncName;
  const uint64_t current_entries = level_output->builder->NumEntries();
  ColumnFamilyData* cfd = sub_compact->compaction->column_family_data();

  uint64_t output_number = meta->fd.GetNumber();
  assert(output_number != 0);
  int output_level = level_output->level();

  if (s.ok()) {
    s = level_output->builder->Finish(level_output->hot_per_byte_);
  } else {
    level_output->builder->Abandon();
  }
  IOStatus io_s = level_output->builder->io_status();
  if (s.ok()) {
    s = io_s;
  }
  const uint64_t current_bytes = level_output->builder->FileSize();
  if (s.ok()) {
    meta->fd.file_size = current_bytes;
    meta->marked_for_compaction = level_output->builder->NeedCompact();
    // With accurate smallest and largest key, we can get a slightly more
    // accurate oldest ancester time.
    // This makes oldest ancester time in manifest more accurate than in
    // table properties. Not sure how to resolve it.
    if (meta->smallest.size() > 0 && meta->largest.size() > 0) {
      uint64_t refined_oldest_ancester_time;
      Slice new_smallest = meta->smallest.user_key();
      Slice new_largest = meta->largest.user_key();
      if (!new_largest.empty() && !new_smallest.empty()) {
        refined_oldest_ancester_time =
            sub_compact->compaction->MinInputFileOldestAncesterTime(
                &(meta->smallest), &(meta->largest));
        if (refined_oldest_ancester_time != port::kMaxUint64) {
          meta->oldest_ancester_time = refined_oldest_ancester_time;
        }
      }
    }
  }
  level_output->current_output()->finished = true;
  sub_compact->total_bytes += current_bytes;
  if (output_level == sub_compact->start_level_output.level()) {
    sub_compact->retained_or_promoted_bytes += current_bytes;
  }

  // Finish and check for file errors
  if (s.ok()) {
    StopWatch sw(db_options_.clock, stats_, COMPACTION_OUTFILE_SYNC_MICROS);
    io_s = level_output->outfile->Sync(db_options_.use_fsync);
  }
  if (s.ok() && io_s.ok()) {
    io_s = level_output->outfile->Close();
  }
  if (s.ok() && io_s.ok()) {
    // Add the checksum information to file metadata.
    meta->file_checksum = level_output->outfile->GetFileChecksum();
    meta->file_checksum_func_name =
        level_output->outfile->GetFileChecksumFuncName();
    file_checksum = meta->file_checksum;
    file_checksum_func_name = meta->file_checksum_func_name;
  }
  if (s.ok()) {
    s = io_s;
  }
  if (sub_compact->io_status.ok()) {
    sub_compact->io_status = io_s;
    // Since this error is really a copy of the
    // "normal" status, it does not also need to be checked
    sub_compact->io_status.PermitUncheckedError();
  }
  level_output->outfile.reset();

  TableProperties tp;
  if (s.ok()) {
    tp = level_output->builder->GetTableProperties();
  }

  if (s.ok() && current_entries == 0 && tp.num_range_deletions == 0) {
    // If there is nothing to output, no necessary to generate a sst file.
    // This happens when the output level is bottom level, at the same time
    // the sub_compact output nothing.
    std::string fname =
        TableFileName(sub_compact->compaction->immutable_options()->cf_paths,
                      meta->fd.GetNumber(), meta->fd.GetPathId());

    // TODO(AR) it is not clear if there are any larger implications if
    // DeleteFile fails here
    Status ds = env_->DeleteFile(fname);
    if (!ds.ok()) {
      ROCKS_LOG_WARN(
          db_options_.info_log,
          "[%s] [JOB %d] Unable to remove SST file for table #%" PRIu64
          " at bottom level%s",
          cfd->GetName().c_str(), job_id_, output_number,
          meta->marked_for_compaction ? " (need compaction)" : "");
    }

    // Also need to remove the file from outputs, or it will be added to the
    // VersionEdit.
    assert(!level_output->outputs.empty());
    level_output->outputs.pop_back();
    meta = nullptr;
  }

  if (s.ok() && (current_entries > 0 || tp.num_range_deletions > 0)) {
    // Output to event logger and fire events.
    level_output->current_output()->table_properties =
        std::make_shared<TableProperties>(tp);
    ROCKS_LOG_INFO(db_options_.info_log,
                   "[%s] [JOB %d] Generated table #%" PRIu64 " at L%d: %" PRIu64
                   " keys, %" PRIu64 " bytes%s",
                   cfd->GetName().c_str(), job_id_, output_number, output_level,
                   current_entries, current_bytes,
                   meta->marked_for_compaction ? " (need compaction)" : "");
  }
  std::string fname;
  FileDescriptor output_fd;
  uint64_t oldest_blob_file_number = kInvalidBlobFileNumber;
  if (meta != nullptr) {
    fname = level_output->GetTableFileName(
        sub_compact->compaction->immutable_options(), meta->fd.GetNumber());
    output_fd = meta->fd;
    oldest_blob_file_number = meta->oldest_blob_file_number;
  } else {
    fname = "(nil)";
  }
  EventHelpers::LogAndNotifyTableFileCreationFinished(
      event_logger_, cfd->ioptions()->listeners, dbname_, cfd->GetName(), fname,
      job_id_, output_fd, oldest_blob_file_number, tp,
      TableFileCreationReason::kCompaction, s, file_checksum,
      file_checksum_func_name);

#ifndef ROCKSDB_LITE
  // Report new file to SstFileManagerImpl
  auto sfm =
      static_cast<SstFileManagerImpl*>(db_options_.sst_file_manager.get());
  if (sfm && meta != nullptr && meta->fd.GetPathId() == 0) {
    Status add_s = sfm->OnAddFile(fname);
    if (!add_s.ok() && s.ok()) {
      s = add_s;
    }
    if (sfm->IsMaxAllowedSpaceReached()) {
      // TODO(ajkr): should we return OK() if max space was reached by the
      // final compaction output file (similarly to how flush works when
      // full)?
      s = Status::SpaceLimit("Max allowed space was reached");
      TEST_SYNC_POINT(
          "CompactionJob::FinishCompactionOutputFile:"
          "MaxAllowedSpaceReached");
      InstrumentedMutexLock l(db_mutex_);
      db_error_handler_->SetBGError(s, BackgroundErrorReason::kCompaction);
    }
  }
#endif

  level_output->builder.reset();
  level_output->current_output_file_size = 0;
  return s;
}

Status CompactionJob::InstallCompactionResults(
    const MutableCFOptions& mutable_cf_options) {
  assert(compact_);

  db_mutex_->AssertHeld();

  auto* compaction = compact_->compaction;
  assert(compaction);

  {
    Compaction::InputLevelSummaryBuffer inputs_summary;
    ROCKS_LOG_INFO(db_options_.info_log,
                   "[%s] [JOB %d] Compacted %s => %" PRIu64
                   " bytes, "
                   "retained or promoted %" PRIu64 " bytes",
                   compaction->column_family_data()->GetName().c_str(), job_id_,
                   compaction->InputLevelSummary(&inputs_summary),
                   compact_->total_bytes + compact_->total_blob_bytes,
                   compact_->retained_or_promoted_bytes);
  }

  VersionEdit* const edit = compaction->edit();
  assert(edit);

  // Add compaction inputs
  compaction->AddInputDeletions(edit);

  std::unordered_map<uint64_t, BlobGarbageMeter::BlobStats> blob_total_garbage;

  for (const auto& sub_compact : compact_->sub_compact_states) {
    for (const auto& out : sub_compact.start_level_output.outputs) {
      edit->AddFile(compaction->start_level(), out.meta);
    }
    for (const auto& out : sub_compact.latter_level_output.outputs) {
      edit->AddFile(compaction->output_level(), out.meta);
    }

    for (const auto& blob : sub_compact.blob_file_additions) {
      edit->AddBlobFile(blob);
    }

    if (sub_compact.blob_garbage_meter) {
      const auto& flows = sub_compact.blob_garbage_meter->flows();

      for (const auto& pair : flows) {
        const uint64_t blob_file_number = pair.first;
        const BlobGarbageMeter::BlobInOutFlow& flow = pair.second;

        assert(flow.IsValid());
        if (flow.HasGarbage()) {
          blob_total_garbage[blob_file_number].Add(flow.GetGarbageCount(),
                                                   flow.GetGarbageBytes());
        }
      }
    }
  }

  for (const auto& pair : blob_total_garbage) {
    const uint64_t blob_file_number = pair.first;
    const BlobGarbageMeter::BlobStats& stats = pair.second;

    edit->AddBlobFileGarbage(blob_file_number, stats.GetCount(),
                             stats.GetBytes());
  }

  return versions_->LogAndApply(compaction->column_family_data(),
                                mutable_cf_options, edit, db_mutex_,
                                db_directory_);
}

void CompactionJob::RecordCompactionIOStats() {
  RecordTick(stats_, COMPACT_READ_BYTES, IOSTATS(bytes_read));
  RecordTick(stats_, COMPACT_WRITE_BYTES, IOSTATS(bytes_written));
  CompactionReason compaction_reason =
      compact_->compaction->compaction_reason();
  if (compaction_reason == CompactionReason::kFilesMarkedForCompaction) {
    RecordTick(stats_, COMPACT_READ_BYTES_MARKED, IOSTATS(bytes_read));
    RecordTick(stats_, COMPACT_WRITE_BYTES_MARKED, IOSTATS(bytes_written));
  } else if (compaction_reason == CompactionReason::kPeriodicCompaction) {
    RecordTick(stats_, COMPACT_READ_BYTES_PERIODIC, IOSTATS(bytes_read));
    RecordTick(stats_, COMPACT_WRITE_BYTES_PERIODIC, IOSTATS(bytes_written));
  } else if (compaction_reason == CompactionReason::kTtl) {
    RecordTick(stats_, COMPACT_READ_BYTES_TTL, IOSTATS(bytes_read));
    RecordTick(stats_, COMPACT_WRITE_BYTES_TTL, IOSTATS(bytes_written));
  }
  ThreadStatusUtil::IncreaseThreadOperationProperty(
      ThreadStatus::COMPACTION_BYTES_READ, IOSTATS(bytes_read));
  IOSTATS_RESET(bytes_read);
  ThreadStatusUtil::IncreaseThreadOperationProperty(
      ThreadStatus::COMPACTION_BYTES_WRITTEN, IOSTATS(bytes_written));
  IOSTATS_RESET(bytes_written);
}

Status CompactionJob::OpenCompactionOutputFile(
    SubcompactionState* sub_compact,
    SubcompactionState::LevelOutput* level_output) {
  assert(sub_compact != nullptr);
  assert(level_output->builder == nullptr);
  // no need to lock because VersionSet::next_file_number_ is atomic
  uint64_t file_number = versions_->NewFileNumber();
  std::string fname = level_output->GetTableFileName(
      sub_compact->compaction->immutable_options(), file_number);
  // Fire events.
  ColumnFamilyData* cfd = sub_compact->compaction->column_family_data();
#ifndef ROCKSDB_LITE
  EventHelpers::NotifyTableFileCreationStarted(
      cfd->ioptions()->listeners, dbname_, cfd->GetName(), fname, job_id_,
      TableFileCreationReason::kCompaction);
#endif  // !ROCKSDB_LITE
  // Make the output file
  std::unique_ptr<FSWritableFile> writable_file;
#ifndef NDEBUG
  bool syncpoint_arg = file_options_.use_direct_writes;
  TEST_SYNC_POINT_CALLBACK("CompactionJob::OpenCompactionOutputFile",
                           &syncpoint_arg);
#endif

  // Pass temperature of botommost files to FileSystem.
  FileOptions fo_copy = file_options_;
  Temperature temperature = sub_compact->compaction->output_temperature();
  if (temperature == Temperature::kUnknown && bottommost_level_) {
    temperature =
        sub_compact->compaction->mutable_cf_options()->bottommost_temperature;
  }
  fo_copy.temperature = temperature;

  Status s;
  IOStatus io_s = NewWritableFile(fs_.get(), fname, &writable_file, fo_copy);
  s = io_s;
  if (sub_compact->io_status.ok()) {
    sub_compact->io_status = io_s;
    // Since this error is really a copy of the io_s that is checked below as
    // s, it does not also need to be checked.
    sub_compact->io_status.PermitUncheckedError();
  }
  if (!s.ok()) {
    ROCKS_LOG_ERROR(
        db_options_.info_log,
        "[%s] [JOB %d] OpenCompactionOutputFiles for table #%" PRIu64
        " fails at NewWritableFile with status %s",
        sub_compact->compaction->column_family_data()->GetName().c_str(),
        job_id_, file_number, s.ToString().c_str());
    LogFlush(db_options_.info_log);
    EventHelpers::LogAndNotifyTableFileCreationFinished(
        event_logger_, cfd->ioptions()->listeners, dbname_, cfd->GetName(),
        fname, job_id_, FileDescriptor(), kInvalidBlobFileNumber,
        TableProperties(), TableFileCreationReason::kCompaction, s,
        kUnknownFileChecksum, kUnknownFileChecksumFuncName);
    return s;
  }

  // Try to figure out the output file's oldest ancester time.
  int64_t temp_current_time = 0;
  auto get_time_status = db_options_.clock->GetCurrentTime(&temp_current_time);
  // Safe to proceed even if GetCurrentTime fails. So, log and proceed.
  if (!get_time_status.ok()) {
    ROCKS_LOG_WARN(db_options_.info_log,
                   "Failed to get current time. Status: %s",
                   get_time_status.ToString().c_str());
  }
  uint64_t current_time = static_cast<uint64_t>(temp_current_time);
  InternalKey tmp_start, tmp_end;
  if (sub_compact->start != nullptr) {
    tmp_start.SetMinPossibleForUserKey(*(sub_compact->start));
  }
  if (sub_compact->end != nullptr) {
    tmp_end.SetMinPossibleForUserKey(*(sub_compact->end));
  }
  uint64_t oldest_ancester_time =
      sub_compact->compaction->MinInputFileOldestAncesterTime(
          (sub_compact->start != nullptr) ? &tmp_start : nullptr,
          (sub_compact->end != nullptr) ? &tmp_end : nullptr);
  if (oldest_ancester_time == port::kMaxUint64) {
    oldest_ancester_time = current_time;
  }

  // Initialize a SubcompactionState::Output and add it to
  // sub_compact->outputs
  {
    FileMetaData meta;
    meta.fd = FileDescriptor(file_number, level_output->path_id(), 0);
    meta.oldest_ancester_time = oldest_ancester_time;
    meta.file_creation_time = current_time;
    meta.temperature = temperature;
    level_output->outputs.emplace_back(
        std::move(meta), cfd->internal_comparator(),
        /*enable_order_check=*/
        sub_compact->compaction->mutable_cf_options()
            ->check_flush_compaction_key_order,
        /*enable_hash=*/paranoid_file_checks_);
  }

  writable_file->SetIOPriority(Env::IOPriority::IO_LOW);
  writable_file->SetWriteLifeTimeHint(write_hint_);
  FileTypeSet tmp_set = db_options_.checksum_handoff_file_types;
  writable_file->SetPreallocationBlockSize(static_cast<size_t>(
      sub_compact->compaction->OutputFilePreallocationSize()));
  const auto& listeners =
      sub_compact->compaction->immutable_options()->listeners;
  level_output->outfile.reset(new WritableFileWriter(
      std::move(writable_file), fname, file_options_, db_options_.clock,
      io_tracer_, db_options_.stats, listeners,
      db_options_.file_checksum_gen_factory.get(),
      tmp_set.Contains(FileType::kTableFile), false));

  TableBuilderOptions tboptions(
      *cfd->ioptions(), *(sub_compact->compaction->mutable_cf_options()),
      cfd->internal_comparator(), cfd->int_tbl_prop_collector_factories(),
      sub_compact->compaction->output_compression(),
      sub_compact->compaction->output_compression_opts(), cfd->GetID(),
      cfd->GetName(), sub_compact->compaction->output_level(),
      bottommost_level_, TableFileCreationReason::kCompaction,
      oldest_ancester_time, 0 /* oldest_key_time */, current_time, db_id_,
      db_session_id_, sub_compact->compaction->max_output_file_size(),
      file_number);
  level_output->builder.reset(
      NewTableBuilder(tboptions, level_output->outfile.get()));
  LogFlush(db_options_.info_log);
  // if (level_output == &sub_compact->start_level_output) {
  //   ROCKS_LOG_INFO(db_options_.info_log, "Compaction output file of start
  //   level opened: %s\n", fname.c_str());
  // }
  return s;
}

void CompactionJob::CleanupCompaction() {
  for (SubcompactionState& sub_compact : compact_->sub_compact_states) {
    const auto& sub_status = sub_compact.status;

    sub_compact.start_level_output.CleanupCompaction(sub_status, table_cache_);
    sub_compact.latter_level_output.CleanupCompaction(sub_status, table_cache_);
    // TODO: sub_compact.io_status is not checked like status. Not sure if
    // thats intentional. So ignoring the io_status as of now.
    sub_compact.io_status.PermitUncheckedError();
  }
  delete compact_;
  compact_ = nullptr;
}

#ifndef ROCKSDB_LITE
namespace {
void CopyPrefix(const Slice& src, size_t prefix_length, std::string* dst) {
  assert(prefix_length > 0);
  size_t length = src.size() > prefix_length ? prefix_length : src.size();
  dst->assign(src.data(), length);
}
}  // namespace

#endif  // !ROCKSDB_LITE

void CompactionJob::UpdateCompactionStats() {
  assert(compact_);

  Compaction* compaction = compact_->compaction;
  compaction_stats_.num_input_files_in_non_output_levels = 0;
  compaction_stats_.num_input_files_in_output_level = 0;
  for (int input_level = 0;
       input_level < static_cast<int>(compaction->num_input_levels());
       ++input_level) {
    if (compaction->level(input_level) != compaction->output_level()) {
      UpdateCompactionInputStatsHelper(
          &compaction_stats_.num_input_files_in_non_output_levels,
          &compaction_stats_.bytes_read_non_output_levels, input_level);
    } else {
      UpdateCompactionInputStatsHelper(
          &compaction_stats_.num_input_files_in_output_level,
          &compaction_stats_.bytes_read_output_level, input_level);
    }
  }

  assert(compaction_job_stats_);
  compaction_stats_.bytes_read_blob =
      compaction_job_stats_->total_blob_bytes_read;

  compaction_stats_.num_output_files =
      static_cast<int>(compact_->num_output_files);
  compaction_stats_.num_output_files_blob =
      static_cast<int>(compact_->num_blob_output_files);
  compaction_stats_.bytes_written = compact_->total_bytes;
  compaction_stats_.bytes_written_blob = compact_->total_blob_bytes;

  if (compaction_stats_.num_input_records > compact_->num_output_records) {
    compaction_stats_.num_dropped_records =
        compaction_stats_.num_input_records - compact_->num_output_records;
  }
}

void CompactionJob::UpdateCompactionInputStatsHelper(int* num_files,
                                                     uint64_t* bytes_read,
                                                     int input_level) {
  const Compaction* compaction = compact_->compaction;
  auto num_input_files = compaction->num_input_files(input_level);
  *num_files += static_cast<int>(num_input_files);

  for (size_t i = 0; i < num_input_files; ++i) {
    const auto* file_meta = compaction->input(input_level, i);
    *bytes_read += file_meta->fd.GetFileSize();
    compaction_stats_.num_input_records +=
        static_cast<uint64_t>(file_meta->num_entries);
  }
}

void CompactionJob::UpdateCompactionJobStats(
    const InternalStats::CompactionStats& stats) const {
#ifndef ROCKSDB_LITE
  compaction_job_stats_->elapsed_micros = stats.micros;

  // input information
  compaction_job_stats_->total_input_bytes =
      stats.bytes_read_non_output_levels + stats.bytes_read_output_level;
  compaction_job_stats_->num_input_records = stats.num_input_records;
  compaction_job_stats_->num_input_files =
      stats.num_input_files_in_non_output_levels +
      stats.num_input_files_in_output_level;
  compaction_job_stats_->num_input_files_at_output_level =
      stats.num_input_files_in_output_level;

  // output information
  compaction_job_stats_->total_output_bytes = stats.bytes_written;
  compaction_job_stats_->total_output_bytes_blob = stats.bytes_written_blob;
  compaction_job_stats_->num_output_records = compact_->num_output_records;
  compaction_job_stats_->num_output_files = stats.num_output_files;
  compaction_job_stats_->num_output_files_blob = stats.num_output_files_blob;

  if (stats.num_output_files > 0) {
    CopyPrefix(compact_->SmallestUserKey(),
               CompactionJobStats::kMaxPrefixLength,
               &compaction_job_stats_->smallest_output_key_prefix);
    CopyPrefix(compact_->LargestUserKey(), CompactionJobStats::kMaxPrefixLength,
               &compaction_job_stats_->largest_output_key_prefix);
  }
#else
  (void)stats;
#endif  // !ROCKSDB_LITE
}

void CompactionJob::LogCompaction() {
  Compaction* compaction = compact_->compaction;
  ColumnFamilyData* cfd = compaction->column_family_data();

  // Let's check if anything will get logged. Don't prepare all the info if
  // we're not logging
  if (db_options_.info_log_level <= InfoLogLevel::INFO_LEVEL) {
    Compaction::InputLevelSummaryBuffer inputs_summary;
    ROCKS_LOG_INFO(
        db_options_.info_log, "[%s] [JOB %d] Compacting %s, score %.2f",
        cfd->GetName().c_str(), job_id_,
        compaction->InputLevelSummary(&inputs_summary), compaction->score());
    char scratch[2345];
    compaction->Summary(scratch, sizeof(scratch));
    ROCKS_LOG_INFO(db_options_.info_log, "[%s] Compaction start summary: %s\n",
                   cfd->GetName().c_str(), scratch);
    // build event logger report
    auto stream = event_logger_->Log();
    stream << "job" << job_id_ << "event"
           << "compaction_started"
           << "compaction_reason"
           << GetCompactionReasonString(compaction->compaction_reason());
    for (size_t i = 0; i < compaction->num_input_levels(); ++i) {
      stream << ("files_L" + ToString(compaction->level(i)));
      stream.StartArray();
      for (auto f : *compaction->inputs(i)) {
        stream << f->fd.GetNumber();
      }
      stream.EndArray();
    }
    stream << "score" << compaction->score() << "input_data_size"
           << compaction->CalculateTotalInputSize();
  }
}

#ifndef ROCKSDB_LITE
void CompactionServiceCompactionJob::RecordCompactionIOStats() {
  compaction_result_->bytes_read += IOSTATS(bytes_read);
  compaction_result_->bytes_written += IOSTATS(bytes_written);
  CompactionJob::RecordCompactionIOStats();
}

CompactionServiceCompactionJob::CompactionServiceCompactionJob(
    int job_id, Compaction* compaction, const ImmutableDBOptions& db_options,
    const MutableDBOptions& mutable_db_options, const FileOptions& file_options,
    VersionSet* versions, const std::atomic<bool>* shutting_down,
    LogBuffer* log_buffer, FSDirectory* start_level_output_directory,
    FSDirectory* latter_level_output_directory, Statistics* stats,
    InstrumentedMutex* db_mutex, ErrorHandler* db_error_handler,
    std::vector<SequenceNumber> existing_snapshots,
    std::shared_ptr<Cache> table_cache, EventLogger* event_logger,
    const std::string& dbname, const std::shared_ptr<IOTracer>& io_tracer,
    const std::string& db_id, const std::string& db_session_id,
    const std::string& output_path,
    const CompactionServiceInput& compaction_service_input,
    CompactionServiceResult* compaction_service_result)
    : CompactionJob(
          job_id, compaction, db_options, mutable_db_options, file_options,
          versions, shutting_down, 0, log_buffer, nullptr,
          start_level_output_directory, latter_level_output_directory, nullptr,
          stats, db_mutex, db_error_handler, existing_snapshots,
          kMaxSequenceNumber, nullptr, table_cache, event_logger,
          compaction->mutable_cf_options()->paranoid_file_checks,
          compaction->mutable_cf_options()->report_bg_io_stats, dbname,
          &(compaction_service_result->stats), Env::Priority::USER, io_tracer,
          nullptr, nullptr, db_id, db_session_id,
          compaction->column_family_data()->GetFullHistoryTsLow()),
      output_path_(output_path),
      compaction_input_(compaction_service_input),
      compaction_result_(compaction_service_result) {}

Status CompactionServiceCompactionJob::Run() {
#if 0
  AutoThreadOperationStageUpdater stage_updater(
      ThreadStatus::STAGE_COMPACTION_RUN);

  auto* c = compact_->compaction;
  assert(c->column_family_data() != nullptr);
  assert(c->column_family_data()->current()->storage_info()->NumLevelFiles(
             compact_->compaction->level()) > 0);

  write_hint_ =
      c->column_family_data()->CalculateSSTWriteHint(c->output_level());
  bottommost_level_ = c->bottommost_level();

  Slice begin = compaction_input_.begin;
  Slice end = compaction_input_.end;
  compact_->sub_compact_states.emplace_back(
      c, compaction_input_.has_begin ? &begin : nullptr,
      compaction_input_.has_end ? &end : nullptr, compaction_input_.approx_size,
      /*sub_job_id*/ 0);

  log_buffer_->FlushBufferToLog();
  LogCompaction();
  const uint64_t start_micros = db_options_.clock->NowMicros();
  // Pick the only sub-compaction we should have
  assert(compact_->sub_compact_states.size() == 1);
  SubcompactionState* sub_compact = compact_->sub_compact_states.data();

  ProcessKeyValueCompaction(sub_compact);

  compaction_stats_.micros = db_options_.clock->NowMicros() - start_micros;
  compaction_stats_.cpu_micros = sub_compact->compaction_job_stats.cpu_micros;

  RecordTimeToHistogram(stats_, COMPACTION_TIME, compaction_stats_.micros);
  RecordTimeToHistogram(stats_, COMPACTION_CPU_TIME,
                        compaction_stats_.cpu_micros);

  Status status = sub_compact->status;
  IOStatus io_s = sub_compact->io_status;

  if (io_status_.ok()) {
    io_status_ = io_s;
  }

  if (status.ok()) {
    constexpr IODebugContext* dbg = nullptr;

    if (output_directory_) {
      io_s = output_directory_->FsyncWithDirOptions(IOOptions(), dbg,
                                                    DirFsyncOptions());
    }
  }
  if (io_status_.ok()) {
    io_status_ = io_s;
  }
  if (status.ok()) {
    status = io_s;
  }
  if (status.ok()) {
    // TODO: Add verify_table()
  }

  // Finish up all book-keeping to unify the subcompaction results
  AggregateStatistics();
  UpdateCompactionStats();
  RecordCompactionIOStats();

  LogFlush(db_options_.info_log);
  compact_->status = status;
  compact_->status.PermitUncheckedError();

  // Build compaction result
  compaction_result_->output_level = compact_->compaction->output_level();
  compaction_result_->output_path = output_path_;
  for (const auto& output_file : sub_compact->outputs) {
    auto& meta = output_file.meta;
    compaction_result_->output_files.emplace_back(
        MakeTableFileName(meta.fd.GetNumber()), meta.fd.smallest_seqno,
        meta.fd.largest_seqno, meta.smallest.Encode().ToString(),
        meta.largest.Encode().ToString(), meta.oldest_ancester_time,
        meta.file_creation_time, output_file.validator.GetHash(),
        meta.marked_for_compaction);
  }
  compaction_result_->num_output_records = sub_compact->num_output_records;
  compaction_result_->total_bytes = sub_compact->total_bytes;

  return status;
#endif
  return Status::NotSupported();  // TODO
}

void CompactionServiceCompactionJob::CleanupCompaction() {
  CompactionJob::CleanupCompaction();
}

// Internal binary format for the input and result data
enum BinaryFormatVersion : uint32_t {
  kOptionsString = 1,  // Use string format similar to Option string format
};

// offset_of is used to get the offset of a class data member
// ex: offset_of(&ColumnFamilyDescriptor::options)
// This call will return the offset of options in ColumnFamilyDescriptor class
//
// This is the same as offsetof() but allow us to work with non standard-layout
// classes and structures
// refs:
// http://en.cppreference.com/w/cpp/concept/StandardLayoutType
// https://gist.github.com/graphitemaster/494f21190bb2c63c5516
static ColumnFamilyDescriptor dummy_cfd("", ColumnFamilyOptions());
template <typename T1>
int offset_of(T1 ColumnFamilyDescriptor::*member) {
  return int(size_t(&(dummy_cfd.*member)) - size_t(&dummy_cfd));
}

static CompactionServiceInput dummy_cs_input;
template <typename T1>
int offset_of(T1 CompactionServiceInput::*member) {
  return int(size_t(&(dummy_cs_input.*member)) - size_t(&dummy_cs_input));
}

static std::unordered_map<std::string, OptionTypeInfo> cfd_type_info = {
    {"name",
     {offset_of(&ColumnFamilyDescriptor::name), OptionType::kEncodedString,
      OptionVerificationType::kNormal, OptionTypeFlags::kNone}},
    {"options",
     {offset_of(&ColumnFamilyDescriptor::options), OptionType::kConfigurable,
      OptionVerificationType::kNormal, OptionTypeFlags::kNone,
      [](const ConfigOptions& opts, const std::string& /*name*/,
         const std::string& value, void* addr) {
        auto cf_options = static_cast<ColumnFamilyOptions*>(addr);
        return GetColumnFamilyOptionsFromString(opts, ColumnFamilyOptions(),
                                                value, cf_options);
      },
      [](const ConfigOptions& opts, const std::string& /*name*/,
         const void* addr, std::string* value) {
        const auto cf_options = static_cast<const ColumnFamilyOptions*>(addr);
        std::string result;
        auto status =
            GetStringFromColumnFamilyOptions(opts, *cf_options, &result);
        *value = "{" + result + "}";
        return status;
      },
      [](const ConfigOptions& opts, const std::string& name, const void* addr1,
         const void* addr2, std::string* mismatch) {
        const auto this_one = static_cast<const ColumnFamilyOptions*>(addr1);
        const auto that_one = static_cast<const ColumnFamilyOptions*>(addr2);
        auto this_conf = CFOptionsAsConfigurable(*this_one);
        auto that_conf = CFOptionsAsConfigurable(*that_one);
        std::string mismatch_opt;
        bool result =
            this_conf->AreEquivalent(opts, that_conf.get(), &mismatch_opt);
        if (!result) {
          *mismatch = name + "." + mismatch_opt;
        }
        return result;
      }}},
};

static std::unordered_map<std::string, OptionTypeInfo> cs_input_type_info = {
    {"column_family",
     OptionTypeInfo::Struct("column_family", &cfd_type_info,
                            offset_of(&CompactionServiceInput::column_family),
                            OptionVerificationType::kNormal,
                            OptionTypeFlags::kNone)},
    {"db_options",
     {offset_of(&CompactionServiceInput::db_options), OptionType::kConfigurable,
      OptionVerificationType::kNormal, OptionTypeFlags::kNone,
      [](const ConfigOptions& opts, const std::string& /*name*/,
         const std::string& value, void* addr) {
        auto options = static_cast<DBOptions*>(addr);
        return GetDBOptionsFromString(opts, DBOptions(), value, options);
      },
      [](const ConfigOptions& opts, const std::string& /*name*/,
         const void* addr, std::string* value) {
        const auto options = static_cast<const DBOptions*>(addr);
        std::string result;
        auto status = GetStringFromDBOptions(opts, *options, &result);
        *value = "{" + result + "}";
        return status;
      },
      [](const ConfigOptions& opts, const std::string& name, const void* addr1,
         const void* addr2, std::string* mismatch) {
        const auto this_one = static_cast<const DBOptions*>(addr1);
        const auto that_one = static_cast<const DBOptions*>(addr2);
        auto this_conf = DBOptionsAsConfigurable(*this_one);
        auto that_conf = DBOptionsAsConfigurable(*that_one);
        std::string mismatch_opt;
        bool result =
            this_conf->AreEquivalent(opts, that_conf.get(), &mismatch_opt);
        if (!result) {
          *mismatch = name + "." + mismatch_opt;
        }
        return result;
      }}},
    {"snapshots", OptionTypeInfo::Vector<uint64_t>(
                      offset_of(&CompactionServiceInput::snapshots),
                      OptionVerificationType::kNormal, OptionTypeFlags::kNone,
                      {0, OptionType::kUInt64T})},
    {"input_files", OptionTypeInfo::Vector<std::string>(
                        offset_of(&CompactionServiceInput::input_files),
                        OptionVerificationType::kNormal, OptionTypeFlags::kNone,
                        {0, OptionType::kEncodedString})},
    {"output_level",
     {offset_of(&CompactionServiceInput::output_level), OptionType::kInt,
      OptionVerificationType::kNormal, OptionTypeFlags::kNone}},
    {"has_begin",
     {offset_of(&CompactionServiceInput::has_begin), OptionType::kBoolean,
      OptionVerificationType::kNormal, OptionTypeFlags::kNone}},
    {"begin",
     {offset_of(&CompactionServiceInput::begin), OptionType::kEncodedString,
      OptionVerificationType::kNormal, OptionTypeFlags::kNone}},
    {"has_end",
     {offset_of(&CompactionServiceInput::has_end), OptionType::kBoolean,
      OptionVerificationType::kNormal, OptionTypeFlags::kNone}},
    {"end",
     {offset_of(&CompactionServiceInput::end), OptionType::kEncodedString,
      OptionVerificationType::kNormal, OptionTypeFlags::kNone}},
    {"approx_size",
     {offset_of(&CompactionServiceInput::approx_size), OptionType::kUInt64T,
      OptionVerificationType::kNormal, OptionTypeFlags::kNone}},
};

static std::unordered_map<std::string, OptionTypeInfo>
    cs_output_file_type_info = {
        {"file_name",
         {offsetof(struct CompactionServiceOutputFile, file_name),
          OptionType::kEncodedString, OptionVerificationType::kNormal,
          OptionTypeFlags::kNone}},
        {"smallest_seqno",
         {offsetof(struct CompactionServiceOutputFile, smallest_seqno),
          OptionType::kUInt64T, OptionVerificationType::kNormal,
          OptionTypeFlags::kNone}},
        {"largest_seqno",
         {offsetof(struct CompactionServiceOutputFile, largest_seqno),
          OptionType::kUInt64T, OptionVerificationType::kNormal,
          OptionTypeFlags::kNone}},
        {"smallest_internal_key",
         {offsetof(struct CompactionServiceOutputFile, smallest_internal_key),
          OptionType::kEncodedString, OptionVerificationType::kNormal,
          OptionTypeFlags::kNone}},
        {"largest_internal_key",
         {offsetof(struct CompactionServiceOutputFile, largest_internal_key),
          OptionType::kEncodedString, OptionVerificationType::kNormal,
          OptionTypeFlags::kNone}},
        {"oldest_ancester_time",
         {offsetof(struct CompactionServiceOutputFile, oldest_ancester_time),
          OptionType::kUInt64T, OptionVerificationType::kNormal,
          OptionTypeFlags::kNone}},
        {"file_creation_time",
         {offsetof(struct CompactionServiceOutputFile, file_creation_time),
          OptionType::kUInt64T, OptionVerificationType::kNormal,
          OptionTypeFlags::kNone}},
        {"paranoid_hash",
         {offsetof(struct CompactionServiceOutputFile, paranoid_hash),
          OptionType::kUInt64T, OptionVerificationType::kNormal,
          OptionTypeFlags::kNone}},
        {"marked_for_compaction",
         {offsetof(struct CompactionServiceOutputFile, marked_for_compaction),
          OptionType::kBoolean, OptionVerificationType::kNormal,
          OptionTypeFlags::kNone}},
};

static std::unordered_map<std::string, OptionTypeInfo>
    compaction_job_stats_type_info = {
        {"elapsed_micros",
         {offsetof(struct CompactionJobStats, elapsed_micros),
          OptionType::kUInt64T, OptionVerificationType::kNormal,
          OptionTypeFlags::kNone}},
        {"cpu_micros",
         {offsetof(struct CompactionJobStats, cpu_micros), OptionType::kUInt64T,
          OptionVerificationType::kNormal, OptionTypeFlags::kNone}},
        {"num_input_records",
         {offsetof(struct CompactionJobStats, num_input_records),
          OptionType::kUInt64T, OptionVerificationType::kNormal,
          OptionTypeFlags::kNone}},
        {"num_blobs_read",
         {offsetof(struct CompactionJobStats, num_blobs_read),
          OptionType::kUInt64T, OptionVerificationType::kNormal,
          OptionTypeFlags::kNone}},
        {"num_input_files",
         {offsetof(struct CompactionJobStats, num_input_files),
          OptionType::kSizeT, OptionVerificationType::kNormal,
          OptionTypeFlags::kNone}},
        {"num_input_files_at_output_level",
         {offsetof(struct CompactionJobStats, num_input_files_at_output_level),
          OptionType::kSizeT, OptionVerificationType::kNormal,
          OptionTypeFlags::kNone}},
        {"num_output_records",
         {offsetof(struct CompactionJobStats, num_output_records),
          OptionType::kUInt64T, OptionVerificationType::kNormal,
          OptionTypeFlags::kNone}},
        {"num_output_files",
         {offsetof(struct CompactionJobStats, num_output_files),
          OptionType::kSizeT, OptionVerificationType::kNormal,
          OptionTypeFlags::kNone}},
        {"num_output_files_blob",
         {offsetof(struct CompactionJobStats, num_output_files_blob),
          OptionType::kSizeT, OptionVerificationType::kNormal,
          OptionTypeFlags::kNone}},
        {"is_full_compaction",
         {offsetof(struct CompactionJobStats, is_full_compaction),
          OptionType::kBoolean, OptionVerificationType::kNormal,
          OptionTypeFlags::kNone}},
        {"is_manual_compaction",
         {offsetof(struct CompactionJobStats, is_manual_compaction),
          OptionType::kBoolean, OptionVerificationType::kNormal,
          OptionTypeFlags::kNone}},
        {"total_input_bytes",
         {offsetof(struct CompactionJobStats, total_input_bytes),
          OptionType::kUInt64T, OptionVerificationType::kNormal,
          OptionTypeFlags::kNone}},
        {"total_blob_bytes_read",
         {offsetof(struct CompactionJobStats, total_blob_bytes_read),
          OptionType::kUInt64T, OptionVerificationType::kNormal,
          OptionTypeFlags::kNone}},
        {"total_output_bytes",
         {offsetof(struct CompactionJobStats, total_output_bytes),
          OptionType::kUInt64T, OptionVerificationType::kNormal,
          OptionTypeFlags::kNone}},
        {"total_output_bytes_blob",
         {offsetof(struct CompactionJobStats, total_output_bytes_blob),
          OptionType::kUInt64T, OptionVerificationType::kNormal,
          OptionTypeFlags::kNone}},
        {"num_records_replaced",
         {offsetof(struct CompactionJobStats, num_records_replaced),
          OptionType::kUInt64T, OptionVerificationType::kNormal,
          OptionTypeFlags::kNone}},
        {"total_input_raw_key_bytes",
         {offsetof(struct CompactionJobStats, total_input_raw_key_bytes),
          OptionType::kUInt64T, OptionVerificationType::kNormal,
          OptionTypeFlags::kNone}},
        {"total_input_raw_value_bytes",
         {offsetof(struct CompactionJobStats, total_input_raw_value_bytes),
          OptionType::kUInt64T, OptionVerificationType::kNormal,
          OptionTypeFlags::kNone}},
        {"num_input_deletion_records",
         {offsetof(struct CompactionJobStats, num_input_deletion_records),
          OptionType::kUInt64T, OptionVerificationType::kNormal,
          OptionTypeFlags::kNone}},
        {"num_expired_deletion_records",
         {offsetof(struct CompactionJobStats, num_expired_deletion_records),
          OptionType::kUInt64T, OptionVerificationType::kNormal,
          OptionTypeFlags::kNone}},
        {"num_corrupt_keys",
         {offsetof(struct CompactionJobStats, num_corrupt_keys),
          OptionType::kUInt64T, OptionVerificationType::kNormal,
          OptionTypeFlags::kNone}},
        {"file_write_nanos",
         {offsetof(struct CompactionJobStats, file_write_nanos),
          OptionType::kUInt64T, OptionVerificationType::kNormal,
          OptionTypeFlags::kNone}},
        {"file_range_sync_nanos",
         {offsetof(struct CompactionJobStats, file_range_sync_nanos),
          OptionType::kUInt64T, OptionVerificationType::kNormal,
          OptionTypeFlags::kNone}},
        {"file_fsync_nanos",
         {offsetof(struct CompactionJobStats, file_fsync_nanos),
          OptionType::kUInt64T, OptionVerificationType::kNormal,
          OptionTypeFlags::kNone}},
        {"file_prepare_write_nanos",
         {offsetof(struct CompactionJobStats, file_prepare_write_nanos),
          OptionType::kUInt64T, OptionVerificationType::kNormal,
          OptionTypeFlags::kNone}},
        {"smallest_output_key_prefix",
         {offsetof(struct CompactionJobStats, smallest_output_key_prefix),
          OptionType::kEncodedString, OptionVerificationType::kNormal,
          OptionTypeFlags::kNone}},
        {"largest_output_key_prefix",
         {offsetof(struct CompactionJobStats, largest_output_key_prefix),
          OptionType::kEncodedString, OptionVerificationType::kNormal,
          OptionTypeFlags::kNone}},
        {"num_single_del_fallthru",
         {offsetof(struct CompactionJobStats, num_single_del_fallthru),
          OptionType::kUInt64T, OptionVerificationType::kNormal,
          OptionTypeFlags::kNone}},
        {"num_single_del_mismatch",
         {offsetof(struct CompactionJobStats, num_single_del_mismatch),
          OptionType::kUInt64T, OptionVerificationType::kNormal,
          OptionTypeFlags::kNone}},
};

namespace {
// this is a helper struct to serialize and deserialize class Status, because
// Status's members are not public.
struct StatusSerializationAdapter {
  uint8_t code;
  uint8_t subcode;
  uint8_t severity;
  std::string message;

  StatusSerializationAdapter() {}
  explicit StatusSerializationAdapter(const Status& s) {
    code = s.code();
    subcode = s.subcode();
    severity = s.severity();
    auto msg = s.getState();
    message = msg ? msg : "";
  }

  Status GetStatus() {
    return Status(static_cast<Status::Code>(code),
                  static_cast<Status::SubCode>(subcode),
                  static_cast<Status::Severity>(severity), message);
  }
};
}  // namespace

static std::unordered_map<std::string, OptionTypeInfo>
    status_adapter_type_info = {
        {"code",
         {offsetof(struct StatusSerializationAdapter, code),
          OptionType::kUInt8T, OptionVerificationType::kNormal,
          OptionTypeFlags::kNone}},
        {"subcode",
         {offsetof(struct StatusSerializationAdapter, subcode),
          OptionType::kUInt8T, OptionVerificationType::kNormal,
          OptionTypeFlags::kNone}},
        {"severity",
         {offsetof(struct StatusSerializationAdapter, severity),
          OptionType::kUInt8T, OptionVerificationType::kNormal,
          OptionTypeFlags::kNone}},
        {"message",
         {offsetof(struct StatusSerializationAdapter, message),
          OptionType::kEncodedString, OptionVerificationType::kNormal,
          OptionTypeFlags::kNone}},
};

static std::unordered_map<std::string, OptionTypeInfo> cs_result_type_info = {
    {"status",
     {offsetof(struct CompactionServiceResult, status),
      OptionType::kCustomizable, OptionVerificationType::kNormal,
      OptionTypeFlags::kNone,
      [](const ConfigOptions& opts, const std::string& /*name*/,
         const std::string& value, void* addr) {
        auto status_obj = static_cast<Status*>(addr);
        StatusSerializationAdapter adapter;
        Status s = OptionTypeInfo::ParseType(
            opts, value, status_adapter_type_info, &adapter);
        *status_obj = adapter.GetStatus();
        return s;
      },
      [](const ConfigOptions& opts, const std::string& /*name*/,
         const void* addr, std::string* value) {
        const auto status_obj = static_cast<const Status*>(addr);
        StatusSerializationAdapter adapter(*status_obj);
        std::string result;
        Status s = OptionTypeInfo::SerializeType(opts, status_adapter_type_info,
                                                 &adapter, &result);
        *value = "{" + result + "}";
        return s;
      },
      [](const ConfigOptions& opts, const std::string& /*name*/,
         const void* addr1, const void* addr2, std::string* mismatch) {
        const auto status1 = static_cast<const Status*>(addr1);
        const auto status2 = static_cast<const Status*>(addr2);
        StatusSerializationAdapter adatper1(*status1);
        StatusSerializationAdapter adapter2(*status2);
        return OptionTypeInfo::TypesAreEqual(opts, status_adapter_type_info,
                                             &adatper1, &adapter2, mismatch);
      }}},
    {"output_files",
     OptionTypeInfo::Vector<CompactionServiceOutputFile>(
         offsetof(struct CompactionServiceResult, output_files),
         OptionVerificationType::kNormal, OptionTypeFlags::kNone,
         OptionTypeInfo::Struct("output_files", &cs_output_file_type_info, 0,
                                OptionVerificationType::kNormal,
                                OptionTypeFlags::kNone))},
    {"output_level",
     {offsetof(struct CompactionServiceResult, output_level), OptionType::kInt,
      OptionVerificationType::kNormal, OptionTypeFlags::kNone}},
    {"output_path",
     {offsetof(struct CompactionServiceResult, output_path),
      OptionType::kEncodedString, OptionVerificationType::kNormal,
      OptionTypeFlags::kNone}},
    {"num_output_records",
     {offsetof(struct CompactionServiceResult, num_output_records),
      OptionType::kUInt64T, OptionVerificationType::kNormal,
      OptionTypeFlags::kNone}},
    {"total_bytes",
     {offsetof(struct CompactionServiceResult, total_bytes),
      OptionType::kUInt64T, OptionVerificationType::kNormal,
      OptionTypeFlags::kNone}},
    {"bytes_read",
     {offsetof(struct CompactionServiceResult, bytes_read),
      OptionType::kUInt64T, OptionVerificationType::kNormal,
      OptionTypeFlags::kNone}},
    {"bytes_written",
     {offsetof(struct CompactionServiceResult, bytes_written),
      OptionType::kUInt64T, OptionVerificationType::kNormal,
      OptionTypeFlags::kNone}},
    {"stats", OptionTypeInfo::Struct(
                  "stats", &compaction_job_stats_type_info,
                  offsetof(struct CompactionServiceResult, stats),
                  OptionVerificationType::kNormal, OptionTypeFlags::kNone)},
};

Status CompactionServiceInput::Read(const std::string& data_str,
                                    CompactionServiceInput* obj) {
  if (data_str.size() <= sizeof(BinaryFormatVersion)) {
    return Status::InvalidArgument("Invalid CompactionServiceInput string");
  }
  auto format_version = DecodeFixed32(data_str.data());
  if (format_version == kOptionsString) {
    ConfigOptions cf;
    cf.invoke_prepare_options = false;
    cf.ignore_unknown_options = true;
    return OptionTypeInfo::ParseType(
        cf, data_str.substr(sizeof(BinaryFormatVersion)), cs_input_type_info,
        obj);
  } else {
    return Status::NotSupported(
        "Compaction Service Input data version not supported: " +
        ToString(format_version));
  }
}

Status CompactionServiceInput::Write(std::string* output) {
  char buf[sizeof(BinaryFormatVersion)];
  EncodeFixed32(buf, kOptionsString);
  output->append(buf, sizeof(BinaryFormatVersion));
  ConfigOptions cf;
  cf.invoke_prepare_options = false;
  return OptionTypeInfo::SerializeType(cf, cs_input_type_info, this, output);
}

Status CompactionServiceResult::Read(const std::string& data_str,
                                     CompactionServiceResult* obj) {
  if (data_str.size() <= sizeof(BinaryFormatVersion)) {
    return Status::InvalidArgument("Invalid CompactionServiceResult string");
  }
  auto format_version = DecodeFixed32(data_str.data());
  if (format_version == kOptionsString) {
    ConfigOptions cf;
    cf.invoke_prepare_options = false;
    cf.ignore_unknown_options = true;
    return OptionTypeInfo::ParseType(
        cf, data_str.substr(sizeof(BinaryFormatVersion)), cs_result_type_info,
        obj);
  } else {
    return Status::NotSupported(
        "Compaction Service Result data version not supported: " +
        ToString(format_version));
  }
}

Status CompactionServiceResult::Write(std::string* output) {
  char buf[sizeof(BinaryFormatVersion)];
  EncodeFixed32(buf, kOptionsString);
  output->append(buf, sizeof(BinaryFormatVersion));
  ConfigOptions cf;
  cf.invoke_prepare_options = false;
  return OptionTypeInfo::SerializeType(cf, cs_result_type_info, this, output);
}

#ifndef NDEBUG
bool CompactionServiceResult::TEST_Equals(CompactionServiceResult* other) {
  std::string mismatch;
  return TEST_Equals(other, &mismatch);
}

bool CompactionServiceResult::TEST_Equals(CompactionServiceResult* other,
                                          std::string* mismatch) {
  ConfigOptions cf;
  cf.invoke_prepare_options = false;
  return OptionTypeInfo::TypesAreEqual(cf, cs_result_type_info, this, other,
                                       mismatch);
}

bool CompactionServiceInput::TEST_Equals(CompactionServiceInput* other) {
  std::string mismatch;
  return TEST_Equals(other, &mismatch);
}

bool CompactionServiceInput::TEST_Equals(CompactionServiceInput* other,
                                         std::string* mismatch) {
  ConfigOptions cf;
  cf.invoke_prepare_options = false;
  return OptionTypeInfo::TypesAreEqual(cf, cs_input_type_info, this, other,
                                       mismatch);
}
#endif  // NDEBUG
#endif  // !ROCKSDB_LITE

}  // namespace ROCKSDB_NAMESPACE<|MERGE_RESOLUTION|>--- conflicted
+++ resolved
@@ -1570,20 +1570,12 @@
         start_(start),
         end_(end),
         ucmp_(c.column_family_data()->user_comparator()),
-<<<<<<< HEAD
-        c_iter_(CompactionIterWrapper(c_iter)),
-        p_iter_(c.cached_records_to_promote()),
-=======
         iter_(std::unique_ptr<Peekable<CompactionIterWrapper>>(
                   new Peekable<CompactionIterWrapper>(
                       CompactionIterWrapper(c_iter))),
               std::unique_ptr<VecIter>(
                   new VecIter(c.cached_records_to_promote())),
               IKeyValueLevel::Compare(ucmp_)),
-        hot_iter_(Peekable<IgnoreStableHot<CompactionRouter::Iter>>(
-            router.LowerBound(start_))),
-        previous_decision_(Decision::kUndetermined),
->>>>>>> b697f81c
         kvsize_promoted_(0),
         kvsize_retained_(0) {}
   ~RouterIteratorSD2CD() {
@@ -1597,14 +1589,7 @@
         ucmp_->Compare(kv.ikey.user_key, Slice(previous_user_key_)) == 0) {
       return previous_decision_;
     }
-    const rocksdb::Slice* hot = hot_iter_.peek();
-    while (hot != nullptr) {
-      if (ucmp_->Compare(*hot, kv.ikey.user_key) >= 0) break;
-      hot_iter_.next();
-      hot = hot_iter_.peek();
-    }
-    if (hot && ucmp_->Compare(*hot, kv.ikey.user_key) == 0) {
-      hot_iter_.next();
+    if (kv.level == -1) {
       previous_decision_ = Decision::kStartLevel;
     } else {
       previous_decision_ = Decision::kNextLevel;
@@ -1613,38 +1598,6 @@
     return previous_decision_;
   }
   optional<Elem> next() override {
-<<<<<<< HEAD
-    const IKeyValue* p_kv = p_iter_.peek();
-    if (p_kv == nullptr) {
-      return c_iter_next();
-    }
-    const IKeyValue* c_kv = c_iter_.peek();
-    if (c_kv == nullptr) {
-      return p_iter_next();
-    }
-    for (;;) {
-      int res = ucmp_->Compare(p_kv->ikey.user_key, c_kv->ikey.user_key);
-      if (res == 0) {
-        if (p_kv->ikey.sequence < c_kv->ikey.sequence) {
-          p_iter_next();
-          p_kv = p_iter_.peek();
-          if (p_kv == nullptr) {
-            return c_iter_next();
-          }
-        } else {
-          c_iter_next();
-          c_kv = c_iter_.peek();
-          if (c_kv == nullptr) {
-            return p_iter_next();
-          }
-        }
-      } else if (res < 0) {
-        return p_iter_next();
-      } else {
-        return c_iter_next();
-      }
-    }
-=======
     optional<IKeyValueLevel> kv_ret = iter_.next();
     if (!kv_ret.has_value()) {
       return nullopt;
@@ -1674,52 +1627,18 @@
       assert(decision == Decision::kNextLevel);
     }
     return make_optional<Elem>(decision, kv);
->>>>>>> b697f81c
   }
 
  private:
-  optional<Elem> c_iter_next() {
-    optional<IKeyValue> ret = c_iter_.next();
-    if (ret.has_value()) {
-      return make_optional<Elem>(Decision::kNextLevel, ret.value());
-    }
-    return nullopt;
-  }
-  optional<Elem> p_iter_next() {
-    optional<IKeyValue> ret = p_iter_.next();
-    if (ret.has_value()) {
-      RangeBounds range{
-          .start =
-              Bound{
-                  .user_key = start_,
-                  .excluded = false,
-              },
-          .end = end_,
-      };
-      Decision decision;
-      if (range.contains(ret.value().ikey.user_key, ucmp_))
-        decision = Decision::kStartLevel;
-      else
-        decision = Decision::kNextLevel;
-      return make_optional<Elem>(decision, ret.value());
-    }
-    return nullopt;
-  }
   const Compaction& c_;
   const Slice start_;
   const Bound end_;
 
   const Comparator* ucmp_;
-<<<<<<< HEAD
-  Peekable<CompactionIterWrapper> c_iter_;
-  VecIter p_iter_;
-=======
   Merge2Iterators<IKeyValueLevel, IKeyValueLevel::Compare> iter_;
-  Peekable<IgnoreStableHot<CompactionRouter::Iter>> hot_iter_;
 
   Decision previous_decision_;
   std::string previous_user_key_;
->>>>>>> b697f81c
 
   size_t kvsize_promoted_;
   size_t kvsize_retained_;
