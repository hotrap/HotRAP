//  Copyright (c) 2011-present, Facebook, Inc.  All rights reserved.
//  This source code is licensed under both the GPLv2 (found in the
//  COPYING file in the root directory) and Apache 2.0 License
//  (found in the LICENSE.Apache file in the root directory).
//
// Copyright (c) 2011 The LevelDB Authors. All rights reserved.
// Use of this source code is governed by a BSD-style license that can be
// found in the LICENSE file. See the AUTHORS file for names of contributors.

#include "db/compaction/compaction_job.h"

#include <algorithm>
#include <cinttypes>
#include <functional>
#include <list>
#include <memory>
#include <optional>
#include <set>
#include <thread>
#include <utility>
#include <vector>

#include "db/blob/blob_counting_iterator.h"
#include "db/blob/blob_file_addition.h"
#include "db/blob/blob_file_builder.h"
#include "db/builder.h"
#include "db/compaction/clipping_iterator.h"
#include "db/compaction/compaction_iterator.h"
#include "db/db_impl/db_impl.h"
#include "db/db_iter.h"
#include "db/dbformat.h"
#include "db/error_handler.h"
#include "db/event_helpers.h"
#include "db/forward_iterator.h"
#include "db/log_reader.h"
#include "db/log_writer.h"
#include "db/memtable.h"
#include "db/memtable_list.h"
#include "db/merge_context.h"
#include "db/merge_helper.h"
#include "db/range_del_aggregator.h"
#include "db/version_set.h"
#include "file/filename.h"
#include "file/read_write_util.h"
#include "file/sst_file_manager_impl.h"
#include "file/writable_file_writer.h"
#include "logging/log_buffer.h"
#include "logging/logging.h"
#include "monitoring/iostats_context_imp.h"
#include "monitoring/perf_context_imp.h"
#include "monitoring/statistics.h"
#include "monitoring/thread_status_util.h"
#include "options/configurable_helper.h"
#include "options/options_helper.h"
#include "port/port.h"
#include "rocksdb/db.h"
#include "rocksdb/env.h"
#include "rocksdb/ralt.h"
#include "rocksdb/slice.h"
#include "rocksdb/sst_partitioner.h"
#include "rocksdb/statistics.h"
#include "rocksdb/status.h"
#include "rocksdb/table.h"
#include "rocksdb/utilities/options_type.h"
#include "table/block_based/block.h"
#include "table/block_based/block_based_table_factory.h"
#include "table/merging_iterator.h"
#include "table/table_builder.h"
#include "test_util/sync_point.h"
#include "util/coding.h"
#include "util/hash.h"
#include "util/mutexlock.h"
#include "util/rusty.h"
#include "util/stop_watch.h"
#include "util/string_util.h"
#include "util/timers.h"

namespace ROCKSDB_NAMESPACE {

const char* GetCompactionReasonString(CompactionReason compaction_reason) {
  switch (compaction_reason) {
    case CompactionReason::kUnknown:
      return "Unknown";
    case CompactionReason::kLevelL0FilesNum:
      return "LevelL0FilesNum";
    case CompactionReason::kLevelMaxLevelSize:
      return "LevelMaxLevelSize";
    case CompactionReason::kUniversalSizeAmplification:
      return "UniversalSizeAmplification";
    case CompactionReason::kUniversalSizeRatio:
      return "UniversalSizeRatio";
    case CompactionReason::kUniversalSortedRunNum:
      return "UniversalSortedRunNum";
    case CompactionReason::kFIFOMaxSize:
      return "FIFOMaxSize";
    case CompactionReason::kFIFOReduceNumFiles:
      return "FIFOReduceNumFiles";
    case CompactionReason::kFIFOTtl:
      return "FIFOTtl";
    case CompactionReason::kManualCompaction:
      return "ManualCompaction";
    case CompactionReason::kFilesMarkedForCompaction:
      return "FilesMarkedForCompaction";
    case CompactionReason::kBottommostFiles:
      return "BottommostFiles";
    case CompactionReason::kTtl:
      return "Ttl";
    case CompactionReason::kFlush:
      return "Flush";
    case CompactionReason::kExternalSstIngestion:
      return "ExternalSstIngestion";
    case CompactionReason::kPeriodicCompaction:
      return "PeriodicCompaction";
    case CompactionReason::kChangeTemperature:
      return "ChangeTemperature";
    case CompactionReason::kForcedBlobGC:
      return "ForcedBlobGC";
    case CompactionReason::kNumOfReasons:
      // fall through
    default:
      assert(false);
      return "Invalid";
  }
}

const CompactionJob::SubcompactionState::Output*
CompactionJob::SubcompactionState::LevelOutput::current_output_const() const {
  if (outputs.empty()) {
    // This subcompaction's output could be empty if compaction was aborted
    // before this subcompaction had a chance to generate any output files.
    // When subcompactions are executed sequentially this is more likely and
    // will be particularly likely for the later subcompactions to be empty.
    // Once they are run in parallel however it should be much rarer.
    return nullptr;
  } else {
    return &outputs.back();
  }
}

CompactionJob::SubcompactionState::Output*
CompactionJob::SubcompactionState::LevelOutput::current_output() {
  if (outputs.empty()) {
    // This subcompaction's output could be empty if compaction was aborted
    // before this subcompaction had a chance to generate any output files.
    // When subcompactions are executed sequentially this is more likely and
    // will be particularly likely for the later subcompactions to be empty.
    // Once they are run in parallel however it should be much rarer.
    return nullptr;
  } else {
    return &outputs.back();
  }
}

// Adds the key and value to the builder
// If paranoid is true, adds the key-value to the paranoid hash
Status CompactionJob::SubcompactionState::LevelOutput::AddToBuilder(
    const Slice& key, const Slice& value) {
  auto curr = current_output();
  assert(builder != nullptr);
  assert(curr != nullptr);
  Status s = curr->validator.Add(key, value);
  if (!s.ok()) {
    return s;
  }
  builder->Add(key, value);
  return Status::OK();
}

Slice CompactionJob::SubcompactionState::LevelOutput::SmallestUserKey() const {
  if (!outputs.empty() && outputs[0].finished) {
    return outputs[0].meta.smallest.user_key();
  }
  // If there is no finished output, return an empty slice.
  return Slice(nullptr, 0);
}

Slice CompactionJob::SubcompactionState::LevelOutput::LargestUserKey() const {
  if (!outputs.empty() && current_output_const()->finished) {
    return current_output_const()->meta.largest.user_key();
  }
  // If there is no finished output, return an empty slice.
  return Slice(nullptr, 0);
}

void CompactionJob::SubcompactionState::LevelOutput::CleanupCompaction(
    const Status& sub_status, std::shared_ptr<rocksdb::Cache> table_cache) {
  if (builder != nullptr) {
    // May happen if we get a shutdown call in the middle of compaction
    builder->Abandon();
    builder.reset();
  } else {
    assert(!sub_status.ok() || outfile == nullptr);
  }
  for (const auto& out : outputs) {
    // If this file was inserted into the table cache then remove
    // them here because this compaction was not committed.
    if (!sub_status.ok()) {
      TableCache::Evict(table_cache.get(), out.meta.fd.GetNumber());
    }
  }
}

std::string CompactionJob::SubcompactionState::LevelOutput::GetTableFileName(
    const ImmutableOptions* ioptions, uint64_t file_number) {
  return TableFileName(ioptions->cf_paths, file_number, path_id());
}

CompactionJob::SubcompactionState::SubcompactionState(Compaction* c,
                                                      Slice* _start,
                                                      Slice* _end,
                                                      uint64_t size,
                                                      uint32_t _sub_job_id)
    : compaction(c),
      start(_start),
      end(_end),
      start_level_output(c->start_level_path_id(), c->start_level(), 1),
      latter_level_output(c->latter_level_path_id(), c->output_level(),
                          c->latter_level_hot_per_byte()),
      approx_size(size),
      sub_job_id(_sub_job_id) {
  assert(compaction != nullptr);
}

bool CompactionJob::SubcompactionState::ShouldStopBefore(
    const Slice& internal_key, uint64_t curr_file_size) {
  const InternalKeyComparator* icmp =
      &compaction->column_family_data()->internal_comparator();
  const std::vector<FileMetaData*>& grandparents = compaction->grandparents();

  bool grandparant_file_switched = false;
  // Scan to find earliest grandparent file that contains key.
  while (grandparent_index < grandparents.size() &&
         icmp->Compare(internal_key,
                       grandparents[grandparent_index]->largest.Encode()) > 0) {
    if (seen_key) {
      overlapped_bytes += grandparents[grandparent_index]->fd.GetFileSize();
      grandparant_file_switched = true;
    }
    assert(grandparent_index + 1 >= grandparents.size() ||
           icmp->Compare(
               grandparents[grandparent_index]->largest.Encode(),
               grandparents[grandparent_index + 1]->smallest.Encode()) <= 0);
    grandparent_index++;
  }
  seen_key = true;

  if (grandparant_file_switched &&
      overlapped_bytes + curr_file_size > compaction->max_compaction_bytes()) {
    // Too much overlap for current output; start new output
    overlapped_bytes = 0;
    return true;
  }

  if (!files_to_cut_for_ttl.empty()) {
    if (cur_files_to_cut_for_ttl != -1) {
      // Previous key is inside the range of a file
      if (icmp->Compare(internal_key,
                        files_to_cut_for_ttl[cur_files_to_cut_for_ttl]
                            ->largest.Encode()) > 0) {
        next_files_to_cut_for_ttl = cur_files_to_cut_for_ttl + 1;
        cur_files_to_cut_for_ttl = -1;
        return true;
      }
    } else {
      // Look for the key position
      while (next_files_to_cut_for_ttl <
             static_cast<int>(files_to_cut_for_ttl.size())) {
        if (icmp->Compare(internal_key,
                          files_to_cut_for_ttl[next_files_to_cut_for_ttl]
                              ->smallest.Encode()) >= 0) {
          if (icmp->Compare(internal_key,
                            files_to_cut_for_ttl[next_files_to_cut_for_ttl]
                                ->largest.Encode()) <= 0) {
            // With in the current file
            cur_files_to_cut_for_ttl = next_files_to_cut_for_ttl;
            return true;
          }
          // Beyond the current file
          next_files_to_cut_for_ttl++;
        } else {
          // Still fall into the gap
          break;
        }
      }
    }
  }

  return false;
}

Status CompactionJob::SubcompactionState::ProcessOutFlowIfNeeded(
    const Slice& key, const Slice& value) {
  if (!blob_garbage_meter) {
    return Status::OK();
  }

  return blob_garbage_meter->ProcessOutFlow(key, value);
}

void CompactionJob::SubcompactionState::FillFilesToCutForTtl() {
  if (compaction->immutable_options()->compaction_style !=
          CompactionStyle::kCompactionStyleLevel ||
      compaction->immutable_options()->compaction_pri !=
          CompactionPri::kMinOverlappingRatio ||
      compaction->mutable_cf_options()->ttl == 0 ||
      compaction->num_input_levels() < 2 || compaction->bottommost_level()) {
    return;
  }

  // We define new file with oldest ancestor time to be younger than 1/4 TTL,
  // and an old one to be older than 1/2 TTL time.
  int64_t temp_current_time;
  auto get_time_status = compaction->immutable_options()->clock->GetCurrentTime(
      &temp_current_time);
  if (!get_time_status.ok()) {
    return;
  }
  uint64_t current_time = static_cast<uint64_t>(temp_current_time);
  if (current_time < compaction->mutable_cf_options()->ttl) {
    return;
  }
  uint64_t old_age_thres =
      current_time - compaction->mutable_cf_options()->ttl / 2;

  const std::vector<FileMetaData*>& olevel =
      *(compaction->inputs(compaction->num_input_levels() - 1));
  for (FileMetaData* file : olevel) {
    // Worth filtering out by start and end?
    uint64_t oldest_ancester_time = file->TryGetOldestAncesterTime();
    // We put old files if they are not too small to prevent a flood
    // of small files.
    if (oldest_ancester_time < old_age_thres &&
        file->fd.GetFileSize() >
            compaction->mutable_cf_options()->target_file_size_base / 2) {
      files_to_cut_for_ttl.push_back(file);
    }
  }
}

// Maintains state for the entire compaction
struct CompactionJob::CompactionState {
  Compaction* const compaction;

  // REQUIRED: subcompaction states are stored in order of increasing
  // key-range
  std::vector<CompactionJob::SubcompactionState> sub_compact_states;
  Status status;

  size_t num_output_files = 0;
  uint64_t total_bytes = 0;
  uint64_t retained_or_promoted_bytes = 0;
  size_t num_blob_output_files = 0;
  uint64_t total_blob_bytes = 0;
  uint64_t num_output_records = 0;

  explicit CompactionState(Compaction* c) : compaction(c) {}

  Slice SmallestUserKey() {
    Slice start_level_ret, latter_level_ret;
    for (const auto& sub_compact_state : sub_compact_states) {
      start_level_ret = sub_compact_state.start_level_output.SmallestUserKey();
      if (!start_level_ret.empty()) {
        break;
      }
    }
    for (const auto& sub_compact_state : sub_compact_states) {
      latter_level_ret =
          sub_compact_state.latter_level_output.SmallestUserKey();
      if (!latter_level_ret.empty()) {
        break;
      }
    }
    if (start_level_ret.empty()) {
      return latter_level_ret;
    } else if (latter_level_ret.empty()) {
      return start_level_ret;
    } else {
      auto* c = compaction;
      auto* cfd = c->column_family_data();
      const Comparator* cfd_comparator = cfd->user_comparator();
      int res = cfd_comparator->Compare(start_level_ret, latter_level_ret);
      if (res < 0) {
        return start_level_ret;
      } else {
        return latter_level_ret;
      }
    }
  }

  Slice LargestUserKey() {
    Slice start_level_ret, latter_level_ret;
    for (auto it = sub_compact_states.rbegin(); it < sub_compact_states.rend();
         ++it) {
      start_level_ret = it->start_level_output.LargestUserKey();
      if (!start_level_ret.empty()) {
        break;
      }
    }
    for (auto it = sub_compact_states.rbegin(); it < sub_compact_states.rend();
         ++it) {
      latter_level_ret = it->latter_level_output.LargestUserKey();
      if (!latter_level_ret.empty()) {
        break;
      }
    }
    if (start_level_ret.empty()) {
      return latter_level_ret;
    } else if (latter_level_ret.empty()) {
      return start_level_ret;
    } else {
      auto* c = compaction;
      auto* cfd = c->column_family_data();
      const Comparator* cfd_comparator = cfd->user_comparator();
      int res = cfd_comparator->Compare(start_level_ret, latter_level_ret);
      if (res > 0) {
        return start_level_ret;
      } else {
        return latter_level_ret;
      }
    }
  }
};

void CompactionJob::AggregateStatistics() {
  assert(compact_);

  for (SubcompactionState& sc : compact_->sub_compact_states) {
    {
      auto& outputs = sc.start_level_output.outputs;
      if (!outputs.empty() && !outputs.back().meta.fd.file_size) {
        // An error occurred, so ignore the last output.
        outputs.pop_back();
      }
      compact_->num_output_files += outputs.size();
    }

    {
      auto& outputs = sc.latter_level_output.outputs;
      if (!outputs.empty() && !outputs.back().meta.fd.file_size) {
        // An error occurred, so ignore the last output.
        outputs.pop_back();
      }
      compact_->num_output_files += outputs.size();
    }

    compact_->total_bytes += sc.total_bytes;
    compact_->retained_or_promoted_bytes += sc.retained_or_promoted_bytes;

    const auto& blobs = sc.blob_file_additions;

    compact_->num_blob_output_files += blobs.size();

    for (const auto& blob : blobs) {
      compact_->total_blob_bytes += blob.GetTotalBlobBytes();
    }

    compact_->num_output_records += sc.num_output_records;

    compaction_job_stats_->Add(sc.compaction_job_stats);
  }
}

CompactionJob::CompactionJob(
    int job_id, Compaction* compaction, const ImmutableDBOptions& db_options,
    const MutableDBOptions& mutable_db_options, const FileOptions& file_options,
    VersionSet* versions, const std::atomic<bool>* shutting_down,
    const SequenceNumber preserve_deletes_seqnum, LogBuffer* log_buffer,
    FSDirectory* db_directory, FSDirectory* start_level_output_directory,
    FSDirectory* latter_level_output_directory,
    FSDirectory* blob_output_directory, Statistics* stats,
    InstrumentedMutex* db_mutex, ErrorHandler* db_error_handler,
    std::vector<SequenceNumber> existing_snapshots,
    SequenceNumber earliest_write_conflict_snapshot,
    const SnapshotChecker* snapshot_checker, std::shared_ptr<Cache> table_cache,
    EventLogger* event_logger, bool paranoid_file_checks, bool measure_io_stats,
    const std::string& dbname, CompactionJobStats* compaction_job_stats,
    Env::Priority thread_pri, const std::shared_ptr<IOTracer>& io_tracer,
    const std::atomic<int>* manual_compaction_paused,
    const std::atomic<bool>* manual_compaction_canceled,
    const std::string& db_id, const std::string& db_session_id,
    std::string full_history_ts_low, BlobFileCompletionCallback* blob_callback)
    : compact_(new CompactionState(compaction)),
      compaction_stats_(compaction->compaction_reason(), 1),
      db_options_(db_options),
      mutable_db_options_copy_(mutable_db_options),
      log_buffer_(log_buffer),
      start_level_output_directory_(start_level_output_directory),
      latter_level_output_directory_(latter_level_output_directory),
      stats_(stats),
      bottommost_level_(false),
      write_hint_(Env::WLTH_NOT_SET),
      job_id_(job_id),
      compaction_job_stats_(compaction_job_stats),
      dbname_(dbname),
      db_id_(db_id),
      db_session_id_(db_session_id),
      file_options_(file_options),
      env_(db_options.env),
      io_tracer_(io_tracer),
      fs_(db_options.fs, io_tracer),
      file_options_for_read_(
          fs_->OptimizeForCompactionTableRead(file_options, db_options_)),
      versions_(versions),
      shutting_down_(shutting_down),
      manual_compaction_paused_(manual_compaction_paused),
      manual_compaction_canceled_(manual_compaction_canceled),
      preserve_deletes_seqnum_(preserve_deletes_seqnum),
      db_directory_(db_directory),
      blob_output_directory_(blob_output_directory),
      db_mutex_(db_mutex),
      db_error_handler_(db_error_handler),
      existing_snapshots_(std::move(existing_snapshots)),
      earliest_write_conflict_snapshot_(earliest_write_conflict_snapshot),
      snapshot_checker_(snapshot_checker),
      table_cache_(std::move(table_cache)),
      event_logger_(event_logger),
      paranoid_file_checks_(paranoid_file_checks),
      measure_io_stats_(measure_io_stats),
      thread_pri_(thread_pri),
      full_history_ts_low_(std::move(full_history_ts_low)),
      blob_callback_(blob_callback) {
  assert(compaction_job_stats_ != nullptr);
  assert(log_buffer_ != nullptr);
  const auto* cfd = compact_->compaction->column_family_data();
  ThreadStatusUtil::SetColumnFamily(cfd, cfd->ioptions()->env,
                                    db_options_.enable_thread_tracking);
  ThreadStatusUtil::SetThreadOperation(ThreadStatus::OP_COMPACTION);
  ReportStartedCompaction(compaction);
}

CompactionJob::~CompactionJob() {
  assert(compact_ == nullptr);
  ThreadStatusUtil::ResetThreadStatus();
}

void CompactionJob::ReportStartedCompaction(Compaction* compaction) {
  const auto* cfd = compact_->compaction->column_family_data();
  ThreadStatusUtil::SetColumnFamily(cfd, cfd->ioptions()->env,
                                    db_options_.enable_thread_tracking);

  ThreadStatusUtil::SetThreadOperationProperty(ThreadStatus::COMPACTION_JOB_ID,
                                               job_id_);

  ThreadStatusUtil::SetThreadOperationProperty(
      ThreadStatus::COMPACTION_INPUT_OUTPUT_LEVEL,
      (static_cast<uint64_t>(compact_->compaction->start_level()) << 32) +
          compact_->compaction->output_level());

  // In the current design, a CompactionJob is always created
  // for non-trivial compaction.
  assert(compaction->IsTrivialMove() == false ||
         compaction->is_manual_compaction() == true);

  ThreadStatusUtil::SetThreadOperationProperty(
      ThreadStatus::COMPACTION_PROP_FLAGS,
      compaction->is_manual_compaction() +
          (compaction->deletion_compaction() << 1));

  ThreadStatusUtil::SetThreadOperationProperty(
      ThreadStatus::COMPACTION_TOTAL_INPUT_BYTES,
      compaction->CalculateTotalInputSize());

  IOSTATS_RESET(bytes_written);
  IOSTATS_RESET(bytes_read);
  ThreadStatusUtil::SetThreadOperationProperty(
      ThreadStatus::COMPACTION_BYTES_WRITTEN, 0);
  ThreadStatusUtil::SetThreadOperationProperty(
      ThreadStatus::COMPACTION_BYTES_READ, 0);

  // Set the thread operation after operation properties
  // to ensure GetThreadList() can always show them all together.
  ThreadStatusUtil::SetThreadOperation(ThreadStatus::OP_COMPACTION);

  compaction_job_stats_->is_manual_compaction =
      compaction->is_manual_compaction();
  compaction_job_stats_->is_full_compaction = compaction->is_full_compaction();
}

void CompactionJob::Prepare() {
  AutoThreadOperationStageUpdater stage_updater(
      ThreadStatus::STAGE_COMPACTION_PREPARE);

  // Generate file_levels_ for compaction before making Iterator
  auto* c = compact_->compaction;
  assert(c->column_family_data() != nullptr);
  assert(c->column_family_data()->current()->storage_info()->NumLevelFiles(
             compact_->compaction->level()) > 0);

  write_hint_ =
      c->column_family_data()->CalculateSSTWriteHint(c->output_level());
  bottommost_level_ = c->bottommost_level();

  if (c->ShouldFormSubcompactions()) {
    {
      StopWatch sw(db_options_.clock, stats_, SUBCOMPACTION_SETUP_TIME);
      GenSubcompactionBoundaries();
    }
    assert(sizes_.size() == boundaries_.size() + 1);

    for (size_t i = 0; i <= boundaries_.size(); i++) {
      Slice* start = i == 0 ? nullptr : &boundaries_[i - 1];
      Slice* end = i == boundaries_.size() ? nullptr : &boundaries_[i];
      compact_->sub_compact_states.emplace_back(c, start, end, sizes_[i],
                                                static_cast<uint32_t>(i));
    }
    RecordInHistogram(stats_, NUM_SUBCOMPACTIONS_SCHEDULED,
                      compact_->sub_compact_states.size());
  } else {
    constexpr Slice* start = nullptr;
    constexpr Slice* end = nullptr;
    constexpr uint64_t size = 0;

    compact_->sub_compact_states.emplace_back(c, start, end, size,
                                              /*sub_job_id*/ 0);
  }
}

struct RangeWithSize {
  Range range;
  uint64_t size;

  RangeWithSize(const Slice& a, const Slice& b, uint64_t s = 0)
      : range(a, b), size(s) {}
};

void CompactionJob::GenSubcompactionBoundaries() {
  auto* c = compact_->compaction;
  auto* cfd = c->column_family_data();
  const Comparator* cfd_comparator = cfd->user_comparator();
  std::vector<Slice> bounds;
  int start_lvl = c->start_level();
  int out_lvl = c->output_level();

  // Add the starting and/or ending key of certain input files as a potential
  // boundary
  for (size_t lvl_idx = 0; lvl_idx < c->num_input_levels(); lvl_idx++) {
    int lvl = c->level(lvl_idx);
    if (lvl >= start_lvl && lvl <= out_lvl) {
      const LevelFilesBrief* flevel = c->input_levels(lvl_idx);
      size_t num_files = flevel->num_files;

      if (num_files == 0) {
        continue;
      }

      if (lvl == 0) {
        // For level 0 add the starting and ending key of each file since the
        // files may have greatly differing key ranges (not range-partitioned)
        for (size_t i = 0; i < num_files; i++) {
          bounds.emplace_back(flevel->files[i].smallest_key);
          bounds.emplace_back(flevel->files[i].largest_key);
        }
      } else {
        // For all other levels add the smallest/largest key in the level to
        // encompass the range covered by that level
        bounds.emplace_back(flevel->files[0].smallest_key);
        bounds.emplace_back(flevel->files[num_files - 1].largest_key);
        if (lvl == out_lvl) {
          // For the last level include the starting keys of all files since
          // the last level is the largest and probably has the widest key
          // range. Since it's range partitioned, the ending key of one file
          // and the starting key of the next are very close (or identical).
          for (size_t i = 1; i < num_files; i++) {
            bounds.emplace_back(flevel->files[i].smallest_key);
          }
        }
      }
    }
  }

  std::sort(bounds.begin(), bounds.end(),
            [cfd_comparator](const Slice& a, const Slice& b) -> bool {
              return cfd_comparator->Compare(ExtractUserKey(a),
                                             ExtractUserKey(b)) < 0;
            });
  // Remove duplicated entries from bounds
  bounds.erase(
      std::unique(bounds.begin(), bounds.end(),
                  [cfd_comparator](const Slice& a, const Slice& b) -> bool {
                    return cfd_comparator->Compare(ExtractUserKey(a),
                                                   ExtractUserKey(b)) == 0;
                  }),
      bounds.end());

  // Combine consecutive pairs of boundaries into ranges with an approximate
  // size of data covered by keys in that range
  uint64_t sum = 0;
  std::vector<RangeWithSize> ranges;
  // Get input version from CompactionState since it's already referenced
  // earlier in SetInputVersioCompaction::SetInputVersion and will not change
  // when db_mutex_ is released below
  auto* v = compact_->compaction->input_version();
  for (auto it = bounds.begin();;) {
    const Slice a = *it;
    ++it;

    if (it == bounds.end()) {
      break;
    }

    const Slice b = *it;

    // ApproximateSize could potentially create table reader iterator to seek
    // to the index block and may incur I/O cost in the process. Unlock db
    // mutex to reduce contention
    db_mutex_->Unlock();
    uint64_t size = versions_->ApproximateSize(SizeApproximationOptions(), v, a,
                                               b, start_lvl, out_lvl + 1,
                                               TableReaderCaller::kCompaction);
    db_mutex_->Lock();
    ranges.emplace_back(a, b, size);
    sum += size;
  }

  // Group the ranges into subcompactions
  const double min_file_fill_percent = 4.0 / 5;
  int base_level = v->storage_info()->base_level();
  uint64_t max_output_files = static_cast<uint64_t>(std::ceil(
      sum / min_file_fill_percent /
      MaxFileSizeForLevel(
          *(c->mutable_cf_options()), out_lvl,
          c->immutable_options()->compaction_style, base_level,
          c->immutable_options()->level_compaction_dynamic_level_bytes)));
  uint64_t subcompactions = std::min(
      {static_cast<uint64_t>(ranges.size()),
       static_cast<uint64_t>(c->max_subcompactions()), max_output_files});

  if (subcompactions > 1) {
    double mean = sum * 1.0 / subcompactions;
    // Greedily add ranges to the subcompaction until the sum of the ranges'
    // sizes becomes >= the expected mean size of a subcompaction
    sum = 0;
    for (size_t i = 0; i + 1 < ranges.size(); i++) {
      sum += ranges[i].size;
      if (subcompactions == 1) {
        // If there's only one left to schedule then it goes to the end so no
        // need to put an end boundary
        continue;
      }
      if (sum >= mean) {
        boundaries_.emplace_back(ExtractUserKey(ranges[i].range.limit));
        sizes_.emplace_back(sum);
        subcompactions--;
        sum = 0;
      }
    }
    sizes_.emplace_back(sum + ranges.back().size);
  } else {
    // Only one range so its size is the total sum of sizes computed above
    sizes_.emplace_back(sum);
  }
}

Status CompactionJob::Run() {
  AutoThreadOperationStageUpdater stage_updater(
      ThreadStatus::STAGE_COMPACTION_RUN);
  TEST_SYNC_POINT("CompactionJob::Run():Start");
  log_buffer_->FlushBufferToLog();
  LogCompaction();

  const size_t num_threads = compact_->sub_compact_states.size();
  assert(num_threads > 0);
  // HotRAP doesn't support subcompactions yet because VecIter does not
  // implement Seek
  assert(num_threads == 1);
  const uint64_t start_micros = db_options_.clock->NowMicros();

  // Launch a thread for each of subcompactions 1...num_threads-1
  std::vector<port::Thread> thread_pool;
  thread_pool.reserve(num_threads - 1);
  for (size_t i = 1; i < compact_->sub_compact_states.size(); i++) {
    thread_pool.emplace_back(&CompactionJob::ProcessKeyValueCompaction, this,
                             &compact_->sub_compact_states[i]);
  }

  // Always schedule the first subcompaction (whether or not there are also
  // others) in the current thread to be efficient with resources
  ProcessKeyValueCompaction(&compact_->sub_compact_states[0]);

  // Wait for all other threads (if there are any) to finish execution
  for (auto& thread : thread_pool) {
    thread.join();
  }

  compaction_stats_.micros = db_options_.clock->NowMicros() - start_micros;
  compaction_stats_.cpu_micros = 0;
  for (size_t i = 0; i < compact_->sub_compact_states.size(); i++) {
    compaction_stats_.cpu_micros +=
        compact_->sub_compact_states[i].compaction_job_stats.cpu_micros;
  }

  RecordTimeToHistogram(stats_, COMPACTION_TIME, compaction_stats_.micros);
  RecordTimeToHistogram(stats_, COMPACTION_CPU_TIME,
                        compaction_stats_.cpu_micros);

  TEST_SYNC_POINT("CompactionJob::Run:BeforeVerify");

  // Check if any thread encountered an error during execution
  Status status;
  IOStatus io_s;
  bool wrote_new_blob_files = false;

  for (const auto& state : compact_->sub_compact_states) {
    if (!state.status.ok()) {
      status = state.status;
      io_s = state.io_status;
      break;
    }

    if (!state.blob_file_additions.empty()) {
      wrote_new_blob_files = true;
    }
  }

  if (io_status_.ok()) {
    io_status_ = io_s;
  }
  if (status.ok()) {
    constexpr IODebugContext* dbg = nullptr;

    if (start_level_output_directory_) {
      io_s = start_level_output_directory_->FsyncWithDirOptions(
          IOOptions(), dbg,
          DirFsyncOptions(DirFsyncOptions::FsyncReason::kNewFileSynced));
    }
    if (latter_level_output_directory_) {
      io_s = latter_level_output_directory_->FsyncWithDirOptions(
          IOOptions(), dbg,
          DirFsyncOptions(DirFsyncOptions::FsyncReason::kNewFileSynced));
    }

    if (io_s.ok() && wrote_new_blob_files && blob_output_directory_ &&
        blob_output_directory_ != latter_level_output_directory_) {
      io_s = blob_output_directory_->FsyncWithDirOptions(
          IOOptions(), dbg,
          DirFsyncOptions(DirFsyncOptions::FsyncReason::kNewFileSynced));
    }
  }
  if (io_status_.ok()) {
    io_status_ = io_s;
  }
  if (status.ok()) {
    status = io_s;
  }
  if (status.ok()) {
    thread_pool.clear();
    Compaction* c = compact_->compaction;
    std::vector<
        std::pair<int, const CompactionJob::SubcompactionState::Output*>>
        files_output;
    for (const auto& state : compact_->sub_compact_states) {
      for (const auto& output : state.start_level_output.outputs) {
        files_output.emplace_back(c->start_level(), &output);
      }
      for (const auto& output : state.latter_level_output.outputs) {
        files_output.emplace_back(c->output_level(), &output);
      }
    }
    ColumnFamilyData* cfd = c->column_family_data();
    auto prefix_extractor = c->mutable_cf_options()->prefix_extractor.get();
    std::atomic<size_t> next_file_idx(0);
    auto verify_table = [&](Status& output_status) {
      while (true) {
        size_t file_idx = next_file_idx.fetch_add(1);
        if (file_idx >= files_output.size()) {
          break;
        }
        int level = files_output[file_idx].first;
        auto output = files_output[file_idx].second;
        // Verify that the table is usable
        // We set for_compaction to false and don't
        // OptimizeForCompactionTableRead here because this is a special case
        // after we finish the table building No matter whether
        // use_direct_io_for_flush_and_compaction is true, we will regard this
        // verification as user reads since the goal is to cache it here for
        // further user reads
        ReadOptions read_options;
        InternalIterator* iter = cfd->table_cache()->NewIterator(
            read_options, file_options_, cfd->internal_comparator(),
            output->meta, /*range_del_agg=*/nullptr, prefix_extractor,
            /*table_reader_ptr=*/nullptr,
            cfd->internal_stats()->GetFileReadHist(level),
            TableReaderCaller::kCompactionRefill, /*arena=*/nullptr,
            /*skip_filters=*/false, level,
            MaxFileSizeForL0MetaPin(
                *compact_->compaction->mutable_cf_options()),
            /*smallest_compaction_key=*/nullptr,
            /*largest_compaction_key=*/nullptr,
            /*allow_unprepared_value=*/false);
        auto s = iter->status();

        if (s.ok() && paranoid_file_checks_) {
          OutputValidator validator(cfd->internal_comparator(),
                                    /*_enable_order_check=*/true,
                                    /*_enable_hash=*/true);
          for (iter->SeekToFirst(); iter->Valid(); iter->Next()) {
            s = validator.Add(iter->key(), iter->value());
            if (!s.ok()) {
              break;
            }
          }
          if (s.ok()) {
            s = iter->status();
          }
          if (s.ok() && !validator.CompareValidator(output->validator)) {
            s = Status::Corruption("Paranoid checksums do not match");
          }
        }

        delete iter;

        if (!s.ok()) {
          output_status = s;
          break;
        }
      }
    };
    for (size_t i = 1; i < compact_->sub_compact_states.size(); i++) {
      thread_pool.emplace_back(
          verify_table, std::ref(compact_->sub_compact_states[i].status));
    }
    verify_table(compact_->sub_compact_states[0].status);
    for (auto& thread : thread_pool) {
      thread.join();
    }
    for (const auto& state : compact_->sub_compact_states) {
      if (!state.status.ok()) {
        status = state.status;
        break;
      }
    }
  }

  TablePropertiesCollection tp;
  for (const auto& state : compact_->sub_compact_states) {
    for (const auto& output : state.start_level_output.outputs) {
      auto fn =
          TableFileName(state.compaction->immutable_options()->cf_paths,
                        output.meta.fd.GetNumber(), output.meta.fd.GetPathId());
      tp[fn] = output.table_properties;
    }
    for (const auto& output : state.latter_level_output.outputs) {
      auto fn =
          TableFileName(state.compaction->immutable_options()->cf_paths,
                        output.meta.fd.GetNumber(), output.meta.fd.GetPathId());
      tp[fn] = output.table_properties;
    }
  }
  compact_->compaction->SetOutputTableProperties(std::move(tp));

  // Finish up all book-keeping to unify the subcompaction results
  AggregateStatistics();
  UpdateCompactionStats();

  RecordCompactionIOStats();
  LogFlush(db_options_.info_log);
  TEST_SYNC_POINT("CompactionJob::Run():End");

  compact_->status = status;
  return status;
}

Status CompactionJob::Install(const MutableCFOptions& mutable_cf_options) {
  assert(compact_);

  AutoThreadOperationStageUpdater stage_updater(
      ThreadStatus::STAGE_COMPACTION_INSTALL);
  db_mutex_->AssertHeld();
  Status status = compact_->status;

  ColumnFamilyData* cfd = compact_->compaction->column_family_data();
  assert(cfd);

  cfd->internal_stats()->AddCompactionStats(
      compact_->compaction->output_level(), thread_pri_, compaction_stats_);

  if (status.ok()) {
    status = InstallCompactionResults(mutable_cf_options);
  }
  if (!versions_->io_status().ok()) {
    io_status_ = versions_->io_status();
  }

  VersionStorageInfo::LevelSummaryStorage tmp;
  auto vstorage = cfd->current()->storage_info();
  const auto& stats = compaction_stats_;

  double read_write_amp = 0.0;
  double write_amp = 0.0;
  double bytes_read_per_sec = 0;
  double bytes_written_per_sec = 0;

  const uint64_t bytes_read_non_output_and_blob =
      stats.bytes_read_non_output_levels + stats.bytes_read_blob;
  const uint64_t bytes_read_all =
      stats.bytes_read_output_level + bytes_read_non_output_and_blob;
  const uint64_t bytes_written_all =
      stats.bytes_written + stats.bytes_written_blob;

  if (bytes_read_non_output_and_blob > 0) {
    read_write_amp = (bytes_written_all + bytes_read_all) /
                     static_cast<double>(bytes_read_non_output_and_blob);
    write_amp =
        bytes_written_all / static_cast<double>(bytes_read_non_output_and_blob);
  }
  if (stats.micros > 0) {
    bytes_read_per_sec = bytes_read_all / static_cast<double>(stats.micros);
    bytes_written_per_sec =
        bytes_written_all / static_cast<double>(stats.micros);
  }

  const std::string& column_family_name = cfd->GetName();

  constexpr double kMB = 1048576.0;

  ROCKS_LOG_BUFFER(
      log_buffer_,
      "[%s] compacted to: %s, MB/sec: %.1f rd, %.1f wr, level %d, "
      "files in(%d, %d) out(%d +%d blob) "
      "MB in(%.1f, %.1f +%.1f blob) out(%.1f +%.1f blob), "
      "read-write-amplify(%.1f) write-amplify(%.1f) %s, records in: %" PRIu64
      ", records dropped: %" PRIu64 " output_compression: %s\n",
      column_family_name.c_str(), vstorage->LevelSummary(&tmp),
      bytes_read_per_sec, bytes_written_per_sec,
      compact_->compaction->output_level(),
      stats.num_input_files_in_non_output_levels,
      stats.num_input_files_in_output_level, stats.num_output_files,
      stats.num_output_files_blob, stats.bytes_read_non_output_levels / kMB,
      stats.bytes_read_output_level / kMB, stats.bytes_read_blob / kMB,
      stats.bytes_written / kMB, stats.bytes_written_blob / kMB, read_write_amp,
      write_amp, status.ToString().c_str(), stats.num_input_records,
      stats.num_dropped_records,
      CompressionTypeToString(compact_->compaction->output_compression())
          .c_str());

  const auto& blob_files = vstorage->GetBlobFiles();
  if (!blob_files.empty()) {
    ROCKS_LOG_BUFFER(log_buffer_,
                     "[%s] Blob file summary: head=%" PRIu64 ", tail=%" PRIu64
                     "\n",
                     column_family_name.c_str(), blob_files.begin()->first,
                     blob_files.rbegin()->first);
  }

  UpdateCompactionJobStats(stats);

  auto stream = event_logger_->LogToBuffer(log_buffer_, 8192);
  stream << "job" << job_id_ << "event"
         << "compaction_finished"
         << "compaction_time_micros" << stats.micros
         << "compaction_time_cpu_micros" << stats.cpu_micros << "output_level"
         << compact_->compaction->output_level() << "num_output_files"
         << compact_->num_output_files << "total_output_size"
         << compact_->total_bytes;

  if (compact_->num_blob_output_files > 0) {
    stream << "num_blob_output_files" << compact_->num_blob_output_files
           << "total_blob_output_size" << compact_->total_blob_bytes;
  }

  stream << "num_input_records" << stats.num_input_records
         << "num_output_records" << compact_->num_output_records
         << "num_subcompactions" << compact_->sub_compact_states.size()
         << "output_compression"
         << CompressionTypeToString(compact_->compaction->output_compression());

  stream << "num_single_delete_mismatches"
         << compaction_job_stats_->num_single_del_mismatch;
  stream << "num_single_delete_fallthrough"
         << compaction_job_stats_->num_single_del_fallthru;

  if (measure_io_stats_) {
    stream << "file_write_nanos" << compaction_job_stats_->file_write_nanos;
    stream << "file_range_sync_nanos"
           << compaction_job_stats_->file_range_sync_nanos;
    stream << "file_fsync_nanos" << compaction_job_stats_->file_fsync_nanos;
    stream << "file_prepare_write_nanos"
           << compaction_job_stats_->file_prepare_write_nanos;
  }

  stream << "lsm_state";
  stream.StartArray();
  for (int level = 0; level < vstorage->num_levels(); ++level) {
    stream << vstorage->NumLevelFiles(level);
  }
  stream.EndArray();

  if (!blob_files.empty()) {
    stream << "blob_file_head" << blob_files.begin()->first;
    stream << "blob_file_tail" << blob_files.rbegin()->first;
  }

  CleanupCompaction();
  return status;
}

#ifndef ROCKSDB_LITE
CompactionServiceJobStatus
CompactionJob::ProcessKeyValueCompactionWithCompactionService(
    SubcompactionState* sub_compact) {
  (void)sub_compact;
#if 0
  assert(sub_compact);
  assert(sub_compact->compaction);
  assert(db_options_.compaction_service);

  const Compaction* compaction = sub_compact->compaction;
  CompactionServiceInput compaction_input;
  compaction_input.output_level = compaction->output_level();

  const std::vector<CompactionInputFiles>& inputs =
      *(compact_->compaction->inputs());
  for (const auto& files_per_level : inputs) {
    for (const auto& file : files_per_level.files) {
      compaction_input.input_files.emplace_back(
          MakeTableFileName(file->fd.GetNumber()));
    }
  }
  compaction_input.column_family.name =
      compaction->column_family_data()->GetName();
  compaction_input.column_family.options =
      compaction->column_family_data()->GetLatestCFOptions();
  compaction_input.db_options =
      BuildDBOptions(db_options_, mutable_db_options_copy_);
  compaction_input.snapshots = existing_snapshots_;
  compaction_input.has_begin = sub_compact->start;
  compaction_input.begin =
      compaction_input.has_begin ? sub_compact->start->ToString() : "";
  compaction_input.has_end = sub_compact->end;
  compaction_input.end =
      compaction_input.has_end ? sub_compact->end->ToString() : "";
  compaction_input.approx_size = sub_compact->approx_size;

  std::string compaction_input_binary;
  Status s = compaction_input.Write(&compaction_input_binary);
  if (!s.ok()) {
    sub_compact->status = s;
    return CompactionServiceJobStatus::kFailure;
  }

  std::ostringstream input_files_oss;
  bool is_first_one = true;
  for (const auto& file : compaction_input.input_files) {
    input_files_oss << (is_first_one ? "" : ", ") << file;
    is_first_one = false;
  }

  ROCKS_LOG_INFO(
      db_options_.info_log,
      "[%s] [JOB %d] Starting remote compaction (output level: %d): %s",
      compaction_input.column_family.name.c_str(), job_id_,
      compaction_input.output_level, input_files_oss.str().c_str());
  CompactionServiceJobInfo info(dbname_, db_id_, db_session_id_,
                                GetCompactionId(sub_compact), thread_pri_);
  CompactionServiceJobStatus compaction_status =
      db_options_.compaction_service->StartV2(info, compaction_input_binary);
  switch (compaction_status) {
    case CompactionServiceJobStatus::kSuccess:
      break;
    case CompactionServiceJobStatus::kFailure:
      sub_compact->status = Status::Incomplete(
          "CompactionService failed to start compaction job.");
      ROCKS_LOG_WARN(db_options_.info_log,
                     "[%s] [JOB %d] Remote compaction failed to start.",
                     compaction_input.column_family.name.c_str(), job_id_);
      return compaction_status;
    case CompactionServiceJobStatus::kUseLocal:
      ROCKS_LOG_INFO(
          db_options_.info_log,
          "[%s] [JOB %d] Remote compaction fallback to local by API Start.",
          compaction_input.column_family.name.c_str(), job_id_);
      return compaction_status;
    default:
      assert(false);  // unknown status
      break;
  }

  ROCKS_LOG_INFO(db_options_.info_log,
                 "[%s] [JOB %d] Waiting for remote compaction...",
                 compaction_input.column_family.name.c_str(), job_id_);
  std::string compaction_result_binary;
  compaction_status = db_options_.compaction_service->WaitForCompleteV2(
      info, &compaction_result_binary);

  if (compaction_status == CompactionServiceJobStatus::kUseLocal) {
    ROCKS_LOG_INFO(db_options_.info_log,
                   "[%s] [JOB %d] Remote compaction fallback to local by API "
                   "WaitForComplete.",
                   compaction_input.column_family.name.c_str(), job_id_);
    return compaction_status;
  }

  CompactionServiceResult compaction_result;
  s = CompactionServiceResult::Read(compaction_result_binary,
                                    &compaction_result);

  if (compaction_status == CompactionServiceJobStatus::kFailure) {
    if (s.ok()) {
      if (compaction_result.status.ok()) {
        sub_compact->status = Status::Incomplete(
            "CompactionService failed to run the compaction job (even though "
            "the internal status is okay).");
      } else {
        // set the current sub compaction status with the status returned from
        // remote
        sub_compact->status = compaction_result.status;
      }
    } else {
      sub_compact->status = Status::Incomplete(
          "CompactionService failed to run the compaction job (and no valid "
          "result is returned).");
      compaction_result.status.PermitUncheckedError();
    }
    ROCKS_LOG_WARN(db_options_.info_log,
                   "[%s] [JOB %d] Remote compaction failed.",
                   compaction_input.column_family.name.c_str(), job_id_);
    return compaction_status;
  }

  if (!s.ok()) {
    sub_compact->status = s;
    compaction_result.status.PermitUncheckedError();
    return CompactionServiceJobStatus::kFailure;
  }
  sub_compact->status = compaction_result.status;

  std::ostringstream output_files_oss;
  is_first_one = true;
  for (const auto& file : compaction_result.output_files) {
    output_files_oss << (is_first_one ? "" : ", ") << file.file_name;
    is_first_one = false;
  }

  ROCKS_LOG_INFO(db_options_.info_log,
                 "[%s] [JOB %d] Receive remote compaction result, output path: "
                 "%s, files: %s",
                 compaction_input.column_family.name.c_str(), job_id_,
                 compaction_result.output_path.c_str(),
                 output_files_oss.str().c_str());

  if (!s.ok()) {
    sub_compact->status = s;
    return CompactionServiceJobStatus::kFailure;
  }

  for (const auto& file : compaction_result.output_files) {
    uint64_t file_num = versions_->NewFileNumber();
    auto src_file = compaction_result.output_path + "/" + file.file_name;
    auto tgt_file = TableFileName(compaction->immutable_options()->cf_paths,
                                  file_num, compaction->output_path_id());
    s = fs_->RenameFile(src_file, tgt_file, IOOptions(), nullptr);
    if (!s.ok()) {
      sub_compact->status = s;
      return CompactionServiceJobStatus::kFailure;
    }

    FileMetaData meta;
    uint64_t file_size;
    s = fs_->GetFileSize(tgt_file, IOOptions(), &file_size, nullptr);
    if (!s.ok()) {
      sub_compact->status = s;
      return CompactionServiceJobStatus::kFailure;
    }
    meta.fd = FileDescriptor(file_num, compaction->output_path_id(), file_size,
                             file.smallest_seqno, file.largest_seqno);
    meta.smallest.DecodeFrom(file.smallest_internal_key);
    meta.largest.DecodeFrom(file.largest_internal_key);
    meta.oldest_ancester_time = file.oldest_ancester_time;
    meta.file_creation_time = file.file_creation_time;
    meta.marked_for_compaction = file.marked_for_compaction;

    auto cfd = compaction->column_family_data();
    sub_compact->outputs.emplace_back(std::move(meta),
                                      cfd->internal_comparator(), false, false,
                                      true, file.paranoid_hash);
  }
  sub_compact->compaction_job_stats = compaction_result.stats;
  sub_compact->num_output_records = compaction_result.num_output_records;
  sub_compact->approx_size = compaction_input.approx_size;  // is this used?
  sub_compact->total_bytes = compaction_result.total_bytes;
  RecordTick(stats_, REMOTE_COMPACT_READ_BYTES, compaction_result.bytes_read);
  RecordTick(stats_, REMOTE_COMPACT_WRITE_BYTES,
             compaction_result.bytes_written);
  return CompactionServiceJobStatus::kSuccess;
#endif
  // Future work(hotrap): Support this by adding an output level
  return CompactionServiceJobStatus::kFailure;
}
#endif  // !ROCKSDB_LITE

std::pair<int, Slice> parse_level_value(Slice input_value) {
  assert(input_value.size() ==
         sizeof(int) + sizeof(const char*) + sizeof(size_t));
  const char* buf = input_value.data();
  int level = *(int*)buf;
  buf += sizeof(int);
  const char* data = *(const char**)buf;
  buf += sizeof(const char*);
  size_t len = *(size_t*)buf;
  return std::make_pair(level, Slice(data, len));
}

struct IKeyValueLevel {
  Slice key;
  ParsedInternalKey ikey;
  Slice value;
  int level;

  IKeyValueLevel(Slice arg_key, ParsedInternalKey arg_ikey, Slice arg_value,
                 int arg_level)
      : key(arg_key), ikey(arg_ikey), value(arg_value), level(arg_level) {}

  IKeyValueLevel(CompactionIterator& c_iter)
      : key(c_iter.key()), ikey(c_iter.ikey()) {
    auto ret = parse_level_value(c_iter.value());
    value = ret.second;
    level = ret.first;
  }
};

struct IKeyValue {
  Slice key;
  ParsedInternalKey ikey;
  Slice value;

  IKeyValue(const IKeyValueLevel& rhs)
      : IKeyValue(rhs.key, rhs.ikey, rhs.value) {}
  IKeyValue(Slice arg_key, ParsedInternalKey arg_ikey, Slice arg_value)
      : key(arg_key), ikey(arg_ikey), value(arg_value) {}
};

enum class Decision {
  kUndetermined,
  kNextLevel,
  kStartLevel,
};

struct Elem {
  Decision decision;
  IKeyValue kv;
  Elem(Decision arg_decision, const IKeyValueLevel& arg_kv)
      : decision(arg_decision), kv(arg_kv) {}
};

// Future work(hotrap): The caller should ZeroOutSequenceIfPossible if the final
// decision is kNextLevel
class CompactionIterWrapper : public TraitIterator<IKeyValueLevel> {
 public:
  CompactionIterWrapper(CompactionIterator& c_iter)
      : c_iter_(c_iter), first_(true) {}
  CompactionIterWrapper(const CompactionIterWrapper& rhs) = delete;
  CompactionIterWrapper& operator=(const CompactionIterWrapper& rhs) = delete;
  CompactionIterWrapper(CompactionIterWrapper&& rhs)
      : c_iter_(rhs.c_iter_), first_(rhs.first_) {}
  CompactionIterWrapper& operator=(const CompactionIterWrapper&& rhs) = delete;
  optional<IKeyValueLevel> next() override {
    if (first_) {
      first_ = false;
    } else {
      c_iter_.Next();
    }
    if (c_iter_.Valid())
      return make_optional<IKeyValueLevel>(c_iter_);
    else
      return nullopt;
  }

 private:
  CompactionIterator& c_iter_;
  bool first_;
};

class IteratorWithoutRouter : public TraitIterator<Elem> {
 public:
  IteratorWithoutRouter(const Compaction& c, CompactionIterator& c_iter)
      : c_iter_(c_iter),
        timers_(c.column_family_data()->internal_stats()->hotrap_timers()) {}
  optional<Elem> next() override {
    optional<IKeyValueLevel> ret = c_iter_.next();
    if (ret.has_value())
      return make_optional<Elem>(Decision::kNextLevel, ret.value());
    else
      return nullopt;
  }

 private:
  CompactionIterWrapper c_iter_;

  const TypedTimers<TimerType>& timers_;
};

<<<<<<< HEAD
class RouterIteratorFD2SD : public TraitIterator<Elem> {
 public:
  RouterIteratorFD2SD(CompactionRouter& router, const Compaction& c,
                      CompactionIterator& c_iter,
                      Slice start_level_smallest_user_key)
      : router_(router),
        c_(c),
        ucmp_(c.column_family_data()->user_comparator()),
        iter_(c_iter),
        hot_iter_(router.LowerBound(start_level_smallest_user_key)),
=======
class RouterIteratorIntraTier : public TraitIterator<Elem> {
 public:
  RouterIteratorIntraTier(const Compaction& c, CompactionIterator& c_iter,
                          Slice start, Bound end, Tickers promotion_type)
      : c_(c),
        promotion_type_(promotion_type),
        promoted_bytes_(0),
        iter_(c_iter) {}
  ~RouterIteratorIntraTier() override {
    auto stats = c_.immutable_options()->stats;
    RecordTick(stats, promotion_type_, promoted_bytes_);
  }
  optional<Elem> next() override {
    optional<IKeyValueLevel> ret = iter_.next();
    if (!ret.has_value()) {
      return nullopt;
    }
    IKeyValueLevel& kv = ret.value();
    if (kv.level != -1) {
      return make_optional<Elem>(Decision::kNextLevel, kv);
    }
    promoted_bytes_ += kv.key.size() + kv.value.size();
    return make_optional<Elem>(Decision::kNextLevel, kv);
  }

 private:
  const Compaction& c_;
  Tickers promotion_type_;
  size_t promoted_bytes_;
  CompactionIterWrapper iter_;
};

class RouterIteratorFD2SD : public TraitIterator<Elem> {
 public:
  RouterIteratorFD2SD(RALT& ralt, const Compaction& c,
                      CompactionIterator& c_iter, Slice start, Bound end)
      : c_(c),
        start_(start),
        end_(end),
        ucmp_(c.column_family_data()->user_comparator()),
        iter_(c_iter),
        hot_iter_(ralt.LowerBound(start_)),
        kvsize_promoted_(0),
>>>>>>> 3a562b9d
        kvsize_retained_(0) {}
  ~RouterIteratorFD2SD() {
    auto stats = c_.immutable_options()->stats;
    RecordTick(stats, Tickers::RETAINED_BYTES, kvsize_retained_);
  }
  Decision route(const IKeyValueLevel& kv) {
    // It is guaranteed that all versions of the same user key share the same
    // decision.
    const rocksdb::Slice* hot = hot_iter_.peek();
    while (hot != nullptr) {
      if (ucmp_->Compare(*hot, kv.ikey.user_key) >= 0) break;
      hot_iter_.next();
      hot = hot_iter_.peek();
    }
    Decision decision;
    if (hot && ucmp_->Compare(*hot, kv.ikey.user_key) == 0) {
      return Decision::kStartLevel;
    } else {
      return Decision::kNextLevel;
    }
  }
  optional<Elem> next() override {
    optional<IKeyValueLevel> kv_ret = iter_.next();
    if (!kv_ret.has_value()) {
      return nullopt;
    }
    const IKeyValueLevel& kv = kv_ret.value();
    if (kv.level == c_.output_level())
      return make_optional<Elem>(Decision::kNextLevel, kv);
    assert(kv.level == c_.start_level());
    Decision decision = route(kv);
    if (decision == Decision::kStartLevel) {
      kvsize_retained_ += kv.key.size() + kv.value.size();
    } else {
      assert(decision == Decision::kNextLevel);
    }
    return make_optional<Elem>(decision, kv);
  }

 private:
  const Compaction& c_;

  const Comparator* ucmp_;
  CompactionIterWrapper iter_;
  Peekable<RALT::Iter> hot_iter_;

  size_t kvsize_retained_;
};

class RouterIterator {
 public:
<<<<<<< HEAD
  RouterIterator(CompactionRouter* router, const Compaction& c,
                 CompactionIterator& c_iter,
                 Slice start_level_smallest_user_key)
      : timers_(c.column_family_data()->internal_stats()->hotrap_timers()) {
=======
  RouterIterator(RALT* ralt, const Compaction& c, CompactionIterator& c_iter,
                 Slice start, Bound end) {
>>>>>>> 3a562b9d
    int start_level = c.level();
    int latter_level = c.output_level();
    if (ralt == NULL) {
      // Future work(hotrap): Handle the case that it's not empty, which is
      // possible when ralt was not NULL but then is set to NULL.
      assert(c.cached_records_to_promote().empty());
      iter_ = std::unique_ptr<IteratorWithoutRouter>(
          new IteratorWithoutRouter(c, c_iter));
    } else {
      const Version& version = *c.input_version();
      uint32_t start_tier = version.path_id(start_level);
      uint32_t latter_tier = version.path_id(latter_level);
      if (start_tier != latter_tier) {
<<<<<<< HEAD
        iter_ = std::unique_ptr<RouterIteratorFD2SD>(new RouterIteratorFD2SD(
            *router, c, c_iter, start_level_smallest_user_key));
      } else {
        iter_ = std::unique_ptr<IteratorWithoutRouter>(
            new IteratorWithoutRouter(c, c_iter));
=======
        iter_ = std::unique_ptr<RouterIteratorFD2SD>(
            new RouterIteratorFD2SD(*ralt, c, c_iter, start, end));
      } else if (version.path_id(latter_level + 1) != latter_tier) {
        iter_ = std::unique_ptr<RouterIteratorIntraTier>(
            new RouterIteratorIntraTier(c, c_iter, start, end,
                                        Tickers::PROMOTED_2FDLAST_BYTES));
      } else {
        iter_ = std::unique_ptr<RouterIteratorIntraTier>(
            new RouterIteratorIntraTier(c, c_iter, start, end,
                                        Tickers::PROMOTED_2SDFRONT_BYTES));
>>>>>>> 3a562b9d
      }
    }
    cur_ = iter_->next();
  }
  bool Valid() { return cur_.has_value(); }
  void Next() {
    assert(Valid());
    cur_ = iter_->next();
  }
  Decision decision() { return cur_.value().decision; }
  const Slice& key() const { return cur_.value().kv.key; }
  const ParsedInternalKey& ikey() const { return cur_.value().kv.ikey; }
  const Slice& user_key() const { return cur_.value().kv.ikey.user_key; }
  const Slice& value() const { return cur_.value().kv.value; }

 private:
  std::unique_ptr<TraitIterator<Elem>> iter_;
  optional<Elem> cur_;
};

void CompactionJob::ProcessKeyValueCompaction(SubcompactionState* sub_compact) {
  assert(sub_compact);
  assert(sub_compact->compaction);

#ifndef ROCKSDB_LITE
  if (db_options_.compaction_service) {
    CompactionServiceJobStatus comp_status =
        ProcessKeyValueCompactionWithCompactionService(sub_compact);
    if (comp_status == CompactionServiceJobStatus::kSuccess ||
        comp_status == CompactionServiceJobStatus::kFailure) {
      return;
    }
    // fallback to local compaction
    assert(comp_status == CompactionServiceJobStatus::kUseLocal);
  }
#endif  // !ROCKSDB_LITE

  uint64_t prev_cpu_micros = db_options_.clock->CPUNanos() / 1000;

  const Compaction* c = sub_compact->compaction;
  ColumnFamilyData* cfd = c->column_family_data();
  const Comparator* ucmp = cfd->user_comparator();

  // Create compaction filter and fail the compaction if
  // IgnoreSnapshots() = false because it is not supported anymore
  const CompactionFilter* compaction_filter =
      cfd->ioptions()->compaction_filter;
  std::unique_ptr<CompactionFilter> compaction_filter_from_factory = nullptr;
  if (compaction_filter == nullptr) {
    compaction_filter_from_factory = c->CreateCompactionFilter();
    compaction_filter = compaction_filter_from_factory.get();
  }
  if (compaction_filter != nullptr && !compaction_filter->IgnoreSnapshots()) {
    sub_compact->status = Status::NotSupported(
        "CompactionFilter::IgnoreSnapshots() = false is not supported "
        "anymore.");
    return;
  }
  RALT* ralt = c->mutable_cf_options()->ralt;
  TimerGuard timer_guard =
      cfd->internal_stats()
          ->hotrap_timers_per_level()
          .timer(c->start_level(),
                 PerLevelTimerType::kProcessKeyValueCompaction)
          .start();
  const int level = c->level();

  CompactionRangeDelAggregator range_del_agg(&cfd->internal_comparator(),
                                             existing_snapshots_);

  const Slice* const start = sub_compact->start;
  const Slice* const end = sub_compact->end;

  ReadOptions read_options;
  read_options.verify_checksums = true;
  read_options.fill_cache = false;
  // Compaction iterators shouldn't be confined to a single prefix.
  // Compactions use Seek() for
  // (a) concurrent compactions,
  // (b) CompactionFilter::Decision::kRemoveAndSkipUntil.
  read_options.total_order_seek = true;

  // Note: if we're going to support subcompactions for user-defined
  // timestamps, the timestamp part will have to be stripped from the bounds
  // here.
  assert((!start && !end) || ucmp->timestamp_size() == 0);
  read_options.iterate_lower_bound = start;
  read_options.iterate_upper_bound = end;

  // Although the v2 aggregator is what the level iterator(s) know about,
  // the AddTombstones calls will be propagated down to the v1 aggregator.
  std::unique_ptr<InternalIterator> raw_input(
      versions_->MakeInputIterator(read_options, sub_compact->compaction,
                                   &range_del_agg, file_options_for_read_));
  InternalIterator* input = raw_input.get();

  IterKey start_ikey;
  IterKey end_ikey;
  Slice start_slice;
  Slice end_slice;

  if (start) {
    start_ikey.SetInternalKey(*start, kMaxSequenceNumber, kValueTypeForSeek);
    start_slice = start_ikey.GetInternalKey();
  }
  if (end) {
    end_ikey.SetInternalKey(*end, kMaxSequenceNumber, kValueTypeForSeek);
    end_slice = end_ikey.GetInternalKey();
  }

  std::unique_ptr<InternalIterator> clip;
  if (start || end) {
    clip.reset(new ClippingIterator(
        raw_input.get(), start ? &start_slice : nullptr,
        end ? &end_slice : nullptr, &cfd->internal_comparator()));
    input = clip.get();
  }

  std::unique_ptr<InternalIterator> blob_counter;

  if (sub_compact->compaction->DoesInputReferenceBlobFiles()) {
    sub_compact->blob_garbage_meter.reset(new BlobGarbageMeter);
    blob_counter.reset(
        new BlobCountingIterator(input, sub_compact->blob_garbage_meter.get()));
    input = blob_counter.get();
  }

  input->SeekToFirst();

  AutoThreadOperationStageUpdater stage_updater(
      ThreadStatus::STAGE_COMPACTION_PROCESS_KV);

  // I/O measurement variables
  PerfLevel prev_perf_level = PerfLevel::kEnableTime;
  const uint64_t kRecordStatsEvery = 1000;
  uint64_t prev_write_nanos = 0;
  uint64_t prev_fsync_nanos = 0;
  uint64_t prev_range_sync_nanos = 0;
  uint64_t prev_prepare_write_nanos = 0;
  uint64_t prev_cpu_write_nanos = 0;
  uint64_t prev_cpu_read_nanos = 0;
  if (measure_io_stats_) {
    prev_perf_level = GetPerfLevel();
    SetPerfLevel(PerfLevel::kEnableTimeAndCPUTimeExceptForMutex);
    prev_write_nanos = IOSTATS(write_nanos);
    prev_fsync_nanos = IOSTATS(fsync_nanos);
    prev_range_sync_nanos = IOSTATS(range_sync_nanos);
    prev_prepare_write_nanos = IOSTATS(prepare_write_nanos);
    prev_cpu_write_nanos = IOSTATS(cpu_write_nanos);
    prev_cpu_read_nanos = IOSTATS(cpu_read_nanos);
  }

  MergeHelper merge(
      env_, ucmp, cfd->ioptions()->merge_operator.get(), compaction_filter,
      db_options_.info_log.get(),
      false /* internal key corruption is expected */,
      existing_snapshots_.empty() ? 0 : existing_snapshots_.back(),
      snapshot_checker_, compact_->compaction->level(), db_options_.stats);

  const MutableCFOptions* mutable_cf_options =
      sub_compact->compaction->mutable_cf_options();
  assert(mutable_cf_options);

  std::vector<std::string> blob_file_paths;

  std::unique_ptr<BlobFileBuilder> blob_file_builder(
      mutable_cf_options->enable_blob_files
          ? new BlobFileBuilder(
                versions_, fs_.get(),
                sub_compact->compaction->immutable_options(),
                mutable_cf_options, &file_options_, job_id_, cfd->GetID(),
                cfd->GetName(), Env::IOPriority::IO_LOW, write_hint_,
                io_tracer_, blob_callback_, BlobFileCreationReason::kCompaction,
                &blob_file_paths, &sub_compact->blob_file_additions)
          : nullptr);

  TEST_SYNC_POINT("CompactionJob::Run():Inprogress");
  TEST_SYNC_POINT_CALLBACK(
      "CompactionJob::Run():PausingManualCompaction:1",
      reinterpret_cast<void*>(
          const_cast<std::atomic<int>*>(manual_compaction_paused_)));

  Status status;
  const std::string* const full_history_ts_low =
      full_history_ts_low_.empty() ? nullptr : &full_history_ts_low_;
  sub_compact->c_iter.reset(new CompactionIterator(
      input, ucmp, &merge, versions_->LastSequence(), &existing_snapshots_,
      earliest_write_conflict_snapshot_, snapshot_checker_, env_,
      ShouldReportDetailedTime(env_, stats_),
      /*expect_valid_internal_key=*/true, &range_del_agg,
      blob_file_builder.get(), db_options_.allow_data_in_errors,
      sub_compact->compaction, compaction_filter, shutting_down_,
      preserve_deletes_seqnum_, manual_compaction_paused_,
      manual_compaction_canceled_, db_options_.info_log, full_history_ts_low));
  auto c_iter = sub_compact->c_iter.get();
  c_iter->SeekToFirst();
  if (c_iter->Valid() && sub_compact->compaction->output_level() != 0) {
    sub_compact->FillFilesToCutForTtl();
    // ShouldStopBefore() maintains state based on keys processed so far. The
    // compaction loop always calls it on the "next" key, thus won't tell it
    // the first key. So we do that here.
    sub_compact->ShouldStopBefore(c_iter->key(),
                                  // sub_compact->current_output_file_size);
                                  0);  // TODO: Is this correct?
  }
  const auto& c_iter_stats = c_iter->iter_stats();

  std::unique_ptr<SstPartitioner> partitioner =
      sub_compact->compaction->output_level() == 0
          ? nullptr
          : sub_compact->compaction->CreateSstPartitioner();
  std::string last_key_for_partitioner;

  // Future work(hotrap): How to handle other cases?
  assert(c->num_input_levels() <= 2);
  const CompactionInputFiles& start_level_inputs = (*c->inputs())[0];
  assert(start_level_inputs.level == c->start_level());
  Slice start_level_smallest_user_key, start_level_largest_user_key;
  start_level_inputs.GetBoundaryKeys(ucmp, &start_level_smallest_user_key,
                                     &start_level_largest_user_key);
<<<<<<< HEAD

  RouterIterator router_iter(router, *c, *c_iter,
                             start_level_smallest_user_key);
=======
  Slice promotable_start =
      start == NULL ? start_level_smallest_user_key
                    : (ucmp->Compare(*start, start_level_smallest_user_key) < 0
                           ? start_level_smallest_user_key
                           : *start);
  Bound promotable_end =
      end == NULL
          ? Bound{.user_key = start_level_largest_user_key, .excluded = false}
          : (ucmp->Compare(*end, start_level_largest_user_key) <= 0
                 ? Bound{.user_key = *end, .excluded = true}
                 : Bound{
                       .user_key = start_level_largest_user_key,
                       .excluded = false,
                   });
  RouterIterator router_iter(ralt, *c, *c_iter, promotable_start,
                             promotable_end);
>>>>>>> 3a562b9d

  std::string previous_user_key;
  auto compaction_start = rusty::time::Instant::now();
  while (status.ok() && !cfd->IsDropped() && router_iter.Valid()) {
    // Invariant: router_iter.status() is guaranteed to be OK if
    // router_iter->Valid() returns true.
    const Slice& key = router_iter.key();
    const Slice& value = router_iter.value();

    assert(!end || ucmp->Compare(router_iter.user_key(), *end) < 0);

    if (c_iter_stats.num_input_records % kRecordStatsEvery ==
        kRecordStatsEvery - 1) {
      RecordDroppedKeys(c_iter_stats, &sub_compact->compaction_job_stats);
      c_iter->ResetRecordCounts();
      RecordCompactionIOStats();
    }

    SubcompactionState::LevelOutput* level_output = NULL;
    switch (router_iter.decision()) {
      case Decision::kStartLevel:
        level_output = &sub_compact->start_level_output;
        break;
      case Decision::kNextLevel:
        level_output = &sub_compact->latter_level_output;
        break;
      case Decision::kUndetermined:
        assert(false);
        break;
    }
    assert(level_output != NULL);

    // Open output file if necessary
    if (level_output->builder == nullptr) {
      status = OpenCompactionOutputFile(sub_compact, level_output);
      if (!status.ok()) {
        break;
      }
    }
    status = level_output->AddToBuilder(key, value);
    if (!status.ok()) {
      break;
    }

    status = sub_compact->ProcessOutFlowIfNeeded(key, value);
    if (!status.ok()) {
      break;
    }

    level_output->current_output_file_size =
        level_output->builder->EstimatedFileSize();
    const ParsedInternalKey& ikey = router_iter.ikey();
    level_output->current_output()->meta.UpdateBoundaries(
        key, value, ikey.sequence, ikey.type);
    sub_compact->num_output_records++;

    // Close output file if it is big enough. Two possibilities determine it's
    // time to close it: (1) the current key should be this file's last key,
    // (2) the next key should not be in this file.
    //
    // TODO(aekmekji): determine if file should be closed earlier than this
    // during subcompactions (i.e. if output size, estimated by input size, is
    // going to be 1.2MB and max_output_file_size = 1MB, prefer to have 0.6MB
    // and 0.6MB instead of 1MB and 0.2MB)
    bool output_file_ended = false;
    if (sub_compact->compaction->output_level() != 0 &&
        level_output->current_output_file_size >=
            sub_compact->compaction->max_output_file_size()) {
      // (1) this key terminates the file. For historical reasons, the
      // iterator status before advancing will be given to
      // FinishCompactionOutputFile().
      output_file_ended = true;
    }
    TEST_SYNC_POINT_CALLBACK(
        "CompactionJob::Run():PausingManualCompaction:2",
        reinterpret_cast<void*>(
            const_cast<std::atomic<int>*>(manual_compaction_paused_)));
    if (partitioner.get()) {
      last_key_for_partitioner.assign(router_iter.user_key().data_,
                                      router_iter.user_key().size_);
    }
    router_iter.Next();
    if (c_iter->status().IsManualCompactionPaused()) {
      break;
    }
    if (!output_file_ended && router_iter.Valid()) {
      if (((partitioner.get() &&
            partitioner->ShouldPartition(PartitionerRequest(
                last_key_for_partitioner, router_iter.user_key(),
                level_output->current_output_file_size)) == kRequired) ||
           (sub_compact->compaction->output_level() != 0 &&
            sub_compact->ShouldStopBefore(
                router_iter.key(), level_output->current_output_file_size))) &&
          level_output->builder != nullptr) {
        // (2) this key belongs to the next file. For historical reasons, the
        // iterator status after advancing will be given to
        // FinishCompactionOutputFile().
        output_file_ended = true;
      }
    }
    if (output_file_ended) {
      const Slice* next_key = nullptr;
      if (router_iter.Valid()) {
        next_key = &router_iter.key();
      }
      CompactionIterationStats range_del_out_stats;
      status = FinishCompactionOutputFile(input->status(), sub_compact,
                                          level_output, &range_del_agg,
                                          &range_del_out_stats, next_key);
      RecordDroppedKeys(range_del_out_stats,
                        &sub_compact->compaction_job_stats);
    }
  }

  sub_compact->compaction_job_stats.num_blobs_read =
      c_iter_stats.num_blobs_read;
  sub_compact->compaction_job_stats.total_blob_bytes_read =
      c_iter_stats.total_blob_bytes_read;
  sub_compact->compaction_job_stats.num_input_deletion_records =
      c_iter_stats.num_input_deletion_records;
  sub_compact->compaction_job_stats.num_corrupt_keys =
      c_iter_stats.num_input_corrupt_records;
  sub_compact->compaction_job_stats.num_single_del_fallthru =
      c_iter_stats.num_single_del_fallthru;
  sub_compact->compaction_job_stats.num_single_del_mismatch =
      c_iter_stats.num_single_del_mismatch;
  sub_compact->compaction_job_stats.total_input_raw_key_bytes +=
      c_iter_stats.total_input_raw_key_bytes;
  sub_compact->compaction_job_stats.total_input_raw_value_bytes +=
      c_iter_stats.total_input_raw_value_bytes;

  RecordTick(stats_, FILTER_OPERATION_TOTAL_TIME,
             c_iter_stats.total_filter_time);

  if (c_iter_stats.num_blobs_relocated > 0) {
    RecordTick(stats_, BLOB_DB_GC_NUM_KEYS_RELOCATED,
               c_iter_stats.num_blobs_relocated);
  }
  if (c_iter_stats.total_blob_bytes_relocated > 0) {
    RecordTick(stats_, BLOB_DB_GC_BYTES_RELOCATED,
               c_iter_stats.total_blob_bytes_relocated);
  }

  RecordDroppedKeys(c_iter_stats, &sub_compact->compaction_job_stats);
  RecordCompactionIOStats();

  if (status.ok() && cfd->IsDropped()) {
    status =
        Status::ColumnFamilyDropped("Column family dropped during compaction");
  }
  if ((status.ok() || status.IsColumnFamilyDropped()) &&
      shutting_down_->load(std::memory_order_relaxed)) {
    status = Status::ShutdownInProgress("Database shutdown");
  }
  if ((status.ok() || status.IsColumnFamilyDropped()) &&
      ((manual_compaction_paused_ &&
        manual_compaction_paused_->load(std::memory_order_relaxed) > 0) ||
       (manual_compaction_canceled_ &&
        manual_compaction_canceled_->load(std::memory_order_relaxed)))) {
    status = Status::Incomplete(Status::SubCode::kManualCompactionPaused);
  }
  if (status.ok()) {
    status = input->status();
  }
  if (status.ok()) {
    status = c_iter->status();
  }

  if (status.ok() && sub_compact->latter_level_output.builder == nullptr &&
      sub_compact->latter_level_output.outputs.size() == 0 &&
      !range_del_agg.IsEmpty()) {
    // handle subcompaction containing only range deletions
    // Range deletions are always output to the next level.
    status = OpenCompactionOutputFile(sub_compact,
                                      &sub_compact->latter_level_output);
  }

  // Call FinishCompactionOutputFile() even if status is not ok: it needs to
  // close the output file.
  if (sub_compact->start_level_output.builder != nullptr) {
    CompactionIterationStats range_del_out_stats;
    Status s = FinishCompactionOutputFile(status, sub_compact,
                                          &sub_compact->start_level_output,
                                          &range_del_agg, &range_del_out_stats);
    if (!s.ok() && status.ok()) {
      status = s;
    }
    RecordDroppedKeys(range_del_out_stats, &sub_compact->compaction_job_stats);
  }
  if (sub_compact->latter_level_output.builder != nullptr) {
    CompactionIterationStats range_del_out_stats;
    Status s = FinishCompactionOutputFile(status, sub_compact,
                                          &sub_compact->latter_level_output,
                                          &range_del_agg, &range_del_out_stats);
    if (!s.ok() && status.ok()) {
      status = s;
    }
    RecordDroppedKeys(range_del_out_stats, &sub_compact->compaction_job_stats);
  }

  if (blob_file_builder) {
    if (status.ok()) {
      status = blob_file_builder->Finish();
    } else {
      blob_file_builder->Abandon(status);
    }
    blob_file_builder.reset();
  }

  cfd->internal_stats()
      ->hotrap_timers()
      .timer(TimerType::kCompaction)
      .add(compaction_start.elapsed());

  sub_compact->compaction_job_stats.cpu_micros =
      db_options_.clock->CPUNanos() / 1000 - prev_cpu_micros;

  if (measure_io_stats_) {
    sub_compact->compaction_job_stats.file_write_nanos +=
        IOSTATS(write_nanos) - prev_write_nanos;
    sub_compact->compaction_job_stats.file_fsync_nanos +=
        IOSTATS(fsync_nanos) - prev_fsync_nanos;
    sub_compact->compaction_job_stats.file_range_sync_nanos +=
        IOSTATS(range_sync_nanos) - prev_range_sync_nanos;
    sub_compact->compaction_job_stats.file_prepare_write_nanos +=
        IOSTATS(prepare_write_nanos) - prev_prepare_write_nanos;
    sub_compact->compaction_job_stats.cpu_micros -=
        (IOSTATS(cpu_write_nanos) - prev_cpu_write_nanos +
         IOSTATS(cpu_read_nanos) - prev_cpu_read_nanos) /
        1000;
    if (prev_perf_level != PerfLevel::kEnableTimeAndCPUTimeExceptForMutex) {
      SetPerfLevel(prev_perf_level);
    }
  }
#ifdef ROCKSDB_ASSERT_STATUS_CHECKED
  if (!status.ok()) {
    if (sub_compact->c_iter) {
      sub_compact->c_iter->status().PermitUncheckedError();
    }
    if (input) {
      input->status().PermitUncheckedError();
    }
  }
#endif  // ROCKSDB_ASSERT_STATUS_CHECKED

  sub_compact->c_iter.reset();
  blob_counter.reset();
  clip.reset();
  raw_input.reset();
  sub_compact->status = status;
}

uint64_t CompactionJob::GetCompactionId(SubcompactionState* sub_compact) {
  return (uint64_t)job_id_ << 32 | sub_compact->sub_job_id;
}

void CompactionJob::RecordDroppedKeys(
    const CompactionIterationStats& c_iter_stats,
    CompactionJobStats* compaction_job_stats) {
  if (c_iter_stats.num_record_drop_user > 0) {
    RecordTick(stats_, COMPACTION_KEY_DROP_USER,
               c_iter_stats.num_record_drop_user);
  }
  if (c_iter_stats.num_record_drop_hidden > 0) {
    RecordTick(stats_, COMPACTION_KEY_DROP_NEWER_ENTRY,
               c_iter_stats.num_record_drop_hidden);
    if (compaction_job_stats) {
      compaction_job_stats->num_records_replaced +=
          c_iter_stats.num_record_drop_hidden;
    }
  }
  if (c_iter_stats.num_record_drop_obsolete > 0) {
    RecordTick(stats_, COMPACTION_KEY_DROP_OBSOLETE,
               c_iter_stats.num_record_drop_obsolete);
    if (compaction_job_stats) {
      compaction_job_stats->num_expired_deletion_records +=
          c_iter_stats.num_record_drop_obsolete;
    }
  }
  if (c_iter_stats.num_record_drop_range_del > 0) {
    RecordTick(stats_, COMPACTION_KEY_DROP_RANGE_DEL,
               c_iter_stats.num_record_drop_range_del);
  }
  if (c_iter_stats.num_range_del_drop_obsolete > 0) {
    RecordTick(stats_, COMPACTION_RANGE_DEL_DROP_OBSOLETE,
               c_iter_stats.num_range_del_drop_obsolete);
  }
  if (c_iter_stats.num_optimized_del_drop_obsolete > 0) {
    RecordTick(stats_, COMPACTION_OPTIMIZED_DEL_DROP_OBSOLETE,
               c_iter_stats.num_optimized_del_drop_obsolete);
  }
}

Status CompactionJob::FinishCompactionOutputFile(
    const Status& input_status, SubcompactionState* sub_compact,
    SubcompactionState::LevelOutput* level_output,
    CompactionRangeDelAggregator* range_del_agg,
    CompactionIterationStats* range_del_out_stats,
    const Slice* next_table_min_key /* = nullptr */) {
  AutoThreadOperationStageUpdater stage_updater(
      ThreadStatus::STAGE_COMPACTION_SYNC_FILE);
  assert(sub_compact != nullptr);
  assert(level_output->outfile);
  assert(level_output->builder != nullptr);
  assert(level_output->current_output() != nullptr);

  ColumnFamilyData* cfd = sub_compact->compaction->column_family_data();
  const Comparator* ucmp = cfd->user_comparator();

  // Check for iterator errors
  Status s = input_status;
  auto meta = &level_output->current_output()->meta;
  assert(meta != nullptr);
  if (s.ok()) {
    Slice lower_bound_guard, upper_bound_guard;
    std::string smallest_user_key;
    const Slice *lower_bound, *upper_bound;
    bool lower_bound_from_sub_compact = false;
    if (level_output->outputs.size() == 1) {
      // For the first output table, include range tombstones before the min
      // key but after the subcompaction boundary.
      lower_bound = sub_compact->start;
      lower_bound_from_sub_compact = true;
    } else if (meta->smallest.size() > 0) {
      // For subsequent output tables, only include range tombstones from min
      // key onwards since the previous file was extended to contain range
      // tombstones falling before min key.
      smallest_user_key = meta->smallest.user_key().ToString(false /*hex*/);
      lower_bound_guard = Slice(smallest_user_key);
      lower_bound = &lower_bound_guard;
    } else {
      lower_bound = nullptr;
    }
    if (next_table_min_key != nullptr) {
      // This may be the last file in the subcompaction in some cases, so we
      // need to compare the end key of subcompaction with the next file start
      // key. When the end key is chosen by the subcompaction, we know that
      // it must be the biggest key in output file. Therefore, it is safe to
      // use the smaller key as the upper bound of the output file, to ensure
      // that there is no overlapping between different output files.
      upper_bound_guard = ExtractUserKey(*next_table_min_key);
      if (sub_compact->end != nullptr &&
          ucmp->Compare(upper_bound_guard, *sub_compact->end) >= 0) {
        upper_bound = sub_compact->end;
      } else {
        upper_bound = &upper_bound_guard;
      }
    } else {
      // This is the last file in the subcompaction, so extend until the
      // subcompaction ends.
      upper_bound = sub_compact->end;
    }
    auto earliest_snapshot = kMaxSequenceNumber;
    if (existing_snapshots_.size() > 0) {
      earliest_snapshot = existing_snapshots_[0];
    }
    bool has_overlapping_endpoints;
    if (upper_bound != nullptr && meta->largest.size() > 0) {
      has_overlapping_endpoints =
          ucmp->Compare(meta->largest.user_key(), *upper_bound) == 0;
    } else {
      has_overlapping_endpoints = false;
    }

    // The end key of the subcompaction must be bigger or equal to the upper
    // bound. If the end of subcompaction is null or the upper bound is null,
    // it means that this file is the last file in the compaction. So there
    // will be no overlapping between this file and others.
    assert(sub_compact->end == nullptr || upper_bound == nullptr ||
           ucmp->Compare(*upper_bound, *sub_compact->end) <= 0);
    auto it = range_del_agg->NewIterator(lower_bound, upper_bound,
                                         has_overlapping_endpoints);
    // Position the range tombstone output iterator. There may be tombstone
    // fragments that are entirely out of range, so make sure that we do not
    // include those.
    if (lower_bound != nullptr) {
      it->Seek(*lower_bound);
    } else {
      it->SeekToFirst();
    }
    TEST_SYNC_POINT("CompactionJob::FinishCompactionOutputFile1");
    for (; it->Valid(); it->Next()) {
      auto tombstone = it->Tombstone();
      if (upper_bound != nullptr) {
        int cmp = ucmp->Compare(*upper_bound, tombstone.start_key_);
        if ((has_overlapping_endpoints && cmp < 0) ||
            (!has_overlapping_endpoints && cmp <= 0)) {
          // Tombstones starting after upper_bound only need to be included in
          // the next table. If the current SST ends before upper_bound, i.e.,
          // `has_overlapping_endpoints == false`, we can also skip over range
          // tombstones that start exactly at upper_bound. Such range
          // tombstones will be included in the next file and are not relevant
          // to the point keys or endpoints of the current file.
          break;
        }
      }

      if (bottommost_level_ && tombstone.seq_ <= earliest_snapshot) {
        // TODO(andrewkr): tombstones that span multiple output files are
        // counted for each compaction output file, so lots of double
        // counting.
        range_del_out_stats->num_range_del_drop_obsolete++;
        range_del_out_stats->num_record_drop_obsolete++;
        continue;
      }

      auto kv = tombstone.Serialize();
      assert(lower_bound == nullptr ||
             ucmp->Compare(*lower_bound, kv.second) < 0);
      // Range tombstone is not supported by output validator yet.
      level_output->builder->Add(kv.first.Encode(), kv.second);
      InternalKey smallest_candidate = std::move(kv.first);
      if (lower_bound != nullptr &&
          ucmp->Compare(smallest_candidate.user_key(), *lower_bound) <= 0) {
        // Pretend the smallest key has the same user key as lower_bound
        // (the max key in the previous table or subcompaction) in order for
        // files to appear key-space partitioned.
        //
        // When lower_bound is chosen by a subcompaction, we know that
        // subcompactions over smaller keys cannot contain any keys at
        // lower_bound. We also know that smaller subcompactions exist,
        // because otherwise the subcompaction woud be unbounded on the left.
        // As a result, we know that no other files on the output level will
        // contain actual keys at lower_bound (an output file may have a
        // largest key of lower_bound@kMaxSequenceNumber, but this only
        // indicates a large range tombstone was truncated). Therefore, it is
        // safe to use the tombstone's sequence number, to ensure that keys at
        // lower_bound at lower levels are covered by truncated tombstones.
        //
        // If lower_bound was chosen by the smallest data key in the file,
        // choose lowest seqnum so this file's smallest internal key comes
        // after the previous file's largest. The fake seqnum is OK because
        // the read path's file-picking code only considers user key.
        smallest_candidate = InternalKey(
            *lower_bound, lower_bound_from_sub_compact ? tombstone.seq_ : 0,
            kTypeRangeDeletion);
      }
      InternalKey largest_candidate = tombstone.SerializeEndKey();
      if (upper_bound != nullptr &&
          ucmp->Compare(*upper_bound, largest_candidate.user_key()) <= 0) {
        // Pretend the largest key has the same user key as upper_bound (the
        // min key in the following table or subcompaction) in order for files
        // to appear key-space partitioned.
        //
        // Choose highest seqnum so this file's largest internal key comes
        // before the next file's/subcompaction's smallest. The fake seqnum is
        // OK because the read path's file-picking code only considers the
        // user key portion.
        //
        // Note Seek() also creates InternalKey with (user_key,
        // kMaxSequenceNumber), but with kTypeDeletion (0x7) instead of
        // kTypeRangeDeletion (0xF), so the range tombstone comes before the
        // Seek() key in InternalKey's ordering. So Seek() will look in the
        // next file for the user key.
        largest_candidate =
            InternalKey(*upper_bound, kMaxSequenceNumber, kTypeRangeDeletion);
      }
#ifndef NDEBUG
      SequenceNumber smallest_ikey_seqnum = kMaxSequenceNumber;
      if (meta->smallest.size() > 0) {
        smallest_ikey_seqnum = GetInternalKeySeqno(meta->smallest.Encode());
      }
#endif
      meta->UpdateBoundariesForRange(smallest_candidate, largest_candidate,
                                     tombstone.seq_,
                                     cfd->internal_comparator());
      // The smallest key in a file is used for range tombstone truncation, so
      // it cannot have a seqnum of 0 (unless the smallest data key in a file
      // has a seqnum of 0). Otherwise, the truncated tombstone may expose
      // deleted keys at lower levels.
      assert(smallest_ikey_seqnum == 0 ||
             ExtractInternalKeyFooter(meta->smallest.Encode()) !=
                 PackSequenceAndType(0, kTypeRangeDeletion));
    }
  }
  return WriteCompactionOutputFile(s, sub_compact, level_output);
}

Status CompactionJob::WriteCompactionOutputFile(
    const Status& input_status, SubcompactionState* sub_compact,
    SubcompactionState::LevelOutput* level_output) {
  Status s = input_status;
  auto meta = &level_output->current_output()->meta;
  std::string file_checksum = kUnknownFileChecksum;
  std::string file_checksum_func_name = kUnknownFileChecksumFuncName;
  const uint64_t current_entries = level_output->builder->NumEntries();
  ColumnFamilyData* cfd = sub_compact->compaction->column_family_data();

  uint64_t output_number = meta->fd.GetNumber();
  assert(output_number != 0);
  int output_level = level_output->level();

  if (s.ok()) {
    s = level_output->builder->Finish(level_output->hot_per_byte_);
  } else {
    level_output->builder->Abandon();
  }
  IOStatus io_s = level_output->builder->io_status();
  if (s.ok()) {
    s = io_s;
  }
  const uint64_t current_bytes = level_output->builder->FileSize();
  if (s.ok()) {
    meta->fd.file_size = current_bytes;
    meta->marked_for_compaction = level_output->builder->NeedCompact();
    // With accurate smallest and largest key, we can get a slightly more
    // accurate oldest ancester time.
    // This makes oldest ancester time in manifest more accurate than in
    // table properties. Not sure how to resolve it.
    if (meta->smallest.size() > 0 && meta->largest.size() > 0) {
      uint64_t refined_oldest_ancester_time;
      Slice new_smallest = meta->smallest.user_key();
      Slice new_largest = meta->largest.user_key();
      if (!new_largest.empty() && !new_smallest.empty()) {
        refined_oldest_ancester_time =
            sub_compact->compaction->MinInputFileOldestAncesterTime(
                &(meta->smallest), &(meta->largest));
        if (refined_oldest_ancester_time != port::kMaxUint64) {
          meta->oldest_ancester_time = refined_oldest_ancester_time;
        }
      }
    }
  }
  level_output->current_output()->finished = true;
  sub_compact->total_bytes += current_bytes;
  if (output_level == sub_compact->start_level_output.level()) {
    sub_compact->retained_or_promoted_bytes += current_bytes;
  }

  // Finish and check for file errors
  if (s.ok()) {
    StopWatch sw(db_options_.clock, stats_, COMPACTION_OUTFILE_SYNC_MICROS);
    io_s = level_output->outfile->Sync(db_options_.use_fsync);
  }
  if (s.ok() && io_s.ok()) {
    io_s = level_output->outfile->Close();
  }
  if (s.ok() && io_s.ok()) {
    // Add the checksum information to file metadata.
    meta->file_checksum = level_output->outfile->GetFileChecksum();
    meta->file_checksum_func_name =
        level_output->outfile->GetFileChecksumFuncName();
    file_checksum = meta->file_checksum;
    file_checksum_func_name = meta->file_checksum_func_name;
  }
  if (s.ok()) {
    s = io_s;
  }
  if (sub_compact->io_status.ok()) {
    sub_compact->io_status = io_s;
    // Since this error is really a copy of the
    // "normal" status, it does not also need to be checked
    sub_compact->io_status.PermitUncheckedError();
  }
  level_output->outfile.reset();

  TableProperties tp;
  if (s.ok()) {
    tp = level_output->builder->GetTableProperties();
  }

  if (s.ok() && current_entries == 0 && tp.num_range_deletions == 0) {
    // If there is nothing to output, no necessary to generate a sst file.
    // This happens when the output level is bottom level, at the same time
    // the sub_compact output nothing.
    std::string fname =
        TableFileName(sub_compact->compaction->immutable_options()->cf_paths,
                      meta->fd.GetNumber(), meta->fd.GetPathId());

    // TODO(AR) it is not clear if there are any larger implications if
    // DeleteFile fails here
    Status ds = env_->DeleteFile(fname);
    if (!ds.ok()) {
      ROCKS_LOG_WARN(
          db_options_.info_log,
          "[%s] [JOB %d] Unable to remove SST file for table #%" PRIu64
          " at bottom level%s",
          cfd->GetName().c_str(), job_id_, output_number,
          meta->marked_for_compaction ? " (need compaction)" : "");
    }

    // Also need to remove the file from outputs, or it will be added to the
    // VersionEdit.
    assert(!level_output->outputs.empty());
    level_output->outputs.pop_back();
    meta = nullptr;
  }

  if (s.ok() && (current_entries > 0 || tp.num_range_deletions > 0)) {
    // Output to event logger and fire events.
    level_output->current_output()->table_properties =
        std::make_shared<TableProperties>(tp);
    ROCKS_LOG_INFO(db_options_.info_log,
                   "[%s] [JOB %d] Generated table #%" PRIu64 " at L%d: %" PRIu64
                   " keys, %" PRIu64 " bytes%s",
                   cfd->GetName().c_str(), job_id_, output_number, output_level,
                   current_entries, current_bytes,
                   meta->marked_for_compaction ? " (need compaction)" : "");
  }
  std::string fname;
  FileDescriptor output_fd;
  uint64_t oldest_blob_file_number = kInvalidBlobFileNumber;
  if (meta != nullptr) {
    fname = level_output->GetTableFileName(
        sub_compact->compaction->immutable_options(), meta->fd.GetNumber());
    output_fd = meta->fd;
    oldest_blob_file_number = meta->oldest_blob_file_number;
  } else {
    fname = "(nil)";
  }
  EventHelpers::LogAndNotifyTableFileCreationFinished(
      event_logger_, cfd->ioptions()->listeners, dbname_, cfd->GetName(), fname,
      job_id_, output_fd, oldest_blob_file_number, tp,
      TableFileCreationReason::kCompaction, s, file_checksum,
      file_checksum_func_name);

#ifndef ROCKSDB_LITE
  // Report new file to SstFileManagerImpl
  auto sfm =
      static_cast<SstFileManagerImpl*>(db_options_.sst_file_manager.get());
  if (sfm && meta != nullptr && meta->fd.GetPathId() == 0) {
    Status add_s = sfm->OnAddFile(fname);
    if (!add_s.ok() && s.ok()) {
      s = add_s;
    }
    if (sfm->IsMaxAllowedSpaceReached()) {
      // TODO(ajkr): should we return OK() if max space was reached by the
      // final compaction output file (similarly to how flush works when
      // full)?
      s = Status::SpaceLimit("Max allowed space was reached");
      TEST_SYNC_POINT(
          "CompactionJob::FinishCompactionOutputFile:"
          "MaxAllowedSpaceReached");
      InstrumentedMutexLock l(db_mutex_);
      db_error_handler_->SetBGError(s, BackgroundErrorReason::kCompaction);
    }
  }
#endif

  level_output->builder.reset();
  level_output->current_output_file_size = 0;
  return s;
}

Status CompactionJob::InstallCompactionResults(
    const MutableCFOptions& mutable_cf_options) {
  assert(compact_);

  db_mutex_->AssertHeld();

  auto* compaction = compact_->compaction;
  assert(compaction);

  {
    Compaction::InputLevelSummaryBuffer inputs_summary;
    ROCKS_LOG_INFO(db_options_.info_log,
                   "[%s] [JOB %d] Compacted %s => %" PRIu64
                   " bytes, "
                   "retained or promoted %" PRIu64 " bytes",
                   compaction->column_family_data()->GetName().c_str(), job_id_,
                   compaction->InputLevelSummary(&inputs_summary),
                   compact_->total_bytes + compact_->total_blob_bytes,
                   compact_->retained_or_promoted_bytes);
  }

  VersionEdit* const edit = compaction->edit();
  assert(edit);

  // Add compaction inputs
  compaction->AddInputDeletions(edit);

  std::unordered_map<uint64_t, BlobGarbageMeter::BlobStats> blob_total_garbage;

  for (const auto& sub_compact : compact_->sub_compact_states) {
    for (const auto& out : sub_compact.start_level_output.outputs) {
      edit->AddFile(compaction->start_level(), out.meta);
    }
    for (const auto& out : sub_compact.latter_level_output.outputs) {
      edit->AddFile(compaction->output_level(), out.meta);
    }

    for (const auto& blob : sub_compact.blob_file_additions) {
      edit->AddBlobFile(blob);
    }

    if (sub_compact.blob_garbage_meter) {
      const auto& flows = sub_compact.blob_garbage_meter->flows();

      for (const auto& pair : flows) {
        const uint64_t blob_file_number = pair.first;
        const BlobGarbageMeter::BlobInOutFlow& flow = pair.second;

        assert(flow.IsValid());
        if (flow.HasGarbage()) {
          blob_total_garbage[blob_file_number].Add(flow.GetGarbageCount(),
                                                   flow.GetGarbageBytes());
        }
      }
    }
  }

  for (const auto& pair : blob_total_garbage) {
    const uint64_t blob_file_number = pair.first;
    const BlobGarbageMeter::BlobStats& stats = pair.second;

    edit->AddBlobFileGarbage(blob_file_number, stats.GetCount(),
                             stats.GetBytes());
  }

  return versions_->LogAndApply(compaction->column_family_data(),
                                mutable_cf_options, edit, db_mutex_,
                                db_directory_);
}

void CompactionJob::RecordCompactionIOStats() {
  RecordTick(stats_, COMPACT_READ_BYTES, IOSTATS(bytes_read));
  RecordTick(stats_, COMPACT_WRITE_BYTES, IOSTATS(bytes_written));
  CompactionReason compaction_reason =
      compact_->compaction->compaction_reason();
  if (compaction_reason == CompactionReason::kFilesMarkedForCompaction) {
    RecordTick(stats_, COMPACT_READ_BYTES_MARKED, IOSTATS(bytes_read));
    RecordTick(stats_, COMPACT_WRITE_BYTES_MARKED, IOSTATS(bytes_written));
  } else if (compaction_reason == CompactionReason::kPeriodicCompaction) {
    RecordTick(stats_, COMPACT_READ_BYTES_PERIODIC, IOSTATS(bytes_read));
    RecordTick(stats_, COMPACT_WRITE_BYTES_PERIODIC, IOSTATS(bytes_written));
  } else if (compaction_reason == CompactionReason::kTtl) {
    RecordTick(stats_, COMPACT_READ_BYTES_TTL, IOSTATS(bytes_read));
    RecordTick(stats_, COMPACT_WRITE_BYTES_TTL, IOSTATS(bytes_written));
  }
  ThreadStatusUtil::IncreaseThreadOperationProperty(
      ThreadStatus::COMPACTION_BYTES_READ, IOSTATS(bytes_read));
  IOSTATS_RESET(bytes_read);
  ThreadStatusUtil::IncreaseThreadOperationProperty(
      ThreadStatus::COMPACTION_BYTES_WRITTEN, IOSTATS(bytes_written));
  IOSTATS_RESET(bytes_written);
}

Status CompactionJob::OpenCompactionOutputFile(
    SubcompactionState* sub_compact,
    SubcompactionState::LevelOutput* level_output) {
  assert(sub_compact != nullptr);
  assert(level_output->builder == nullptr);
  // no need to lock because VersionSet::next_file_number_ is atomic
  uint64_t file_number = versions_->NewFileNumber();
  std::string fname = level_output->GetTableFileName(
      sub_compact->compaction->immutable_options(), file_number);
  // Fire events.
  ColumnFamilyData* cfd = sub_compact->compaction->column_family_data();
#ifndef ROCKSDB_LITE
  EventHelpers::NotifyTableFileCreationStarted(
      cfd->ioptions()->listeners, dbname_, cfd->GetName(), fname, job_id_,
      TableFileCreationReason::kCompaction);
#endif  // !ROCKSDB_LITE
  // Make the output file
  std::unique_ptr<FSWritableFile> writable_file;
#ifndef NDEBUG
  bool syncpoint_arg = file_options_.use_direct_writes;
  TEST_SYNC_POINT_CALLBACK("CompactionJob::OpenCompactionOutputFile",
                           &syncpoint_arg);
#endif

  // Pass temperature of botommost files to FileSystem.
  FileOptions fo_copy = file_options_;
  Temperature temperature = sub_compact->compaction->output_temperature();
  if (temperature == Temperature::kUnknown && bottommost_level_) {
    temperature =
        sub_compact->compaction->mutable_cf_options()->bottommost_temperature;
  }
  fo_copy.temperature = temperature;

  Status s;
  IOStatus io_s = NewWritableFile(fs_.get(), fname, &writable_file, fo_copy);
  s = io_s;
  if (sub_compact->io_status.ok()) {
    sub_compact->io_status = io_s;
    // Since this error is really a copy of the io_s that is checked below as
    // s, it does not also need to be checked.
    sub_compact->io_status.PermitUncheckedError();
  }
  if (!s.ok()) {
    ROCKS_LOG_ERROR(
        db_options_.info_log,
        "[%s] [JOB %d] OpenCompactionOutputFiles for table #%" PRIu64
        " fails at NewWritableFile with status %s",
        sub_compact->compaction->column_family_data()->GetName().c_str(),
        job_id_, file_number, s.ToString().c_str());
    LogFlush(db_options_.info_log);
    EventHelpers::LogAndNotifyTableFileCreationFinished(
        event_logger_, cfd->ioptions()->listeners, dbname_, cfd->GetName(),
        fname, job_id_, FileDescriptor(), kInvalidBlobFileNumber,
        TableProperties(), TableFileCreationReason::kCompaction, s,
        kUnknownFileChecksum, kUnknownFileChecksumFuncName);
    return s;
  }

  // Try to figure out the output file's oldest ancester time.
  int64_t temp_current_time = 0;
  auto get_time_status = db_options_.clock->GetCurrentTime(&temp_current_time);
  // Safe to proceed even if GetCurrentTime fails. So, log and proceed.
  if (!get_time_status.ok()) {
    ROCKS_LOG_WARN(db_options_.info_log,
                   "Failed to get current time. Status: %s",
                   get_time_status.ToString().c_str());
  }
  uint64_t current_time = static_cast<uint64_t>(temp_current_time);
  InternalKey tmp_start, tmp_end;
  if (sub_compact->start != nullptr) {
    tmp_start.SetMinPossibleForUserKey(*(sub_compact->start));
  }
  if (sub_compact->end != nullptr) {
    tmp_end.SetMinPossibleForUserKey(*(sub_compact->end));
  }
  uint64_t oldest_ancester_time =
      sub_compact->compaction->MinInputFileOldestAncesterTime(
          (sub_compact->start != nullptr) ? &tmp_start : nullptr,
          (sub_compact->end != nullptr) ? &tmp_end : nullptr);
  if (oldest_ancester_time == port::kMaxUint64) {
    oldest_ancester_time = current_time;
  }

  // Initialize a SubcompactionState::Output and add it to
  // sub_compact->outputs
  {
    FileMetaData meta;
    meta.fd = FileDescriptor(file_number, level_output->path_id(), 0);
    meta.oldest_ancester_time = oldest_ancester_time;
    meta.file_creation_time = current_time;
    meta.temperature = temperature;
    level_output->outputs.emplace_back(
        std::move(meta), cfd->internal_comparator(),
        /*enable_order_check=*/
        sub_compact->compaction->mutable_cf_options()
            ->check_flush_compaction_key_order,
        /*enable_hash=*/paranoid_file_checks_);
  }

  writable_file->SetIOPriority(Env::IOPriority::IO_LOW);
  writable_file->SetWriteLifeTimeHint(write_hint_);
  FileTypeSet tmp_set = db_options_.checksum_handoff_file_types;
  writable_file->SetPreallocationBlockSize(static_cast<size_t>(
      sub_compact->compaction->OutputFilePreallocationSize()));
  const auto& listeners =
      sub_compact->compaction->immutable_options()->listeners;
  level_output->outfile.reset(new WritableFileWriter(
      std::move(writable_file), fname, file_options_, db_options_.clock,
      io_tracer_, db_options_.stats, listeners,
      db_options_.file_checksum_gen_factory.get(),
      tmp_set.Contains(FileType::kTableFile), false));

  TableBuilderOptions tboptions(
      *cfd->ioptions(), *(sub_compact->compaction->mutable_cf_options()),
      cfd->internal_comparator(), cfd->int_tbl_prop_collector_factories(),
      sub_compact->compaction->output_compression(),
      sub_compact->compaction->output_compression_opts(), cfd->GetID(),
      cfd->GetName(), sub_compact->compaction->output_level(),
      bottommost_level_, TableFileCreationReason::kCompaction,
      oldest_ancester_time, 0 /* oldest_key_time */, current_time, db_id_,
      db_session_id_, sub_compact->compaction->max_output_file_size(),
      file_number);
  level_output->builder.reset(
      NewTableBuilder(tboptions, level_output->outfile.get()));
  LogFlush(db_options_.info_log);
  // if (level_output == &sub_compact->start_level_output) {
  //   ROCKS_LOG_INFO(db_options_.info_log, "Compaction output file of start
  //   level opened: %s\n", fname.c_str());
  // }
  return s;
}

void CompactionJob::CleanupCompaction() {
  for (SubcompactionState& sub_compact : compact_->sub_compact_states) {
    const auto& sub_status = sub_compact.status;

    sub_compact.start_level_output.CleanupCompaction(sub_status, table_cache_);
    sub_compact.latter_level_output.CleanupCompaction(sub_status, table_cache_);
    // TODO: sub_compact.io_status is not checked like status. Not sure if
    // thats intentional. So ignoring the io_status as of now.
    sub_compact.io_status.PermitUncheckedError();
  }
  delete compact_;
  compact_ = nullptr;
}

#ifndef ROCKSDB_LITE
namespace {
void CopyPrefix(const Slice& src, size_t prefix_length, std::string* dst) {
  assert(prefix_length > 0);
  size_t length = src.size() > prefix_length ? prefix_length : src.size();
  dst->assign(src.data(), length);
}
}  // namespace

#endif  // !ROCKSDB_LITE

void CompactionJob::UpdateCompactionStats() {
  assert(compact_);

  Compaction* compaction = compact_->compaction;
  compaction_stats_.num_input_files_in_non_output_levels = 0;
  compaction_stats_.num_input_files_in_output_level = 0;
  for (int input_level = 0;
       input_level < static_cast<int>(compaction->num_input_levels());
       ++input_level) {
    if (compaction->level(input_level) != compaction->output_level()) {
      UpdateCompactionInputStatsHelper(
          &compaction_stats_.num_input_files_in_non_output_levels,
          &compaction_stats_.bytes_read_non_output_levels, input_level);
    } else {
      UpdateCompactionInputStatsHelper(
          &compaction_stats_.num_input_files_in_output_level,
          &compaction_stats_.bytes_read_output_level, input_level);
    }
  }

  assert(compaction_job_stats_);
  compaction_stats_.bytes_read_blob =
      compaction_job_stats_->total_blob_bytes_read;

  compaction_stats_.num_output_files =
      static_cast<int>(compact_->num_output_files);
  compaction_stats_.num_output_files_blob =
      static_cast<int>(compact_->num_blob_output_files);
  compaction_stats_.bytes_written = compact_->total_bytes;
  compaction_stats_.bytes_written_blob = compact_->total_blob_bytes;

  if (compaction_stats_.num_input_records > compact_->num_output_records) {
    compaction_stats_.num_dropped_records =
        compaction_stats_.num_input_records - compact_->num_output_records;
  }
}

void CompactionJob::UpdateCompactionInputStatsHelper(int* num_files,
                                                     uint64_t* bytes_read,
                                                     int input_level) {
  const Compaction* compaction = compact_->compaction;
  auto num_input_files = compaction->num_input_files(input_level);
  *num_files += static_cast<int>(num_input_files);

  for (size_t i = 0; i < num_input_files; ++i) {
    const auto* file_meta = compaction->input(input_level, i);
    *bytes_read += file_meta->fd.GetFileSize();
    compaction_stats_.num_input_records +=
        static_cast<uint64_t>(file_meta->num_entries);
  }
}

void CompactionJob::UpdateCompactionJobStats(
    const InternalStats::CompactionStats& stats) const {
#ifndef ROCKSDB_LITE
  compaction_job_stats_->elapsed_micros = stats.micros;

  // input information
  compaction_job_stats_->total_input_bytes =
      stats.bytes_read_non_output_levels + stats.bytes_read_output_level;
  compaction_job_stats_->num_input_records = stats.num_input_records;
  compaction_job_stats_->num_input_files =
      stats.num_input_files_in_non_output_levels +
      stats.num_input_files_in_output_level;
  compaction_job_stats_->num_input_files_at_output_level =
      stats.num_input_files_in_output_level;

  // output information
  compaction_job_stats_->total_output_bytes = stats.bytes_written;
  compaction_job_stats_->total_output_bytes_blob = stats.bytes_written_blob;
  compaction_job_stats_->num_output_records = compact_->num_output_records;
  compaction_job_stats_->num_output_files = stats.num_output_files;
  compaction_job_stats_->num_output_files_blob = stats.num_output_files_blob;

  if (stats.num_output_files > 0) {
    CopyPrefix(compact_->SmallestUserKey(),
               CompactionJobStats::kMaxPrefixLength,
               &compaction_job_stats_->smallest_output_key_prefix);
    CopyPrefix(compact_->LargestUserKey(), CompactionJobStats::kMaxPrefixLength,
               &compaction_job_stats_->largest_output_key_prefix);
  }
#else
  (void)stats;
#endif  // !ROCKSDB_LITE
}

void CompactionJob::LogCompaction() {
  Compaction* compaction = compact_->compaction;
  ColumnFamilyData* cfd = compaction->column_family_data();

  // Let's check if anything will get logged. Don't prepare all the info if
  // we're not logging
  if (db_options_.info_log_level <= InfoLogLevel::INFO_LEVEL) {
    Compaction::InputLevelSummaryBuffer inputs_summary;
    ROCKS_LOG_INFO(
        db_options_.info_log, "[%s] [JOB %d] Compacting %s, score %.2f",
        cfd->GetName().c_str(), job_id_,
        compaction->InputLevelSummary(&inputs_summary), compaction->score());
    char scratch[2345];
    compaction->Summary(scratch, sizeof(scratch));
    ROCKS_LOG_INFO(db_options_.info_log, "[%s] Compaction start summary: %s\n",
                   cfd->GetName().c_str(), scratch);
    // build event logger report
    auto stream = event_logger_->Log();
    stream << "job" << job_id_ << "event"
           << "compaction_started"
           << "compaction_reason"
           << GetCompactionReasonString(compaction->compaction_reason());
    for (size_t i = 0; i < compaction->num_input_levels(); ++i) {
      stream << ("files_L" + ToString(compaction->level(i)));
      stream.StartArray();
      for (auto f : *compaction->inputs(i)) {
        stream << f->fd.GetNumber();
      }
      stream.EndArray();
    }
    stream << "score" << compaction->score() << "input_data_size"
           << compaction->CalculateTotalInputSize();
  }
}

#ifndef ROCKSDB_LITE
void CompactionServiceCompactionJob::RecordCompactionIOStats() {
  compaction_result_->bytes_read += IOSTATS(bytes_read);
  compaction_result_->bytes_written += IOSTATS(bytes_written);
  CompactionJob::RecordCompactionIOStats();
}

CompactionServiceCompactionJob::CompactionServiceCompactionJob(
    int job_id, Compaction* compaction, const ImmutableDBOptions& db_options,
    const MutableDBOptions& mutable_db_options, const FileOptions& file_options,
    VersionSet* versions, const std::atomic<bool>* shutting_down,
    LogBuffer* log_buffer, FSDirectory* start_level_output_directory,
    FSDirectory* latter_level_output_directory, Statistics* stats,
    InstrumentedMutex* db_mutex, ErrorHandler* db_error_handler,
    std::vector<SequenceNumber> existing_snapshots,
    std::shared_ptr<Cache> table_cache, EventLogger* event_logger,
    const std::string& dbname, const std::shared_ptr<IOTracer>& io_tracer,
    const std::string& db_id, const std::string& db_session_id,
    const std::string& output_path,
    const CompactionServiceInput& compaction_service_input,
    CompactionServiceResult* compaction_service_result)
    : CompactionJob(
          job_id, compaction, db_options, mutable_db_options, file_options,
          versions, shutting_down, 0, log_buffer, nullptr,
          start_level_output_directory, latter_level_output_directory, nullptr,
          stats, db_mutex, db_error_handler, existing_snapshots,
          kMaxSequenceNumber, nullptr, table_cache, event_logger,
          compaction->mutable_cf_options()->paranoid_file_checks,
          compaction->mutable_cf_options()->report_bg_io_stats, dbname,
          &(compaction_service_result->stats), Env::Priority::USER, io_tracer,
          nullptr, nullptr, db_id, db_session_id,
          compaction->column_family_data()->GetFullHistoryTsLow()),
      output_path_(output_path),
      compaction_input_(compaction_service_input),
      compaction_result_(compaction_service_result) {}

Status CompactionServiceCompactionJob::Run() {
#if 0
  AutoThreadOperationStageUpdater stage_updater(
      ThreadStatus::STAGE_COMPACTION_RUN);

  auto* c = compact_->compaction;
  assert(c->column_family_data() != nullptr);
  assert(c->column_family_data()->current()->storage_info()->NumLevelFiles(
             compact_->compaction->level()) > 0);

  write_hint_ =
      c->column_family_data()->CalculateSSTWriteHint(c->output_level());
  bottommost_level_ = c->bottommost_level();

  Slice begin = compaction_input_.begin;
  Slice end = compaction_input_.end;
  compact_->sub_compact_states.emplace_back(
      c, compaction_input_.has_begin ? &begin : nullptr,
      compaction_input_.has_end ? &end : nullptr, compaction_input_.approx_size,
      /*sub_job_id*/ 0);

  log_buffer_->FlushBufferToLog();
  LogCompaction();
  const uint64_t start_micros = db_options_.clock->NowMicros();
  // Pick the only sub-compaction we should have
  assert(compact_->sub_compact_states.size() == 1);
  SubcompactionState* sub_compact = compact_->sub_compact_states.data();

  ProcessKeyValueCompaction(sub_compact);

  compaction_stats_.micros = db_options_.clock->NowMicros() - start_micros;
  compaction_stats_.cpu_micros = sub_compact->compaction_job_stats.cpu_micros;

  RecordTimeToHistogram(stats_, COMPACTION_TIME, compaction_stats_.micros);
  RecordTimeToHistogram(stats_, COMPACTION_CPU_TIME,
                        compaction_stats_.cpu_micros);

  Status status = sub_compact->status;
  IOStatus io_s = sub_compact->io_status;

  if (io_status_.ok()) {
    io_status_ = io_s;
  }

  if (status.ok()) {
    constexpr IODebugContext* dbg = nullptr;

    if (output_directory_) {
      io_s = output_directory_->FsyncWithDirOptions(IOOptions(), dbg,
                                                    DirFsyncOptions());
    }
  }
  if (io_status_.ok()) {
    io_status_ = io_s;
  }
  if (status.ok()) {
    status = io_s;
  }
  if (status.ok()) {
    // TODO: Add verify_table()
  }

  // Finish up all book-keeping to unify the subcompaction results
  AggregateStatistics();
  UpdateCompactionStats();
  RecordCompactionIOStats();

  LogFlush(db_options_.info_log);
  compact_->status = status;
  compact_->status.PermitUncheckedError();

  // Build compaction result
  compaction_result_->output_level = compact_->compaction->output_level();
  compaction_result_->output_path = output_path_;
  for (const auto& output_file : sub_compact->outputs) {
    auto& meta = output_file.meta;
    compaction_result_->output_files.emplace_back(
        MakeTableFileName(meta.fd.GetNumber()), meta.fd.smallest_seqno,
        meta.fd.largest_seqno, meta.smallest.Encode().ToString(),
        meta.largest.Encode().ToString(), meta.oldest_ancester_time,
        meta.file_creation_time, output_file.validator.GetHash(),
        meta.marked_for_compaction);
  }
  compaction_result_->num_output_records = sub_compact->num_output_records;
  compaction_result_->total_bytes = sub_compact->total_bytes;

  return status;
#endif
  return Status::NotSupported();  // TODO
}

void CompactionServiceCompactionJob::CleanupCompaction() {
  CompactionJob::CleanupCompaction();
}

// Internal binary format for the input and result data
enum BinaryFormatVersion : uint32_t {
  kOptionsString = 1,  // Use string format similar to Option string format
};

// offset_of is used to get the offset of a class data member
// ex: offset_of(&ColumnFamilyDescriptor::options)
// This call will return the offset of options in ColumnFamilyDescriptor class
//
// This is the same as offsetof() but allow us to work with non standard-layout
// classes and structures
// refs:
// http://en.cppreference.com/w/cpp/concept/StandardLayoutType
// https://gist.github.com/graphitemaster/494f21190bb2c63c5516
static ColumnFamilyDescriptor dummy_cfd("", ColumnFamilyOptions());
template <typename T1>
int offset_of(T1 ColumnFamilyDescriptor::*member) {
  return int(size_t(&(dummy_cfd.*member)) - size_t(&dummy_cfd));
}

static CompactionServiceInput dummy_cs_input;
template <typename T1>
int offset_of(T1 CompactionServiceInput::*member) {
  return int(size_t(&(dummy_cs_input.*member)) - size_t(&dummy_cs_input));
}

static std::unordered_map<std::string, OptionTypeInfo> cfd_type_info = {
    {"name",
     {offset_of(&ColumnFamilyDescriptor::name), OptionType::kEncodedString,
      OptionVerificationType::kNormal, OptionTypeFlags::kNone}},
    {"options",
     {offset_of(&ColumnFamilyDescriptor::options), OptionType::kConfigurable,
      OptionVerificationType::kNormal, OptionTypeFlags::kNone,
      [](const ConfigOptions& opts, const std::string& /*name*/,
         const std::string& value, void* addr) {
        auto cf_options = static_cast<ColumnFamilyOptions*>(addr);
        return GetColumnFamilyOptionsFromString(opts, ColumnFamilyOptions(),
                                                value, cf_options);
      },
      [](const ConfigOptions& opts, const std::string& /*name*/,
         const void* addr, std::string* value) {
        const auto cf_options = static_cast<const ColumnFamilyOptions*>(addr);
        std::string result;
        auto status =
            GetStringFromColumnFamilyOptions(opts, *cf_options, &result);
        *value = "{" + result + "}";
        return status;
      },
      [](const ConfigOptions& opts, const std::string& name, const void* addr1,
         const void* addr2, std::string* mismatch) {
        const auto this_one = static_cast<const ColumnFamilyOptions*>(addr1);
        const auto that_one = static_cast<const ColumnFamilyOptions*>(addr2);
        auto this_conf = CFOptionsAsConfigurable(*this_one);
        auto that_conf = CFOptionsAsConfigurable(*that_one);
        std::string mismatch_opt;
        bool result =
            this_conf->AreEquivalent(opts, that_conf.get(), &mismatch_opt);
        if (!result) {
          *mismatch = name + "." + mismatch_opt;
        }
        return result;
      }}},
};

static std::unordered_map<std::string, OptionTypeInfo> cs_input_type_info = {
    {"column_family",
     OptionTypeInfo::Struct("column_family", &cfd_type_info,
                            offset_of(&CompactionServiceInput::column_family),
                            OptionVerificationType::kNormal,
                            OptionTypeFlags::kNone)},
    {"db_options",
     {offset_of(&CompactionServiceInput::db_options), OptionType::kConfigurable,
      OptionVerificationType::kNormal, OptionTypeFlags::kNone,
      [](const ConfigOptions& opts, const std::string& /*name*/,
         const std::string& value, void* addr) {
        auto options = static_cast<DBOptions*>(addr);
        return GetDBOptionsFromString(opts, DBOptions(), value, options);
      },
      [](const ConfigOptions& opts, const std::string& /*name*/,
         const void* addr, std::string* value) {
        const auto options = static_cast<const DBOptions*>(addr);
        std::string result;
        auto status = GetStringFromDBOptions(opts, *options, &result);
        *value = "{" + result + "}";
        return status;
      },
      [](const ConfigOptions& opts, const std::string& name, const void* addr1,
         const void* addr2, std::string* mismatch) {
        const auto this_one = static_cast<const DBOptions*>(addr1);
        const auto that_one = static_cast<const DBOptions*>(addr2);
        auto this_conf = DBOptionsAsConfigurable(*this_one);
        auto that_conf = DBOptionsAsConfigurable(*that_one);
        std::string mismatch_opt;
        bool result =
            this_conf->AreEquivalent(opts, that_conf.get(), &mismatch_opt);
        if (!result) {
          *mismatch = name + "." + mismatch_opt;
        }
        return result;
      }}},
    {"snapshots", OptionTypeInfo::Vector<uint64_t>(
                      offset_of(&CompactionServiceInput::snapshots),
                      OptionVerificationType::kNormal, OptionTypeFlags::kNone,
                      {0, OptionType::kUInt64T})},
    {"input_files", OptionTypeInfo::Vector<std::string>(
                        offset_of(&CompactionServiceInput::input_files),
                        OptionVerificationType::kNormal, OptionTypeFlags::kNone,
                        {0, OptionType::kEncodedString})},
    {"output_level",
     {offset_of(&CompactionServiceInput::output_level), OptionType::kInt,
      OptionVerificationType::kNormal, OptionTypeFlags::kNone}},
    {"has_begin",
     {offset_of(&CompactionServiceInput::has_begin), OptionType::kBoolean,
      OptionVerificationType::kNormal, OptionTypeFlags::kNone}},
    {"begin",
     {offset_of(&CompactionServiceInput::begin), OptionType::kEncodedString,
      OptionVerificationType::kNormal, OptionTypeFlags::kNone}},
    {"has_end",
     {offset_of(&CompactionServiceInput::has_end), OptionType::kBoolean,
      OptionVerificationType::kNormal, OptionTypeFlags::kNone}},
    {"end",
     {offset_of(&CompactionServiceInput::end), OptionType::kEncodedString,
      OptionVerificationType::kNormal, OptionTypeFlags::kNone}},
    {"approx_size",
     {offset_of(&CompactionServiceInput::approx_size), OptionType::kUInt64T,
      OptionVerificationType::kNormal, OptionTypeFlags::kNone}},
};

static std::unordered_map<std::string, OptionTypeInfo>
    cs_output_file_type_info = {
        {"file_name",
         {offsetof(struct CompactionServiceOutputFile, file_name),
          OptionType::kEncodedString, OptionVerificationType::kNormal,
          OptionTypeFlags::kNone}},
        {"smallest_seqno",
         {offsetof(struct CompactionServiceOutputFile, smallest_seqno),
          OptionType::kUInt64T, OptionVerificationType::kNormal,
          OptionTypeFlags::kNone}},
        {"largest_seqno",
         {offsetof(struct CompactionServiceOutputFile, largest_seqno),
          OptionType::kUInt64T, OptionVerificationType::kNormal,
          OptionTypeFlags::kNone}},
        {"smallest_internal_key",
         {offsetof(struct CompactionServiceOutputFile, smallest_internal_key),
          OptionType::kEncodedString, OptionVerificationType::kNormal,
          OptionTypeFlags::kNone}},
        {"largest_internal_key",
         {offsetof(struct CompactionServiceOutputFile, largest_internal_key),
          OptionType::kEncodedString, OptionVerificationType::kNormal,
          OptionTypeFlags::kNone}},
        {"oldest_ancester_time",
         {offsetof(struct CompactionServiceOutputFile, oldest_ancester_time),
          OptionType::kUInt64T, OptionVerificationType::kNormal,
          OptionTypeFlags::kNone}},
        {"file_creation_time",
         {offsetof(struct CompactionServiceOutputFile, file_creation_time),
          OptionType::kUInt64T, OptionVerificationType::kNormal,
          OptionTypeFlags::kNone}},
        {"paranoid_hash",
         {offsetof(struct CompactionServiceOutputFile, paranoid_hash),
          OptionType::kUInt64T, OptionVerificationType::kNormal,
          OptionTypeFlags::kNone}},
        {"marked_for_compaction",
         {offsetof(struct CompactionServiceOutputFile, marked_for_compaction),
          OptionType::kBoolean, OptionVerificationType::kNormal,
          OptionTypeFlags::kNone}},
};

static std::unordered_map<std::string, OptionTypeInfo>
    compaction_job_stats_type_info = {
        {"elapsed_micros",
         {offsetof(struct CompactionJobStats, elapsed_micros),
          OptionType::kUInt64T, OptionVerificationType::kNormal,
          OptionTypeFlags::kNone}},
        {"cpu_micros",
         {offsetof(struct CompactionJobStats, cpu_micros), OptionType::kUInt64T,
          OptionVerificationType::kNormal, OptionTypeFlags::kNone}},
        {"num_input_records",
         {offsetof(struct CompactionJobStats, num_input_records),
          OptionType::kUInt64T, OptionVerificationType::kNormal,
          OptionTypeFlags::kNone}},
        {"num_blobs_read",
         {offsetof(struct CompactionJobStats, num_blobs_read),
          OptionType::kUInt64T, OptionVerificationType::kNormal,
          OptionTypeFlags::kNone}},
        {"num_input_files",
         {offsetof(struct CompactionJobStats, num_input_files),
          OptionType::kSizeT, OptionVerificationType::kNormal,
          OptionTypeFlags::kNone}},
        {"num_input_files_at_output_level",
         {offsetof(struct CompactionJobStats, num_input_files_at_output_level),
          OptionType::kSizeT, OptionVerificationType::kNormal,
          OptionTypeFlags::kNone}},
        {"num_output_records",
         {offsetof(struct CompactionJobStats, num_output_records),
          OptionType::kUInt64T, OptionVerificationType::kNormal,
          OptionTypeFlags::kNone}},
        {"num_output_files",
         {offsetof(struct CompactionJobStats, num_output_files),
          OptionType::kSizeT, OptionVerificationType::kNormal,
          OptionTypeFlags::kNone}},
        {"num_output_files_blob",
         {offsetof(struct CompactionJobStats, num_output_files_blob),
          OptionType::kSizeT, OptionVerificationType::kNormal,
          OptionTypeFlags::kNone}},
        {"is_full_compaction",
         {offsetof(struct CompactionJobStats, is_full_compaction),
          OptionType::kBoolean, OptionVerificationType::kNormal,
          OptionTypeFlags::kNone}},
        {"is_manual_compaction",
         {offsetof(struct CompactionJobStats, is_manual_compaction),
          OptionType::kBoolean, OptionVerificationType::kNormal,
          OptionTypeFlags::kNone}},
        {"total_input_bytes",
         {offsetof(struct CompactionJobStats, total_input_bytes),
          OptionType::kUInt64T, OptionVerificationType::kNormal,
          OptionTypeFlags::kNone}},
        {"total_blob_bytes_read",
         {offsetof(struct CompactionJobStats, total_blob_bytes_read),
          OptionType::kUInt64T, OptionVerificationType::kNormal,
          OptionTypeFlags::kNone}},
        {"total_output_bytes",
         {offsetof(struct CompactionJobStats, total_output_bytes),
          OptionType::kUInt64T, OptionVerificationType::kNormal,
          OptionTypeFlags::kNone}},
        {"total_output_bytes_blob",
         {offsetof(struct CompactionJobStats, total_output_bytes_blob),
          OptionType::kUInt64T, OptionVerificationType::kNormal,
          OptionTypeFlags::kNone}},
        {"num_records_replaced",
         {offsetof(struct CompactionJobStats, num_records_replaced),
          OptionType::kUInt64T, OptionVerificationType::kNormal,
          OptionTypeFlags::kNone}},
        {"total_input_raw_key_bytes",
         {offsetof(struct CompactionJobStats, total_input_raw_key_bytes),
          OptionType::kUInt64T, OptionVerificationType::kNormal,
          OptionTypeFlags::kNone}},
        {"total_input_raw_value_bytes",
         {offsetof(struct CompactionJobStats, total_input_raw_value_bytes),
          OptionType::kUInt64T, OptionVerificationType::kNormal,
          OptionTypeFlags::kNone}},
        {"num_input_deletion_records",
         {offsetof(struct CompactionJobStats, num_input_deletion_records),
          OptionType::kUInt64T, OptionVerificationType::kNormal,
          OptionTypeFlags::kNone}},
        {"num_expired_deletion_records",
         {offsetof(struct CompactionJobStats, num_expired_deletion_records),
          OptionType::kUInt64T, OptionVerificationType::kNormal,
          OptionTypeFlags::kNone}},
        {"num_corrupt_keys",
         {offsetof(struct CompactionJobStats, num_corrupt_keys),
          OptionType::kUInt64T, OptionVerificationType::kNormal,
          OptionTypeFlags::kNone}},
        {"file_write_nanos",
         {offsetof(struct CompactionJobStats, file_write_nanos),
          OptionType::kUInt64T, OptionVerificationType::kNormal,
          OptionTypeFlags::kNone}},
        {"file_range_sync_nanos",
         {offsetof(struct CompactionJobStats, file_range_sync_nanos),
          OptionType::kUInt64T, OptionVerificationType::kNormal,
          OptionTypeFlags::kNone}},
        {"file_fsync_nanos",
         {offsetof(struct CompactionJobStats, file_fsync_nanos),
          OptionType::kUInt64T, OptionVerificationType::kNormal,
          OptionTypeFlags::kNone}},
        {"file_prepare_write_nanos",
         {offsetof(struct CompactionJobStats, file_prepare_write_nanos),
          OptionType::kUInt64T, OptionVerificationType::kNormal,
          OptionTypeFlags::kNone}},
        {"smallest_output_key_prefix",
         {offsetof(struct CompactionJobStats, smallest_output_key_prefix),
          OptionType::kEncodedString, OptionVerificationType::kNormal,
          OptionTypeFlags::kNone}},
        {"largest_output_key_prefix",
         {offsetof(struct CompactionJobStats, largest_output_key_prefix),
          OptionType::kEncodedString, OptionVerificationType::kNormal,
          OptionTypeFlags::kNone}},
        {"num_single_del_fallthru",
         {offsetof(struct CompactionJobStats, num_single_del_fallthru),
          OptionType::kUInt64T, OptionVerificationType::kNormal,
          OptionTypeFlags::kNone}},
        {"num_single_del_mismatch",
         {offsetof(struct CompactionJobStats, num_single_del_mismatch),
          OptionType::kUInt64T, OptionVerificationType::kNormal,
          OptionTypeFlags::kNone}},
};

namespace {
// this is a helper struct to serialize and deserialize class Status, because
// Status's members are not public.
struct StatusSerializationAdapter {
  uint8_t code;
  uint8_t subcode;
  uint8_t severity;
  std::string message;

  StatusSerializationAdapter() {}
  explicit StatusSerializationAdapter(const Status& s) {
    code = s.code();
    subcode = s.subcode();
    severity = s.severity();
    auto msg = s.getState();
    message = msg ? msg : "";
  }

  Status GetStatus() {
    return Status(static_cast<Status::Code>(code),
                  static_cast<Status::SubCode>(subcode),
                  static_cast<Status::Severity>(severity), message);
  }
};
}  // namespace

static std::unordered_map<std::string, OptionTypeInfo>
    status_adapter_type_info = {
        {"code",
         {offsetof(struct StatusSerializationAdapter, code),
          OptionType::kUInt8T, OptionVerificationType::kNormal,
          OptionTypeFlags::kNone}},
        {"subcode",
         {offsetof(struct StatusSerializationAdapter, subcode),
          OptionType::kUInt8T, OptionVerificationType::kNormal,
          OptionTypeFlags::kNone}},
        {"severity",
         {offsetof(struct StatusSerializationAdapter, severity),
          OptionType::kUInt8T, OptionVerificationType::kNormal,
          OptionTypeFlags::kNone}},
        {"message",
         {offsetof(struct StatusSerializationAdapter, message),
          OptionType::kEncodedString, OptionVerificationType::kNormal,
          OptionTypeFlags::kNone}},
};

static std::unordered_map<std::string, OptionTypeInfo> cs_result_type_info = {
    {"status",
     {offsetof(struct CompactionServiceResult, status),
      OptionType::kCustomizable, OptionVerificationType::kNormal,
      OptionTypeFlags::kNone,
      [](const ConfigOptions& opts, const std::string& /*name*/,
         const std::string& value, void* addr) {
        auto status_obj = static_cast<Status*>(addr);
        StatusSerializationAdapter adapter;
        Status s = OptionTypeInfo::ParseType(
            opts, value, status_adapter_type_info, &adapter);
        *status_obj = adapter.GetStatus();
        return s;
      },
      [](const ConfigOptions& opts, const std::string& /*name*/,
         const void* addr, std::string* value) {
        const auto status_obj = static_cast<const Status*>(addr);
        StatusSerializationAdapter adapter(*status_obj);
        std::string result;
        Status s = OptionTypeInfo::SerializeType(opts, status_adapter_type_info,
                                                 &adapter, &result);
        *value = "{" + result + "}";
        return s;
      },
      [](const ConfigOptions& opts, const std::string& /*name*/,
         const void* addr1, const void* addr2, std::string* mismatch) {
        const auto status1 = static_cast<const Status*>(addr1);
        const auto status2 = static_cast<const Status*>(addr2);
        StatusSerializationAdapter adatper1(*status1);
        StatusSerializationAdapter adapter2(*status2);
        return OptionTypeInfo::TypesAreEqual(opts, status_adapter_type_info,
                                             &adatper1, &adapter2, mismatch);
      }}},
    {"output_files",
     OptionTypeInfo::Vector<CompactionServiceOutputFile>(
         offsetof(struct CompactionServiceResult, output_files),
         OptionVerificationType::kNormal, OptionTypeFlags::kNone,
         OptionTypeInfo::Struct("output_files", &cs_output_file_type_info, 0,
                                OptionVerificationType::kNormal,
                                OptionTypeFlags::kNone))},
    {"output_level",
     {offsetof(struct CompactionServiceResult, output_level), OptionType::kInt,
      OptionVerificationType::kNormal, OptionTypeFlags::kNone}},
    {"output_path",
     {offsetof(struct CompactionServiceResult, output_path),
      OptionType::kEncodedString, OptionVerificationType::kNormal,
      OptionTypeFlags::kNone}},
    {"num_output_records",
     {offsetof(struct CompactionServiceResult, num_output_records),
      OptionType::kUInt64T, OptionVerificationType::kNormal,
      OptionTypeFlags::kNone}},
    {"total_bytes",
     {offsetof(struct CompactionServiceResult, total_bytes),
      OptionType::kUInt64T, OptionVerificationType::kNormal,
      OptionTypeFlags::kNone}},
    {"bytes_read",
     {offsetof(struct CompactionServiceResult, bytes_read),
      OptionType::kUInt64T, OptionVerificationType::kNormal,
      OptionTypeFlags::kNone}},
    {"bytes_written",
     {offsetof(struct CompactionServiceResult, bytes_written),
      OptionType::kUInt64T, OptionVerificationType::kNormal,
      OptionTypeFlags::kNone}},
    {"stats", OptionTypeInfo::Struct(
                  "stats", &compaction_job_stats_type_info,
                  offsetof(struct CompactionServiceResult, stats),
                  OptionVerificationType::kNormal, OptionTypeFlags::kNone)},
};

Status CompactionServiceInput::Read(const std::string& data_str,
                                    CompactionServiceInput* obj) {
  if (data_str.size() <= sizeof(BinaryFormatVersion)) {
    return Status::InvalidArgument("Invalid CompactionServiceInput string");
  }
  auto format_version = DecodeFixed32(data_str.data());
  if (format_version == kOptionsString) {
    ConfigOptions cf;
    cf.invoke_prepare_options = false;
    cf.ignore_unknown_options = true;
    return OptionTypeInfo::ParseType(
        cf, data_str.substr(sizeof(BinaryFormatVersion)), cs_input_type_info,
        obj);
  } else {
    return Status::NotSupported(
        "Compaction Service Input data version not supported: " +
        ToString(format_version));
  }
}

Status CompactionServiceInput::Write(std::string* output) {
  char buf[sizeof(BinaryFormatVersion)];
  EncodeFixed32(buf, kOptionsString);
  output->append(buf, sizeof(BinaryFormatVersion));
  ConfigOptions cf;
  cf.invoke_prepare_options = false;
  return OptionTypeInfo::SerializeType(cf, cs_input_type_info, this, output);
}

Status CompactionServiceResult::Read(const std::string& data_str,
                                     CompactionServiceResult* obj) {
  if (data_str.size() <= sizeof(BinaryFormatVersion)) {
    return Status::InvalidArgument("Invalid CompactionServiceResult string");
  }
  auto format_version = DecodeFixed32(data_str.data());
  if (format_version == kOptionsString) {
    ConfigOptions cf;
    cf.invoke_prepare_options = false;
    cf.ignore_unknown_options = true;
    return OptionTypeInfo::ParseType(
        cf, data_str.substr(sizeof(BinaryFormatVersion)), cs_result_type_info,
        obj);
  } else {
    return Status::NotSupported(
        "Compaction Service Result data version not supported: " +
        ToString(format_version));
  }
}

Status CompactionServiceResult::Write(std::string* output) {
  char buf[sizeof(BinaryFormatVersion)];
  EncodeFixed32(buf, kOptionsString);
  output->append(buf, sizeof(BinaryFormatVersion));
  ConfigOptions cf;
  cf.invoke_prepare_options = false;
  return OptionTypeInfo::SerializeType(cf, cs_result_type_info, this, output);
}

#ifndef NDEBUG
bool CompactionServiceResult::TEST_Equals(CompactionServiceResult* other) {
  std::string mismatch;
  return TEST_Equals(other, &mismatch);
}

bool CompactionServiceResult::TEST_Equals(CompactionServiceResult* other,
                                          std::string* mismatch) {
  ConfigOptions cf;
  cf.invoke_prepare_options = false;
  return OptionTypeInfo::TypesAreEqual(cf, cs_result_type_info, this, other,
                                       mismatch);
}

bool CompactionServiceInput::TEST_Equals(CompactionServiceInput* other) {
  std::string mismatch;
  return TEST_Equals(other, &mismatch);
}

bool CompactionServiceInput::TEST_Equals(CompactionServiceInput* other,
                                         std::string* mismatch) {
  ConfigOptions cf;
  cf.invoke_prepare_options = false;
  return OptionTypeInfo::TypesAreEqual(cf, cs_input_type_info, this, other,
                                       mismatch);
}
#endif  // NDEBUG
#endif  // !ROCKSDB_LITE

}  // namespace ROCKSDB_NAMESPACE<|MERGE_RESOLUTION|>--- conflicted
+++ resolved
@@ -1389,62 +1389,15 @@
   const TypedTimers<TimerType>& timers_;
 };
 
-<<<<<<< HEAD
-class RouterIteratorFD2SD : public TraitIterator<Elem> {
- public:
-  RouterIteratorFD2SD(CompactionRouter& router, const Compaction& c,
-                      CompactionIterator& c_iter,
-                      Slice start_level_smallest_user_key)
-      : router_(router),
-        c_(c),
-        ucmp_(c.column_family_data()->user_comparator()),
-        iter_(c_iter),
-        hot_iter_(router.LowerBound(start_level_smallest_user_key)),
-=======
-class RouterIteratorIntraTier : public TraitIterator<Elem> {
- public:
-  RouterIteratorIntraTier(const Compaction& c, CompactionIterator& c_iter,
-                          Slice start, Bound end, Tickers promotion_type)
-      : c_(c),
-        promotion_type_(promotion_type),
-        promoted_bytes_(0),
-        iter_(c_iter) {}
-  ~RouterIteratorIntraTier() override {
-    auto stats = c_.immutable_options()->stats;
-    RecordTick(stats, promotion_type_, promoted_bytes_);
-  }
-  optional<Elem> next() override {
-    optional<IKeyValueLevel> ret = iter_.next();
-    if (!ret.has_value()) {
-      return nullopt;
-    }
-    IKeyValueLevel& kv = ret.value();
-    if (kv.level != -1) {
-      return make_optional<Elem>(Decision::kNextLevel, kv);
-    }
-    promoted_bytes_ += kv.key.size() + kv.value.size();
-    return make_optional<Elem>(Decision::kNextLevel, kv);
-  }
-
- private:
-  const Compaction& c_;
-  Tickers promotion_type_;
-  size_t promoted_bytes_;
-  CompactionIterWrapper iter_;
-};
-
 class RouterIteratorFD2SD : public TraitIterator<Elem> {
  public:
   RouterIteratorFD2SD(RALT& ralt, const Compaction& c,
-                      CompactionIterator& c_iter, Slice start, Bound end)
+                      CompactionIterator& c_iter,
+                      Slice start_level_smallest_user_key)
       : c_(c),
-        start_(start),
-        end_(end),
         ucmp_(c.column_family_data()->user_comparator()),
         iter_(c_iter),
-        hot_iter_(ralt.LowerBound(start_)),
-        kvsize_promoted_(0),
->>>>>>> 3a562b9d
+        hot_iter_(ralt.LowerBound(start_level_smallest_user_key)),
         kvsize_retained_(0) {}
   ~RouterIteratorFD2SD() {
     auto stats = c_.immutable_options()->stats;
@@ -1496,15 +1449,9 @@
 
 class RouterIterator {
  public:
-<<<<<<< HEAD
-  RouterIterator(CompactionRouter* router, const Compaction& c,
-                 CompactionIterator& c_iter,
-                 Slice start_level_smallest_user_key)
-      : timers_(c.column_family_data()->internal_stats()->hotrap_timers()) {
-=======
   RouterIterator(RALT* ralt, const Compaction& c, CompactionIterator& c_iter,
-                 Slice start, Bound end) {
->>>>>>> 3a562b9d
+                
+                 Slice start_level_smallest_user_key) {
     int start_level = c.level();
     int latter_level = c.output_level();
     if (ralt == NULL) {
@@ -1518,24 +1465,11 @@
       uint32_t start_tier = version.path_id(start_level);
       uint32_t latter_tier = version.path_id(latter_level);
       if (start_tier != latter_tier) {
-<<<<<<< HEAD
         iter_ = std::unique_ptr<RouterIteratorFD2SD>(new RouterIteratorFD2SD(
-            *router, c, c_iter, start_level_smallest_user_key));
+            *ralt, c, c_iter, start_level_smallest_user_key));
       } else {
         iter_ = std::unique_ptr<IteratorWithoutRouter>(
             new IteratorWithoutRouter(c, c_iter));
-=======
-        iter_ = std::unique_ptr<RouterIteratorFD2SD>(
-            new RouterIteratorFD2SD(*ralt, c, c_iter, start, end));
-      } else if (version.path_id(latter_level + 1) != latter_tier) {
-        iter_ = std::unique_ptr<RouterIteratorIntraTier>(
-            new RouterIteratorIntraTier(c, c_iter, start, end,
-                                        Tickers::PROMOTED_2FDLAST_BYTES));
-      } else {
-        iter_ = std::unique_ptr<RouterIteratorIntraTier>(
-            new RouterIteratorIntraTier(c, c_iter, start, end,
-                                        Tickers::PROMOTED_2SDFRONT_BYTES));
->>>>>>> 3a562b9d
       }
     }
     cur_ = iter_->next();
@@ -1756,28 +1690,9 @@
   Slice start_level_smallest_user_key, start_level_largest_user_key;
   start_level_inputs.GetBoundaryKeys(ucmp, &start_level_smallest_user_key,
                                      &start_level_largest_user_key);
-<<<<<<< HEAD
-
-  RouterIterator router_iter(router, *c, *c_iter,
+
+  RouterIterator router_iter(ralt, *c, *c_iter,
                              start_level_smallest_user_key);
-=======
-  Slice promotable_start =
-      start == NULL ? start_level_smallest_user_key
-                    : (ucmp->Compare(*start, start_level_smallest_user_key) < 0
-                           ? start_level_smallest_user_key
-                           : *start);
-  Bound promotable_end =
-      end == NULL
-          ? Bound{.user_key = start_level_largest_user_key, .excluded = false}
-          : (ucmp->Compare(*end, start_level_largest_user_key) <= 0
-                 ? Bound{.user_key = *end, .excluded = true}
-                 : Bound{
-                       .user_key = start_level_largest_user_key,
-                       .excluded = false,
-                   });
-  RouterIterator router_iter(ralt, *c, *c_iter, promotable_start,
-                             promotable_end);
->>>>>>> 3a562b9d
 
   std::string previous_user_key;
   auto compaction_start = rusty::time::Instant::now();
