//  Copyright (c) 2011-present, Facebook, Inc.  All rights reserved.
//  This source code is licensed under both the GPLv2 (found in the
//  COPYING file in the root directory) and Apache 2.0 License
//  (found in the LICENSE.Apache file in the root directory).
//
// Copyright (c) 2011 The LevelDB Authors. All rights reserved.
// Use of this source code is governed by a BSD-style license that can be
// found in the LICENSE file. See the AUTHORS file for names of contributors.

#pragma once
#include "db/dbformat.h"
#include "db/version_set.h"
#include "memory/arena.h"
#include "options/cf_options.h"
#include "rocksdb/sst_partitioner.h"
#include "util/autovector.h"

namespace ROCKSDB_NAMESPACE {
// The file contains class Compaction, as well as some helper functions
// and data structures used by the class.

// Utility for comparing sstable boundary keys. Returns -1 if either a or b is
// null which provides the property that a==null indicates a key that is less
// than any key and b==null indicates a key that is greater than any key. Note
// that the comparison is performed primarily on the user-key portion of the
// key. If the user-keys compare equal, an additional test is made to sort
// range tombstone sentinel keys before other keys with the same user-key. The
// result is that 2 user-keys will compare equal if they differ purely on
// their sequence number and value, but the range tombstone sentinel for that
// user-key will compare not equal. This is necessary because the range
// tombstone sentinel key is set as the largest key for an sstable even though
// that key never appears in the database. We don't want adjacent sstables to
// be considered overlapping if they are separated by the range tombstone
// sentinel.
int sstableKeyCompare(const Comparator* user_cmp, const Slice&, const Slice&);
inline int sstableKeyCompare(const Comparator* user_cmp, const Slice& a,
                             const InternalKey& b) {
  return sstableKeyCompare(user_cmp, a, b.Encode());
}
inline int sstableKeyCompare(const Comparator* user_cmp, const InternalKey& a,
                             const Slice& b) {
  return sstableKeyCompare(user_cmp, a.Encode(), b);
}
inline int sstableKeyCompare(const Comparator* user_cmp, const InternalKey& a,
                             const InternalKey& b) {
  return sstableKeyCompare(user_cmp, a.Encode(), b.Encode());
}
int sstableKeyCompare(const Comparator* user_cmp, const InternalKey* a,
                      const InternalKey& b);
int sstableKeyCompare(const Comparator* user_cmp, const InternalKey& a,
                      const InternalKey* b);

// An AtomicCompactionUnitBoundary represents a range of keys [smallest,
// largest] that exactly spans one ore more neighbouring SSTs on the same
// level. Every pair of  SSTs in this range "overlap" (i.e., the largest
// user key of one file is the smallest user key of the next file). These
// boundaries are propagated down to RangeDelAggregator during compaction
// to provide safe truncation boundaries for range tombstones.
struct AtomicCompactionUnitBoundary {
  const InternalKey* smallest = nullptr;
  const InternalKey* largest = nullptr;
};

// The structure that manages compaction input files associated
// with the same physical level.
struct CompactionInputFiles {
  int level;
  std::vector<FileMetaData*> files;
  std::vector<AtomicCompactionUnitBoundary> atomic_compaction_unit_boundaries;
  inline bool empty() const { return files.empty(); }
  inline size_t size() const { return files.size(); }
  inline void clear() { files.clear(); }
  inline FileMetaData* operator[](size_t i) const { return files[i]; }
  void GetBoundaryKeys(const Comparator* ucmp, Slice* smallest_user_key,
                       Slice* largest_user_key) const;
};

class Version;
class ColumnFamilyData;
class VersionStorageInfo;
class CompactionFilter;

// A Compaction encapsulates metadata about a compaction.
class Compaction {
 public:
  Compaction(VersionStorageInfo* input_version,
             const ImmutableOptions& immutable_options,
             const MutableCFOptions& mutable_cf_options,
             const MutableDBOptions& mutable_db_options,
             std::vector<CompactionInputFiles> inputs, int output_level,
             uint64_t target_file_size, uint64_t max_compaction_bytes,
             uint32_t start_level_output_path_id,
             uint32_t latter_level_output_path_id, CompressionType compression,
             CompressionOptions compression_opts,
             Temperature output_temperature, uint32_t max_subcompactions,
             std::vector<FileMetaData*> grandparents,
<<<<<<< HEAD
             double latter_level_hot_per_byte, bool manual_compaction = false,
             double score = -1, bool deletion_compaction = false,
             CompactionReason compaction_reason = CompactionReason::kUnknown);
=======
             bool manual_compaction = false, const std::string& trim_ts = "",
             double score = -1, bool deletion_compaction = false,
             bool l0_files_might_overlap = true,
             CompactionReason compaction_reason = CompactionReason::kUnknown,
             BlobGarbageCollectionPolicy blob_garbage_collection_policy =
                 BlobGarbageCollectionPolicy::kUseDefault,
             double blob_garbage_collection_age_cutoff = -1);

  // The type of the penultimate level output range
  enum class PenultimateOutputRangeType : int {
    kNotSupported,  // it cannot output to the penultimate level
    kFullRange,     // any data could be output to the penultimate level
    kNonLastRange,  // only the keys within non_last_level compaction inputs can
                    // be outputted to the penultimate level
    kDisabled,      // no data can be outputted to the penultimate level
  };
>>>>>>> 26df98ad

  // No copying allowed
  Compaction(const Compaction&) = delete;
  void operator=(const Compaction&) = delete;

  ~Compaction();

  // Returns the level associated to the specified compaction input level.
  // If compaction_input_level is not specified, then input_level is set to 0.
  int level(size_t compaction_input_level = 0) const {
    return inputs_[compaction_input_level].level;
  }

  int start_level() const { return start_level_; }

  // Outputs will go to this level
  int output_level() const { return output_level_; }

  // Returns the number of input levels in this compaction.
  size_t num_input_levels() const { return inputs_.size(); }

  // Return the object that holds the edits to the descriptor done
  // by this compaction.
  VersionEdit* edit() { return &edit_; }

  // Returns the number of input files associated to the specified
  // compaction input level.
  // The function will return 0 if when "compaction_input_level" < 0
  // or "compaction_input_level" >= "num_input_levels()".
  size_t num_input_files(size_t compaction_input_level) const {
    if (compaction_input_level < inputs_.size()) {
      return inputs_[compaction_input_level].size();
    }
    return 0;
  }

  // Returns input version of the compaction
  Version* input_version() const { return input_version_; }

  // Returns the ColumnFamilyData associated with the compaction.
  ColumnFamilyData* column_family_data() const { return cfd_; }

  // Returns the file meta data of the 'i'th input file at the
  // specified compaction input level.
  // REQUIREMENT: "compaction_input_level" must be >= 0 and
  //              < "input_levels()"
  FileMetaData* input(size_t compaction_input_level, size_t i) const {
    assert(compaction_input_level < inputs_.size());
    return inputs_[compaction_input_level][i];
  }

  const std::vector<AtomicCompactionUnitBoundary>* boundaries(
      size_t compaction_input_level) const {
    assert(compaction_input_level < inputs_.size());
    return &inputs_[compaction_input_level].atomic_compaction_unit_boundaries;
  }

  // Returns the list of file meta data of the specified compaction
  // input level.
  // REQUIREMENT: "compaction_input_level" must be >= 0 and
  //              < "input_levels()"
  const std::vector<FileMetaData*>* inputs(
      size_t compaction_input_level) const {
    assert(compaction_input_level < inputs_.size());
    return &inputs_[compaction_input_level].files;
  }

  const std::vector<CompactionInputFiles>* inputs() const { return &inputs_; }
  const std::vector<std::pair<std::string, std::string>>&
  cached_records_to_promote() const {
    return cached_records_to_promote_;
  }
  int target_level_to_promote() const { return target_level_to_promote_; }

  // Returns the LevelFilesBrief of the specified compaction input level.
  const LevelFilesBrief* input_levels(size_t compaction_input_level) const {
    return &input_levels_[compaction_input_level];
  }

  // Maximum size of files to build during this compaction.
  uint64_t max_output_file_size() const { return max_output_file_size_; }

  // Target output file size for this compaction
  uint64_t target_output_file_size() const { return target_output_file_size_; }

  // What compression for output
  CompressionType output_compression() const { return output_compression_; }

  // What compression options for output
  const CompressionOptions& output_compression_opts() const {
    return output_compression_opts_;
  }

  uint32_t start_level_path_id() const { return start_level_path_id_; }
  uint32_t latter_level_path_id() const { return later_level_path_id_; }

  // Is this a trivial compaction that can be implemented by just
  // moving a single input file to the next level (no merging or splitting)
  bool IsTrivialMove() const;

  // The split user key in the output level if this compaction is required to
  // split the output files according to the existing cursor in the output
  // level under round-robin compaction policy. Empty indicates no required
  // splitting key
  const InternalKey* GetOutputSplitKey() const { return output_split_key_; }

  // If true, then the compaction can be done by simply deleting input files.
  bool deletion_compaction() const { return deletion_compaction_; }

  // Add all inputs to this compaction as delete operations to *edit.
  void AddInputDeletions(VersionEdit* edit);

  // Returns true if the available information we have guarantees that
  // the input "user_key" does not exist in any level beyond `output_level()`.
  bool KeyNotExistsBeyondOutputLevel(const Slice& user_key,
                                     std::vector<size_t>* level_ptrs) const;

  // Returns true if the user key range [begin_key, end_key) does not exist
  // in any level beyond `output_level()`.
  // Used for checking range tombstones, so we assume begin_key < end_key.
  // begin_key and end_key should include timestamp if enabled.
  bool KeyRangeNotExistsBeyondOutputLevel(
      const Slice& begin_key, const Slice& end_key,
      std::vector<size_t>* level_ptrs) const;

  // Clear all files to indicate that they are not being compacted
  // Delete this compaction from the list of running compactions.
  //
  // Requirement: DB mutex held
  void ReleaseCompactionFiles(Status status);

  // Returns the summary of the compaction in "output" with maximum "len"
  // in bytes.  The caller is responsible for the memory management of
  // "output".
  void Summary(char* output, int len);

  // Return the score that was used to pick this compaction run.
  double score() const { return score_; }

  // Is this compaction creating a file in the bottom most level?
  bool bottommost_level() const { return bottommost_level_; }

  // Is the compaction compact to the last level
  bool is_last_level() const {
    return output_level_ == immutable_options_.num_levels - 1;
  }

  // Does this compaction include all sst files?
  bool is_full_compaction() const { return is_full_compaction_; }

  // Was this compaction triggered manually by the client?
  bool is_manual_compaction() const { return is_manual_compaction_; }

  std::string trim_ts() const { return trim_ts_; }

  // Used when allow_trivial_move option is set in
  // Universal compaction. If all the input files are
  // non overlapping, then is_trivial_move_ variable
  // will be set true, else false
  void set_is_trivial_move(bool trivial_move) {
    is_trivial_move_ = trivial_move;
  }

  // Used when allow_trivial_move option is set in
  // Universal compaction. Returns true, if the input files
  // are non-overlapping and can be trivially moved.
  bool is_trivial_move() const { return is_trivial_move_; }

  // How many total levels are there?
  int number_levels() const { return number_levels_; }

  // Return the ImmutableOptions that should be used throughout the compaction
  // procedure
  const ImmutableOptions* immutable_options() const {
    return &immutable_options_;
  }

  // Return the MutableCFOptions that should be used throughout the compaction
  // procedure
  const MutableCFOptions* mutable_cf_options() const {
    return &mutable_cf_options_;
  }

  // Returns the size in bytes that the output file should be preallocated to.
  // In level compaction, that is max_file_size_. In universal compaction, that
  // is the sum of all input file sizes.
  uint64_t OutputFilePreallocationSize() const;

<<<<<<< HEAD
  // REQUIRES: DB mutex held
  void SetInputVersion(Version* input_version);
=======
  // TODO(hx235): eventually we should consider `InitInputTableProperties()`'s
  // status and fail the compaction if needed
  // TODO(hx235): consider making this function part of the construction so we
  // don't forget to call it
  void FinalizeInputInfo(Version* input_version) {
    SetInputVersion(input_version);
    InitInputTableProperties().PermitUncheckedError();
  }
>>>>>>> 26df98ad

  struct InputLevelSummaryBuffer {
    char buffer[128];
  };

  const char* InputLevelSummary(InputLevelSummaryBuffer* scratch) const;

  uint64_t CalculateTotalInputSize() const;

  // In case of compaction error, reset the nextIndex that is used
  // to pick up the next file to be compacted from files_by_size_
  void ResetNextCompactionIndex();

  // Create a CompactionFilter from compaction_filter_factory
  std::unique_ptr<CompactionFilter> CreateCompactionFilter() const;

  // Create a SstPartitioner from sst_partitioner_factory
  std::unique_ptr<SstPartitioner> CreateSstPartitioner() const;

  // Is the input level corresponding to output_level_ empty?
  bool IsOutputLevelEmpty() const;

  // Should this compaction be broken up into smaller ones run in parallel?
  bool ShouldFormSubcompactions() const;

  // Returns true iff at least one input file references a blob file.
  //
  // PRE: input version has been set.
  bool DoesInputReferenceBlobFiles() const;

  // test function to validate the functionality of IsBottommostLevel()
  // function -- determines if compaction with inputs and storage is bottommost
  static bool TEST_IsBottommostLevel(
      int output_level, VersionStorageInfo* vstorage,
      const std::vector<CompactionInputFiles>& inputs);

  const TablePropertiesCollection& GetInputTableProperties() const {
    return input_table_properties_;
  }

  // TODO(hx235): consider making this function symmetric to
  // InitInputTableProperties()
  void SetOutputTableProperties(
      const std::string& file_name,
      const std::shared_ptr<const TableProperties>& tp) {
    output_table_properties_[file_name] = tp;
  }

  const TablePropertiesCollection& GetOutputTableProperties() const {
    return output_table_properties_;
  }

  Slice GetSmallestUserKey() const { return smallest_user_key_; }

  Slice GetLargestUserKey() const { return largest_user_key_; }

  Slice GetPenultimateLevelSmallestUserKey() const {
    return penultimate_level_smallest_user_key_;
  }

  Slice GetPenultimateLevelLargestUserKey() const {
    return penultimate_level_largest_user_key_;
  }

  PenultimateOutputRangeType GetPenultimateOutputRangeType() const {
    return penultimate_output_range_type_;
  }

  // Return true if the compaction supports per_key_placement
  bool SupportsPerKeyPlacement() const;

  // Get per_key_placement penultimate output level, which is `last_level - 1`
  // if per_key_placement feature is supported. Otherwise, return -1.
  int GetPenultimateLevel() const;

  // Return true if the given range is overlap with penultimate level output
  // range.
  // Both smallest_key and largest_key include timestamps if user-defined
  // timestamp is enabled.
  bool OverlapPenultimateLevelOutputRange(const Slice& smallest_key,
                                          const Slice& largest_key) const;

  // Return true if the key is within penultimate level output range for
  // per_key_placement feature, which is safe to place the key to the
  // penultimate level. different compaction strategy has different rules.
  // If per_key_placement is not supported, always return false.
  // TODO: currently it doesn't support moving data from the last level to the
  //  penultimate level
  //  key includes timestamp if user-defined timestamp is enabled.
  bool WithinPenultimateLevelOutputRange(const Slice& key) const;

  CompactionReason compaction_reason() const { return compaction_reason_; }

  double latter_level_hot_per_byte() { return latter_level_hot_per_byte_; }

  const std::vector<FileMetaData*>& grandparents() const {
    return grandparents_;
  }

  uint64_t max_compaction_bytes() const { return max_compaction_bytes_; }

  Temperature output_temperature() const { return output_temperature_; }

  uint32_t max_subcompactions() const { return max_subcompactions_; }

  bool enable_blob_garbage_collection() const {
    return enable_blob_garbage_collection_;
  }

  double blob_garbage_collection_age_cutoff() const {
    return blob_garbage_collection_age_cutoff_;
  }

  // start and end are sub compact range. Null if no boundary.
  // This is used to filter out some input files' ancester's time range.
  uint64_t MinInputFileOldestAncesterTime(const InternalKey* start,
                                          const InternalKey* end) const;
  // Return the minimum epoch number among
  // input files' associated with this compaction
  uint64_t MinInputFileEpochNumber() const;

  // Called by DBImpl::NotifyOnCompactionCompleted to make sure number of
  // compaction begin and compaction completion callbacks match.
  void SetNotifyOnCompactionCompleted() {
    notify_on_compaction_completion_ = true;
  }

  bool ShouldNotifyOnCompactionCompleted() const {
    return notify_on_compaction_completion_;
  }

  static constexpr int kInvalidLevel = -1;

  // Evaluate penultimate output level. If the compaction supports
  // per_key_placement feature, it returns the penultimate level number.
  // Otherwise, it's set to kInvalidLevel (-1), which means
  // output_to_penultimate_level is not supported.
  // Note: even the penultimate level output is supported (PenultimateLevel !=
  // kInvalidLevel), some key range maybe unsafe to be outputted to the
  // penultimate level. The safe key range is populated by
  // `PopulatePenultimateLevelOutputRange()`.
  // Which could potentially disable all penultimate level output.
  static int EvaluatePenultimateLevel(const VersionStorageInfo* vstorage,
                                      const ImmutableOptions& immutable_options,
                                      const int start_level,
                                      const int output_level);

 private:
  void SetInputVersion(Version* input_version);

  Status InitInputTableProperties();

  // mark (or clear) all files that are being compacted
  void MarkFilesBeingCompacted(bool mark_as_compacted);

  // get the smallest and largest key present in files to be compacted
  static void GetBoundaryKeys(VersionStorageInfo* vstorage,
                              const std::vector<CompactionInputFiles>& inputs,
                              Slice* smallest_key, Slice* largest_key,
                              int exclude_level = -1);

  // populate penultimate level output range, which will be used to determine if
  // a key is safe to output to the penultimate level (details see
  // `Compaction::WithinPenultimateLevelOutputRange()`.
  void PopulatePenultimateLevelOutputRange();

  // Get the atomic file boundaries for all files in the compaction. Necessary
  // in order to avoid the scenario described in
  // https://github.com/facebook/rocksdb/pull/4432#discussion_r221072219 and
  // plumb down appropriate key boundaries to RangeDelAggregator during
  // compaction.
  static std::vector<CompactionInputFiles> PopulateWithAtomicBoundaries(
      VersionStorageInfo* vstorage, std::vector<CompactionInputFiles> inputs);

  // helper function to determine if compaction with inputs and storage is
  // bottommost
  static bool IsBottommostLevel(
      int output_level, VersionStorageInfo* vstorage,
      const std::vector<CompactionInputFiles>& inputs);

  static bool IsFullCompaction(VersionStorageInfo* vstorage,
                               const std::vector<CompactionInputFiles>& inputs);

  VersionStorageInfo* input_vstorage_;

  const int start_level_;   // the lowest level to be compacted
  const int output_level_;  // levels to which output files are stored
  uint64_t target_output_file_size_;
  uint64_t max_output_file_size_;
  uint64_t max_compaction_bytes_;
  uint32_t max_subcompactions_;
  const ImmutableOptions immutable_options_;
  const MutableCFOptions mutable_cf_options_;
  Version* input_version_;
  VersionEdit edit_;
  const int number_levels_;
  ColumnFamilyData* cfd_;
  Arena arena_;  // Arena used to allocate space for file_levels_

  const uint32_t start_level_path_id_;
  const uint32_t later_level_path_id_;
  CompressionType output_compression_;
  CompressionOptions output_compression_opts_;
  Temperature output_temperature_;
  // If true, then the compaction can be done by simply deleting input files.
  const bool deletion_compaction_;
  // should it split the output file using the compact cursor?
  const InternalKey* output_split_key_;

  // L0 files in LSM-tree might be overlapping. But the compaction picking
  // logic might pick a subset of the files that aren't overlapping. if
  // that is the case, set the value to false. Otherwise, set it true.
  bool l0_files_might_overlap_;

  // Compaction input files organized by level. Constant after construction
  const std::vector<CompactionInputFiles> inputs_;
  std::vector<std::pair<std::string, std::string>> cached_records_to_promote_;
  int target_level_to_promote_;

  // A copy of inputs_, organized more closely in memory
  autovector<LevelFilesBrief, 2> input_levels_;

  // State used to check for number of overlapping grandparent files
  // (grandparent == "output_level_ + 1")
  std::vector<FileMetaData*> grandparents_;
  const double score_;  // score that was used to pick this compaction.

  // Is this compaction creating a file in the bottom most level?
  const bool bottommost_level_;
  // Does this compaction include all sst files?
  const bool is_full_compaction_;

  // Is this compaction requested by the client?
  const bool is_manual_compaction_;

  // The data with timestamp > trim_ts_ will be removed
  const std::string trim_ts_;

  // True if we can do trivial move in Universal multi level
  // compaction
  bool is_trivial_move_;

  // Does input compression match the output compression?
  bool InputCompressionMatchesOutput() const;

  TablePropertiesCollection input_table_properties_;
  TablePropertiesCollection output_table_properties_;

  // smallest user keys in compaction
  // includes timestamp if user-defined timestamp is enabled.
  Slice smallest_user_key_;

  // largest user keys in compaction
  // includes timestamp if user-defined timestamp is enabled.
  Slice largest_user_key_;

  // Reason for compaction
  CompactionReason compaction_reason_;

  double latter_level_hot_per_byte_;

  // Notify on compaction completion only if listener was notified on compaction
  // begin.
  bool notify_on_compaction_completion_;

  // Enable/disable GC collection for blobs during compaction.
  bool enable_blob_garbage_collection_;

  // Blob garbage collection age cutoff.
  double blob_garbage_collection_age_cutoff_;

  // only set when per_key_placement feature is enabled, -1 (kInvalidLevel)
  // means not supported.
  const int penultimate_level_;

  // Key range for penultimate level output
  // includes timestamp if user-defined timestamp is enabled.
  // penultimate_output_range_type_ shows the range type
  Slice penultimate_level_smallest_user_key_;
  Slice penultimate_level_largest_user_key_;
  PenultimateOutputRangeType penultimate_output_range_type_ =
      PenultimateOutputRangeType::kNotSupported;
};

#ifndef NDEBUG
// Helper struct only for tests, which contains the data to decide if a key
// should be output to the penultimate level.
// TODO: remove this when the public feature knob is available
struct PerKeyPlacementContext {
  const int level;
  const Slice key;
  const Slice value;
  const SequenceNumber seq_num;

  bool& output_to_penultimate_level;

  PerKeyPlacementContext(int _level, Slice _key, Slice _value,
                         SequenceNumber _seq_num,
                         bool& _output_to_penultimate_level)
      : level(_level),
        key(_key),
        value(_value),
        seq_num(_seq_num),
        output_to_penultimate_level(_output_to_penultimate_level) {}
};
#endif /* !NDEBUG */

// Return sum of sizes of all files in `files`.
extern uint64_t TotalFileSize(const std::vector<FileMetaData*>& files);

}  // namespace ROCKSDB_NAMESPACE<|MERGE_RESOLUTION|>--- conflicted
+++ resolved
@@ -94,13 +94,8 @@
              CompressionOptions compression_opts,
              Temperature output_temperature, uint32_t max_subcompactions,
              std::vector<FileMetaData*> grandparents,
-<<<<<<< HEAD
              double latter_level_hot_per_byte, bool manual_compaction = false,
-             double score = -1, bool deletion_compaction = false,
-             CompactionReason compaction_reason = CompactionReason::kUnknown);
-=======
-             bool manual_compaction = false, const std::string& trim_ts = "",
-             double score = -1, bool deletion_compaction = false,
+             const std::string& trim_ts = "", double score = -1, bool deletion_compaction = false,
              bool l0_files_might_overlap = true,
              CompactionReason compaction_reason = CompactionReason::kUnknown,
              BlobGarbageCollectionPolicy blob_garbage_collection_policy =
@@ -115,7 +110,6 @@
                     // be outputted to the penultimate level
     kDisabled,      // no data can be outputted to the penultimate level
   };
->>>>>>> 26df98ad
 
   // No copying allowed
   Compaction(const Compaction&) = delete;
@@ -304,10 +298,6 @@
   // is the sum of all input file sizes.
   uint64_t OutputFilePreallocationSize() const;
 
-<<<<<<< HEAD
-  // REQUIRES: DB mutex held
-  void SetInputVersion(Version* input_version);
-=======
   // TODO(hx235): eventually we should consider `InitInputTableProperties()`'s
   // status and fail the compaction if needed
   // TODO(hx235): consider making this function part of the construction so we
@@ -316,7 +306,6 @@
     SetInputVersion(input_version);
     InitInputTableProperties().PermitUncheckedError();
   }
->>>>>>> 26df98ad
 
   struct InputLevelSummaryBuffer {
     char buffer[128];
