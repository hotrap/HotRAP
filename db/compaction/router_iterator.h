#pragma once

#include "db/compaction/compaction_iterator.h"

namespace ROCKSDB_NAMESPACE {

<<<<<<< HEAD
=======
class SubcompactionState;

struct IKeyValueLevel {
  Slice key;
  ParsedInternalKey ikey;
  Slice value;
  int level;

  IKeyValueLevel(Slice arg_key, ParsedInternalKey arg_ikey, Slice arg_value,
                 int arg_level)
      : key(arg_key), ikey(arg_ikey), value(arg_value), level(arg_level) {}

  IKeyValueLevel(CompactionIterator& c_iter);
};

>>>>>>> c856cc3e
struct IKeyValue {
  Slice key;
  ParsedInternalKey ikey;
  Slice value;

  IKeyValue(Slice arg_key, ParsedInternalKey arg_ikey, Slice arg_value)
      : key(arg_key), ikey(arg_ikey), value(arg_value) {}
};

enum class Decision {
  kUndetermined,
  kNextLevel,
  kStartLevel,
};

struct Elem {
  Decision decision;
  IKeyValue kv;
  Elem(Decision arg_decision, const IKeyValue& arg_kv)
      : decision(arg_decision), kv(arg_kv) {}
};

class RouterIterator {
 public:
  RouterIterator(SubcompactionState& sub_compact, CompactionIterator& c_iter);

  const CompactionIterator& c_iter() const { return c_iter_; }

  bool Valid() const { return cur_.has_value(); }
  void Next() {
    assert(Valid());
    cur_ = iter_->next();
  }
  Decision decision() const { return cur_.value().decision; }
  const Slice& key() const { return cur_.value().kv.key; }
  const ParsedInternalKey& ikey() const { return cur_.value().kv.ikey; }
  const Slice& user_key() const { return cur_.value().kv.ikey.user_key; }
  const Slice& value() const { return cur_.value().kv.value; }

 private:
  CompactionIterator &c_iter_;
  std::unique_ptr<TraitIterator<Elem>> iter_;
  std::optional<Elem> cur_;
};

}  // namespace ROCKSDB_NAMESPACE<|MERGE_RESOLUTION|>--- conflicted
+++ resolved
@@ -4,24 +4,8 @@
 
 namespace ROCKSDB_NAMESPACE {
 
-<<<<<<< HEAD
-=======
 class SubcompactionState;
 
-struct IKeyValueLevel {
-  Slice key;
-  ParsedInternalKey ikey;
-  Slice value;
-  int level;
-
-  IKeyValueLevel(Slice arg_key, ParsedInternalKey arg_ikey, Slice arg_value,
-                 int arg_level)
-      : key(arg_key), ikey(arg_ikey), value(arg_value), level(arg_level) {}
-
-  IKeyValueLevel(CompactionIterator& c_iter);
-};
-
->>>>>>> c856cc3e
 struct IKeyValue {
   Slice key;
   ParsedInternalKey ikey;
@@ -62,7 +46,7 @@
   const Slice& value() const { return cur_.value().kv.value; }
 
  private:
-  CompactionIterator &c_iter_;
+  CompactionIterator& c_iter_;
   std::unique_ptr<TraitIterator<Elem>> iter_;
   std::optional<Elem> cur_;
 };
