#include "router_iterator.h"

namespace ROCKSDB_NAMESPACE {

static std::pair<int, Slice> parse_level_value(Slice input_value) {
  assert(input_value.size() ==
         sizeof(int) + sizeof(const char*) + sizeof(size_t));
  const char* buf = input_value.data();
  int level = *(int*)buf;
  buf += sizeof(int);
  const char* data = *(const char**)buf;
  buf += sizeof(const char*);
  size_t len = *(size_t*)buf;
  return std::make_pair(level, Slice(data, len));
}

IKeyValueLevel::IKeyValueLevel(CompactionIterator& c_iter)
    : key(c_iter.key()), ikey(c_iter.ikey()) {
  auto ret = parse_level_value(c_iter.value());
  value = ret.second;
  level = ret.first;
}

// Future work(hotrap): The caller should ZeroOutSequenceIfPossible if the final
// decision is kNextLevel
class CompactionIterWrapper : public TraitIterator<IKeyValueLevel> {
 public:
  CompactionIterWrapper(CompactionIterator& c_iter)
      : c_iter_(c_iter), first_(true) {}
  CompactionIterWrapper(const CompactionIterWrapper& rhs) = delete;
  CompactionIterWrapper& operator=(const CompactionIterWrapper& rhs) = delete;
  CompactionIterWrapper(CompactionIterWrapper&& rhs)
      : c_iter_(rhs.c_iter_), first_(rhs.first_) {}
  CompactionIterWrapper& operator=(const CompactionIterWrapper&& rhs) = delete;
  std::optional<IKeyValueLevel> next() override {
    if (first_) {
      first_ = false;
    } else {
      c_iter_.Next();
    }
    if (c_iter_.Valid())
      return std::make_optional<IKeyValueLevel>(c_iter_);
    else
      return std::nullopt;
  }

 private:
  CompactionIterator& c_iter_;
  bool first_;
};

class IteratorWithoutRouter : public TraitIterator<Elem> {
 public:
  IteratorWithoutRouter(const Compaction& c, CompactionIterator& c_iter)
      : c_iter_(c_iter) {}
  std::optional<Elem> next() override {
    std::optional<IKeyValueLevel> ret = c_iter_.next();
    if (ret.has_value())
      return std::make_optional<Elem>(Decision::kNextLevel, ret.value());
    else
      return std::nullopt;
  }

 private:
  CompactionIterWrapper c_iter_;
};

class RouterIteratorIntraFD : public TraitIterator<Elem> {
 public:
  RouterIteratorIntraFD(const Compaction& c, CompactionIterator& c_iter,
                          Slice start, Bound end)
      : c_(c),
        promoted_bytes_(0),
        iter_(c_iter) {}
  ~RouterIteratorIntraFD() override {
    auto stats = c_.immutable_options()->stats;
    RecordTick(stats, Tickers::PROMOTED_2FDLAST_BYTES, promoted_bytes_);
  }
  std::optional<Elem> next() override {
    std::optional<IKeyValueLevel> ret = iter_.next();
    if (!ret.has_value()) {
      return std::nullopt;
    }
    IKeyValueLevel& kv = ret.value();
    if (kv.level != -1) {
      return std::make_optional<Elem>(Decision::kNextLevel, kv);
    }
    promoted_bytes_ += kv.key.size() + kv.value.size();
    return std::make_optional<Elem>(Decision::kNextLevel, kv);
  }

 private:
  const Compaction& c_;
  size_t promoted_bytes_;
  CompactionIterWrapper iter_;
};

class RouterIterator2SD : public TraitIterator<Elem> {
 public:
<<<<<<< HEAD
  RouterIteratorFD2SD(RALT& ralt, const Compaction& c,
                      CompactionIterator& c_iter,
                      Slice start_level_smallest_user_key)
=======
  RouterIterator2SD(RALT& ralt, const Compaction& c,
                      CompactionIterator& c_iter, Slice start, Bound end)
>>>>>>> 92f70ce5
      : c_(c),
        ucmp_(c.column_family_data()->user_comparator()),
        iter_(c_iter),
        hot_iter_(ralt.LowerBound(start_level_smallest_user_key)),
        kvsize_promoted_(0),
        kvsize_retained_(0) {}
  ~RouterIterator2SD() {
    auto stats = c_.immutable_options()->stats;
    if (c_.start_level_path_id() == 0) {
      RecordTick(stats, Tickers::PROMOTED_2FDLAST_BYTES, kvsize_promoted_);
      RecordTick(stats, Tickers::RETAINED_FD_BYTES, kvsize_retained_);
    } else {
      RecordTick(stats, Tickers::PROMOTED_2SDFRONT_BYTES, kvsize_promoted_);
      RecordTick(stats, Tickers::RETAINED_SD_BYTES, kvsize_retained_);
    }
  }
  std::optional<Elem> next() override {
    std::optional<IKeyValueLevel> kv_ret = iter_.next();
    if (!kv_ret.has_value()) {
      return std::nullopt;
    }
    const IKeyValueLevel& kv = kv_ret.value();
    if (kv.level == c_.output_level())
      return std::make_optional<Elem>(Decision::kNextLevel, kv);
    assert(kv.level == c_.start_level());
    Decision decision = route(kv);
    if (decision == Decision::kStartLevel) {
      size_t kvsize = kv.key.size() + kv.value.size();
<<<<<<< HEAD
      kvsize_retained_ += kvsize;
=======
      if (kv.level == -1 || kv.level == c_.output_level()) {
        if (kv.level == -1) {
          assert(c_.start_level_path_id() == 0);
        }
        kvsize_promoted_ += kvsize;
      } else {
        assert(kv.level == c_.start_level());
        kvsize_retained_ += kvsize;
      }
>>>>>>> 92f70ce5
    } else {
      assert(decision == Decision::kNextLevel);
    }
    return std::make_optional<Elem>(decision, kv);
  }

 private:
  Decision route(const IKeyValueLevel& kv) {
    // It is guaranteed that all versions of the same user key share the same
    // decision.
    const rocksdb::Slice* hot = hot_iter_.peek();
    while (hot != nullptr) {
      if (ucmp_->Compare(*hot, kv.ikey.user_key) >= 0) break;
      hot_iter_.next();
      hot = hot_iter_.peek();
    }
    Decision decision;
    if (hot && ucmp_->Compare(*hot, kv.ikey.user_key) == 0) {
      return Decision::kStartLevel;
    } else {
      return Decision::kNextLevel;
    }
  }

  const Compaction& c_;

  const Comparator* ucmp_;
  CompactionIterWrapper iter_;
  Peekable<RALT::Iter> hot_iter_;

  size_t kvsize_promoted_;
  size_t kvsize_retained_;
};

RouterIterator::RouterIterator(const Compaction& c, CompactionIterator& c_iter,
                               Slice start_level_smallest_user_key)
    : c_iter_(c_iter) {
  RALT* ralt = c.mutable_cf_options()->ralt.get();
  if (ralt == NULL) {
    iter_ = std::unique_ptr<IteratorWithoutRouter>(
        new IteratorWithoutRouter(c, c_iter));
  } else {
<<<<<<< HEAD
    const Version& version = *c.input_version();
    uint32_t start_tier = version.path_id(start_level);
    uint32_t latter_tier = version.path_id(latter_level);
    if (start_tier != latter_tier) {
      assert(c.SupportsPerKeyPlacement());
      iter_ = std::unique_ptr<RouterIteratorFD2SD>(new RouterIteratorFD2SD(
          *ralt, c, c_iter, start_level_smallest_user_key));
    } else {
      iter_ = std::unique_ptr<IteratorWithoutRouter>(
          new IteratorWithoutRouter(c, c_iter));
=======
    if (c.latter_level_path_id() == 0) {
      iter_ =
          std::unique_ptr<RouterIteratorIntraFD>(new RouterIteratorIntraFD(
              c, c_iter, start, end));
    } else {
      assert(c.SupportsPerKeyPlacement());
      iter_ = std::unique_ptr<RouterIterator2SD>(
          new RouterIterator2SD(*ralt, c, c_iter, start, end));
>>>>>>> 92f70ce5
    }
  }
  cur_ = iter_->next();
}

}  // namespace ROCKSDB_NAMESPACE<|MERGE_RESOLUTION|>--- conflicted
+++ resolved
@@ -65,46 +65,11 @@
   CompactionIterWrapper c_iter_;
 };
 
-class RouterIteratorIntraFD : public TraitIterator<Elem> {
- public:
-  RouterIteratorIntraFD(const Compaction& c, CompactionIterator& c_iter,
-                          Slice start, Bound end)
-      : c_(c),
-        promoted_bytes_(0),
-        iter_(c_iter) {}
-  ~RouterIteratorIntraFD() override {
-    auto stats = c_.immutable_options()->stats;
-    RecordTick(stats, Tickers::PROMOTED_2FDLAST_BYTES, promoted_bytes_);
-  }
-  std::optional<Elem> next() override {
-    std::optional<IKeyValueLevel> ret = iter_.next();
-    if (!ret.has_value()) {
-      return std::nullopt;
-    }
-    IKeyValueLevel& kv = ret.value();
-    if (kv.level != -1) {
-      return std::make_optional<Elem>(Decision::kNextLevel, kv);
-    }
-    promoted_bytes_ += kv.key.size() + kv.value.size();
-    return std::make_optional<Elem>(Decision::kNextLevel, kv);
-  }
-
- private:
-  const Compaction& c_;
-  size_t promoted_bytes_;
-  CompactionIterWrapper iter_;
-};
-
 class RouterIterator2SD : public TraitIterator<Elem> {
  public:
-<<<<<<< HEAD
-  RouterIteratorFD2SD(RALT& ralt, const Compaction& c,
+  RouterIterator2SD(RALT& ralt, const Compaction& c,
                       CompactionIterator& c_iter,
                       Slice start_level_smallest_user_key)
-=======
-  RouterIterator2SD(RALT& ralt, const Compaction& c,
-                      CompactionIterator& c_iter, Slice start, Bound end)
->>>>>>> 92f70ce5
       : c_(c),
         ucmp_(c.column_family_data()->user_comparator()),
         iter_(c_iter),
@@ -133,19 +98,7 @@
     Decision decision = route(kv);
     if (decision == Decision::kStartLevel) {
       size_t kvsize = kv.key.size() + kv.value.size();
-<<<<<<< HEAD
       kvsize_retained_ += kvsize;
-=======
-      if (kv.level == -1 || kv.level == c_.output_level()) {
-        if (kv.level == -1) {
-          assert(c_.start_level_path_id() == 0);
-        }
-        kvsize_promoted_ += kvsize;
-      } else {
-        assert(kv.level == c_.start_level());
-        kvsize_retained_ += kvsize;
-      }
->>>>>>> 92f70ce5
     } else {
       assert(decision == Decision::kNextLevel);
     }
@@ -188,27 +141,16 @@
     iter_ = std::unique_ptr<IteratorWithoutRouter>(
         new IteratorWithoutRouter(c, c_iter));
   } else {
-<<<<<<< HEAD
     const Version& version = *c.input_version();
-    uint32_t start_tier = version.path_id(start_level);
-    uint32_t latter_tier = version.path_id(latter_level);
+    uint32_t start_tier = version.path_id(c.level());
+    uint32_t latter_tier = version.path_id(c.output_level());
     if (start_tier != latter_tier) {
       assert(c.SupportsPerKeyPlacement());
-      iter_ = std::unique_ptr<RouterIteratorFD2SD>(new RouterIteratorFD2SD(
+      iter_ = std::unique_ptr<RouterIterator2SD>(new RouterIterator2SD(
           *ralt, c, c_iter, start_level_smallest_user_key));
     } else {
       iter_ = std::unique_ptr<IteratorWithoutRouter>(
           new IteratorWithoutRouter(c, c_iter));
-=======
-    if (c.latter_level_path_id() == 0) {
-      iter_ =
-          std::unique_ptr<RouterIteratorIntraFD>(new RouterIteratorIntraFD(
-              c, c_iter, start, end));
-    } else {
-      assert(c.SupportsPerKeyPlacement());
-      iter_ = std::unique_ptr<RouterIterator2SD>(
-          new RouterIterator2SD(*ralt, c, c_iter, start, end));
->>>>>>> 92f70ce5
     }
   }
   cur_ = iter_->next();
