#include "router_iterator.h"

#include "db/compaction/subcompaction_state.h"

namespace ROCKSDB_NAMESPACE {

static std::pair<int, Slice> parse_level_value(Slice input_value) {
  assert(input_value.size() ==
         sizeof(int) + sizeof(const char*) + sizeof(size_t));
  const char* buf = input_value.data();
  int level = *(int*)buf;
  buf += sizeof(int);
  const char* data = *(const char**)buf;
  buf += sizeof(const char*);
  size_t len = *(size_t*)buf;
  return std::make_pair(level, Slice(data, len));
}

class IteratorWithoutRouter : public RouterIterator {
 public:
  IteratorWithoutRouter(CompactionIterator& c_iter) : c_iter_(c_iter) {}

  const CompactionIterator& c_iter() const override { return c_iter_; }

  bool Valid() const override { return c_iter_.Valid(); }
  void Next() override { return c_iter_.Next(); }
  Decision decision() const override { return Decision::kNextLevel; }
  Slice key() const override { return c_iter_.key(); }
  const ParsedInternalKey& ikey() const override { return c_iter_.ikey(); }
  Slice user_key() const override { return c_iter_.user_key(); }
  Slice value() const override {
    return parse_level_value(c_iter_.value()).second;
  }

 private:
  CompactionIterator& c_iter_;
};

struct IKeyValueLevel {
  Slice key;
  ParsedInternalKey ikey;
  Slice value;
  int level;

  IKeyValueLevel(Slice arg_key, ParsedInternalKey arg_ikey, Slice arg_value,
                 int arg_level)
      : key(arg_key), ikey(arg_ikey), value(arg_value), level(arg_level) {}

  IKeyValueLevel(CompactionIterator& c_iter)
      : key(c_iter.key()), ikey(c_iter.ikey()) {
    auto ret = parse_level_value(c_iter.value());
    value = ret.second;
    level = ret.first;
  }
};

struct IKeyValue {
  Slice key;
  ParsedInternalKey ikey;
  Slice value;

  IKeyValue(const IKeyValueLevel& rhs)
      : IKeyValue(rhs.key, rhs.ikey, rhs.value) {}
  IKeyValue(Slice arg_key, ParsedInternalKey arg_ikey, Slice arg_value)
      : key(arg_key), ikey(arg_ikey), value(arg_value) {}
};

// Future work(hotrap): The caller should ZeroOutSequenceIfPossible if the final
// decision is kNextLevel
class CompactionIterWrapper : public TraitIterator<IKeyValueLevel> {
 public:
  CompactionIterWrapper(CompactionIterator& c_iter)
      : c_iter_(c_iter), first_(true) {}
  CompactionIterWrapper(const CompactionIterWrapper& rhs) = delete;
  CompactionIterWrapper& operator=(const CompactionIterWrapper& rhs) = delete;
  CompactionIterWrapper(CompactionIterWrapper&& rhs)
      : c_iter_(rhs.c_iter_), first_(rhs.first_) {}
  CompactionIterWrapper& operator=(const CompactionIterWrapper&& rhs) = delete;
  std::optional<IKeyValueLevel> next() override {
    if (first_) {
      first_ = false;
    } else {
      c_iter_.Next();
    }
    if (c_iter_.Valid())
      return std::make_optional<IKeyValueLevel>(c_iter_);
    else
      return std::nullopt;
  }

 private:
  CompactionIterator& c_iter_;
  bool first_;
};

struct Elem {
  Decision decision;
  IKeyValue kv;
  Elem(Decision arg_decision, const IKeyValueLevel& arg_kv)
      : decision(arg_decision), kv(arg_kv) {}
};

<<<<<<< HEAD
RouterIterator::RouterIterator(const Compaction& c, CompactionIterator& c_iter,
                               Slice start_level_smallest_user_key)
    : c_iter_(c_iter) {
  RALT* ralt = c.mutable_cf_options()->ralt.get();
  iter_ = std::unique_ptr<IteratorWithoutRouter>(
      new IteratorWithoutRouter(c, c_iter));
  cur_ = iter_->next();
=======
class RouterIteratorIntraFD : public TraitIterator<Elem> {
 public:
  RouterIteratorIntraFD(const Compaction& c, CompactionIterator& c_iter)
      : c_(c), promoted_bytes_(0), iter_(c_iter) {}
  ~RouterIteratorIntraFD() override {
    auto stats = c_.immutable_options()->stats;
    RecordTick(stats, Tickers::PROMOTED_2FDLAST_BYTES, promoted_bytes_);
  }
  std::optional<Elem> next() override {
    std::optional<IKeyValueLevel> ret = iter_.next();
    if (!ret.has_value()) {
      return std::nullopt;
    }
    IKeyValueLevel& kv = ret.value();
    if (kv.level != -1) {
      return std::make_optional<Elem>(Decision::kNextLevel, kv);
    }
    promoted_bytes_ += kv.key.size() + kv.value.size();
    return std::make_optional<Elem>(Decision::kNextLevel, kv);
  }

 private:
  const Compaction& c_;
  size_t promoted_bytes_;
  CompactionIterWrapper iter_;
};

class RouterIterator2SD : public TraitIterator<Elem> {
 public:
  RouterIterator2SD(RALT& ralt, const Compaction& c, CompactionIterator& c_iter,
                    Slice start, Bound end)
      : c_(c),
        promotable_range_{
            .start =
                Bound{
                    .user_key = start,
                    .excluded = false,
                },
            .end = end,
        },
        ucmp_(c.immutable_options()->user_comparator),
        iter_(c_iter),
        hot_iter_(ralt.LowerBound(start)),
        kvsize_promoted_(0),
        kvsize_retained_(0) {}
  ~RouterIterator2SD() {
    auto stats = c_.immutable_options()->stats;
    if (c_.start_level_path_id() == 0) {
      RecordTick(stats, Tickers::PROMOTED_2FDLAST_BYTES, kvsize_promoted_);
      RecordTick(stats, Tickers::RETAINED_FD_BYTES, kvsize_retained_);
    } else {
      RecordTick(stats, Tickers::PROMOTED_2SDFRONT_BYTES, kvsize_promoted_);
      RecordTick(stats, Tickers::RETAINED_SD_BYTES, kvsize_retained_);
    }
  }
  std::optional<Elem> next() override {
    std::optional<IKeyValueLevel> kv_ret = iter_.next();
    if (!kv_ret.has_value()) {
      return std::nullopt;
    }
    const IKeyValueLevel& kv = kv_ret.value();
    if (!promotable_range_.contains(kv.ikey.user_key, ucmp_)) {
      return std::make_optional<Elem>(Decision::kNextLevel, kv);
    }
    Decision decision = route(kv);
    if (decision == Decision::kStartLevel) {
      size_t kvsize = kv.key.size() + kv.value.size();
      if (kv.level == -1 || kv.level == c_.output_level()) {
        if (kv.level == -1) {
          assert(c_.start_level_path_id() == 0);
        }
        kvsize_promoted_ += kvsize;
      } else {
        assert(kv.level == c_.start_level());
        kvsize_retained_ += kvsize;
      }
    } else {
      assert(decision == Decision::kNextLevel);
    }
    return std::make_optional<Elem>(decision, kv);
  }

 private:
  Decision route(const IKeyValueLevel& kv) {
    // It is guaranteed that all versions of the same user key share the same
    // decision.
    const rocksdb::Slice* hot = hot_iter_.peek();
    while (hot != nullptr) {
      if (ucmp_->Compare(*hot, kv.ikey.user_key) >= 0) break;
      hot_iter_.next();
      hot = hot_iter_.peek();
    }
    Decision decision;
    if (hot && ucmp_->Compare(*hot, kv.ikey.user_key) == 0) {
      return Decision::kStartLevel;
    } else {
      return Decision::kNextLevel;
    }
  }

  const Compaction& c_;
  RangeBounds promotable_range_;

  const Comparator* ucmp_;
  CompactionIterWrapper iter_;
  Peekable<RALT::Iter> hot_iter_;

  size_t kvsize_promoted_;
  size_t kvsize_retained_;
};

class RouterIteratorImpl : public RouterIterator {
 public:
  RouterIteratorImpl(SubcompactionState& sub_compact,
                     CompactionIterator& c_iter)
      : c_iter_(c_iter) {
    const Compaction& c = *sub_compact.compaction;
    RALT& ralt = *c.mutable_cf_options()->ralt.get();
    if (c.latter_level_path_id() == 0) {
      iter_ = std::unique_ptr<RouterIteratorIntraFD>(
          new RouterIteratorIntraFD(c, c_iter));
    } else {
      assert(c.SupportsPerKeyPlacement());
      const Comparator* ucmp = c.immutable_options()->user_comparator;
      // Future work(hotrap): How to handle other cases?
      assert(c.num_input_levels() <= 2);
      const CompactionInputFiles& start_level_inputs = (*c.inputs())[0];
      assert(start_level_inputs.level == c.start_level());
      Slice start_level_smallest_user_key, start_level_largest_user_key;
      start_level_inputs.GetBoundaryKeys(ucmp, &start_level_smallest_user_key,
                                         &start_level_largest_user_key);
      std::optional<Slice> start = sub_compact.start;
      std::optional<Slice> end = sub_compact.end;
      Slice promotable_start =
          !start.has_value()
              ? start_level_smallest_user_key
              : (ucmp->Compare(*start, start_level_smallest_user_key) < 0
                     ? start_level_smallest_user_key
                     : *start);
      Bound promotable_end =
          !end.has_value()
              ? Bound{.user_key = start_level_largest_user_key,
                      .excluded = false}
              : (ucmp->Compare(*end, start_level_largest_user_key) <= 0
                     ? Bound{.user_key = *end, .excluded = true}
                     : Bound{
                           .user_key = start_level_largest_user_key,
                           .excluded = false,
                       });
      iter_ = std::unique_ptr<RouterIterator2SD>(new RouterIterator2SD(
          ralt, c, c_iter, promotable_start, promotable_end));
    }
    cur_ = iter_->next();
  }

  const CompactionIterator& c_iter() const override { return c_iter_; }

  bool Valid() const override { return cur_.has_value(); }
  void Next() override {
    assert(Valid());
    cur_ = iter_->next();
  }
  Decision decision() const override { return cur_.value().decision; }
  Slice key() const override { return cur_.value().kv.key; }
  const ParsedInternalKey& ikey() const override {
    return cur_.value().kv.ikey;
  }
  Slice user_key() const override {
    return cur_.value().kv.ikey.user_key;
  }
  Slice value() const override { return cur_.value().kv.value; }

 private:
  CompactionIterator& c_iter_;
  std::unique_ptr<TraitIterator<Elem>> iter_;
  std::optional<Elem> cur_;
};

std::unique_ptr<RouterIterator> NewRouterIterator(
    SubcompactionState& sub_compact, CompactionIterator& c_iter) {
  const Compaction& c = *sub_compact.compaction;
  RALT* ralt = c.mutable_cf_options()->ralt.get();
  if (ralt == NULL) {
    return std::make_unique<IteratorWithoutRouter>(c_iter);
  } else {
    return std::make_unique<RouterIteratorImpl>(sub_compact, c_iter);
  }
>>>>>>> 14fbd5d8
}

}  // namespace ROCKSDB_NAMESPACE<|MERGE_RESOLUTION|>--- conflicted
+++ resolved
@@ -36,267 +36,9 @@
   CompactionIterator& c_iter_;
 };
 
-struct IKeyValueLevel {
-  Slice key;
-  ParsedInternalKey ikey;
-  Slice value;
-  int level;
-
-  IKeyValueLevel(Slice arg_key, ParsedInternalKey arg_ikey, Slice arg_value,
-                 int arg_level)
-      : key(arg_key), ikey(arg_ikey), value(arg_value), level(arg_level) {}
-
-  IKeyValueLevel(CompactionIterator& c_iter)
-      : key(c_iter.key()), ikey(c_iter.ikey()) {
-    auto ret = parse_level_value(c_iter.value());
-    value = ret.second;
-    level = ret.first;
-  }
-};
-
-struct IKeyValue {
-  Slice key;
-  ParsedInternalKey ikey;
-  Slice value;
-
-  IKeyValue(const IKeyValueLevel& rhs)
-      : IKeyValue(rhs.key, rhs.ikey, rhs.value) {}
-  IKeyValue(Slice arg_key, ParsedInternalKey arg_ikey, Slice arg_value)
-      : key(arg_key), ikey(arg_ikey), value(arg_value) {}
-};
-
-// Future work(hotrap): The caller should ZeroOutSequenceIfPossible if the final
-// decision is kNextLevel
-class CompactionIterWrapper : public TraitIterator<IKeyValueLevel> {
- public:
-  CompactionIterWrapper(CompactionIterator& c_iter)
-      : c_iter_(c_iter), first_(true) {}
-  CompactionIterWrapper(const CompactionIterWrapper& rhs) = delete;
-  CompactionIterWrapper& operator=(const CompactionIterWrapper& rhs) = delete;
-  CompactionIterWrapper(CompactionIterWrapper&& rhs)
-      : c_iter_(rhs.c_iter_), first_(rhs.first_) {}
-  CompactionIterWrapper& operator=(const CompactionIterWrapper&& rhs) = delete;
-  std::optional<IKeyValueLevel> next() override {
-    if (first_) {
-      first_ = false;
-    } else {
-      c_iter_.Next();
-    }
-    if (c_iter_.Valid())
-      return std::make_optional<IKeyValueLevel>(c_iter_);
-    else
-      return std::nullopt;
-  }
-
- private:
-  CompactionIterator& c_iter_;
-  bool first_;
-};
-
-struct Elem {
-  Decision decision;
-  IKeyValue kv;
-  Elem(Decision arg_decision, const IKeyValueLevel& arg_kv)
-      : decision(arg_decision), kv(arg_kv) {}
-};
-
-<<<<<<< HEAD
-RouterIterator::RouterIterator(const Compaction& c, CompactionIterator& c_iter,
-                               Slice start_level_smallest_user_key)
-    : c_iter_(c_iter) {
-  RALT* ralt = c.mutable_cf_options()->ralt.get();
-  iter_ = std::unique_ptr<IteratorWithoutRouter>(
-      new IteratorWithoutRouter(c, c_iter));
-  cur_ = iter_->next();
-=======
-class RouterIteratorIntraFD : public TraitIterator<Elem> {
- public:
-  RouterIteratorIntraFD(const Compaction& c, CompactionIterator& c_iter)
-      : c_(c), promoted_bytes_(0), iter_(c_iter) {}
-  ~RouterIteratorIntraFD() override {
-    auto stats = c_.immutable_options()->stats;
-    RecordTick(stats, Tickers::PROMOTED_2FDLAST_BYTES, promoted_bytes_);
-  }
-  std::optional<Elem> next() override {
-    std::optional<IKeyValueLevel> ret = iter_.next();
-    if (!ret.has_value()) {
-      return std::nullopt;
-    }
-    IKeyValueLevel& kv = ret.value();
-    if (kv.level != -1) {
-      return std::make_optional<Elem>(Decision::kNextLevel, kv);
-    }
-    promoted_bytes_ += kv.key.size() + kv.value.size();
-    return std::make_optional<Elem>(Decision::kNextLevel, kv);
-  }
-
- private:
-  const Compaction& c_;
-  size_t promoted_bytes_;
-  CompactionIterWrapper iter_;
-};
-
-class RouterIterator2SD : public TraitIterator<Elem> {
- public:
-  RouterIterator2SD(RALT& ralt, const Compaction& c, CompactionIterator& c_iter,
-                    Slice start, Bound end)
-      : c_(c),
-        promotable_range_{
-            .start =
-                Bound{
-                    .user_key = start,
-                    .excluded = false,
-                },
-            .end = end,
-        },
-        ucmp_(c.immutable_options()->user_comparator),
-        iter_(c_iter),
-        hot_iter_(ralt.LowerBound(start)),
-        kvsize_promoted_(0),
-        kvsize_retained_(0) {}
-  ~RouterIterator2SD() {
-    auto stats = c_.immutable_options()->stats;
-    if (c_.start_level_path_id() == 0) {
-      RecordTick(stats, Tickers::PROMOTED_2FDLAST_BYTES, kvsize_promoted_);
-      RecordTick(stats, Tickers::RETAINED_FD_BYTES, kvsize_retained_);
-    } else {
-      RecordTick(stats, Tickers::PROMOTED_2SDFRONT_BYTES, kvsize_promoted_);
-      RecordTick(stats, Tickers::RETAINED_SD_BYTES, kvsize_retained_);
-    }
-  }
-  std::optional<Elem> next() override {
-    std::optional<IKeyValueLevel> kv_ret = iter_.next();
-    if (!kv_ret.has_value()) {
-      return std::nullopt;
-    }
-    const IKeyValueLevel& kv = kv_ret.value();
-    if (!promotable_range_.contains(kv.ikey.user_key, ucmp_)) {
-      return std::make_optional<Elem>(Decision::kNextLevel, kv);
-    }
-    Decision decision = route(kv);
-    if (decision == Decision::kStartLevel) {
-      size_t kvsize = kv.key.size() + kv.value.size();
-      if (kv.level == -1 || kv.level == c_.output_level()) {
-        if (kv.level == -1) {
-          assert(c_.start_level_path_id() == 0);
-        }
-        kvsize_promoted_ += kvsize;
-      } else {
-        assert(kv.level == c_.start_level());
-        kvsize_retained_ += kvsize;
-      }
-    } else {
-      assert(decision == Decision::kNextLevel);
-    }
-    return std::make_optional<Elem>(decision, kv);
-  }
-
- private:
-  Decision route(const IKeyValueLevel& kv) {
-    // It is guaranteed that all versions of the same user key share the same
-    // decision.
-    const rocksdb::Slice* hot = hot_iter_.peek();
-    while (hot != nullptr) {
-      if (ucmp_->Compare(*hot, kv.ikey.user_key) >= 0) break;
-      hot_iter_.next();
-      hot = hot_iter_.peek();
-    }
-    Decision decision;
-    if (hot && ucmp_->Compare(*hot, kv.ikey.user_key) == 0) {
-      return Decision::kStartLevel;
-    } else {
-      return Decision::kNextLevel;
-    }
-  }
-
-  const Compaction& c_;
-  RangeBounds promotable_range_;
-
-  const Comparator* ucmp_;
-  CompactionIterWrapper iter_;
-  Peekable<RALT::Iter> hot_iter_;
-
-  size_t kvsize_promoted_;
-  size_t kvsize_retained_;
-};
-
-class RouterIteratorImpl : public RouterIterator {
- public:
-  RouterIteratorImpl(SubcompactionState& sub_compact,
-                     CompactionIterator& c_iter)
-      : c_iter_(c_iter) {
-    const Compaction& c = *sub_compact.compaction;
-    RALT& ralt = *c.mutable_cf_options()->ralt.get();
-    if (c.latter_level_path_id() == 0) {
-      iter_ = std::unique_ptr<RouterIteratorIntraFD>(
-          new RouterIteratorIntraFD(c, c_iter));
-    } else {
-      assert(c.SupportsPerKeyPlacement());
-      const Comparator* ucmp = c.immutable_options()->user_comparator;
-      // Future work(hotrap): How to handle other cases?
-      assert(c.num_input_levels() <= 2);
-      const CompactionInputFiles& start_level_inputs = (*c.inputs())[0];
-      assert(start_level_inputs.level == c.start_level());
-      Slice start_level_smallest_user_key, start_level_largest_user_key;
-      start_level_inputs.GetBoundaryKeys(ucmp, &start_level_smallest_user_key,
-                                         &start_level_largest_user_key);
-      std::optional<Slice> start = sub_compact.start;
-      std::optional<Slice> end = sub_compact.end;
-      Slice promotable_start =
-          !start.has_value()
-              ? start_level_smallest_user_key
-              : (ucmp->Compare(*start, start_level_smallest_user_key) < 0
-                     ? start_level_smallest_user_key
-                     : *start);
-      Bound promotable_end =
-          !end.has_value()
-              ? Bound{.user_key = start_level_largest_user_key,
-                      .excluded = false}
-              : (ucmp->Compare(*end, start_level_largest_user_key) <= 0
-                     ? Bound{.user_key = *end, .excluded = true}
-                     : Bound{
-                           .user_key = start_level_largest_user_key,
-                           .excluded = false,
-                       });
-      iter_ = std::unique_ptr<RouterIterator2SD>(new RouterIterator2SD(
-          ralt, c, c_iter, promotable_start, promotable_end));
-    }
-    cur_ = iter_->next();
-  }
-
-  const CompactionIterator& c_iter() const override { return c_iter_; }
-
-  bool Valid() const override { return cur_.has_value(); }
-  void Next() override {
-    assert(Valid());
-    cur_ = iter_->next();
-  }
-  Decision decision() const override { return cur_.value().decision; }
-  Slice key() const override { return cur_.value().kv.key; }
-  const ParsedInternalKey& ikey() const override {
-    return cur_.value().kv.ikey;
-  }
-  Slice user_key() const override {
-    return cur_.value().kv.ikey.user_key;
-  }
-  Slice value() const override { return cur_.value().kv.value; }
-
- private:
-  CompactionIterator& c_iter_;
-  std::unique_ptr<TraitIterator<Elem>> iter_;
-  std::optional<Elem> cur_;
-};
-
 std::unique_ptr<RouterIterator> NewRouterIterator(
     SubcompactionState& sub_compact, CompactionIterator& c_iter) {
-  const Compaction& c = *sub_compact.compaction;
-  RALT* ralt = c.mutable_cf_options()->ralt.get();
-  if (ralt == NULL) {
-    return std::make_unique<IteratorWithoutRouter>(c_iter);
-  } else {
-    return std::make_unique<RouterIteratorImpl>(sub_compact, c_iter);
-  }
->>>>>>> 14fbd5d8
+  return std::make_unique<IteratorWithoutRouter>(c_iter);
 }
 
 }  // namespace ROCKSDB_NAMESPACE