--- conflicted
+++ resolved
@@ -65,97 +65,12 @@
   CompactionIterWrapper c_iter_;
 };
 
-class RouterIterator2SD : public TraitIterator<Elem> {
- public:
-  RouterIterator2SD(RALT& ralt, const Compaction& c,
-                      CompactionIterator& c_iter,
-                      Slice start_level_smallest_user_key)
-      : c_(c),
-        ucmp_(c.column_family_data()->user_comparator()),
-        iter_(c_iter),
-<<<<<<< HEAD
-        hot_iter_(ralt.LowerBound(start_level_smallest_user_key)),
-=======
->>>>>>> 477536a5
-        kvsize_promoted_(0),
-        kvsize_retained_(0) {}
-  ~RouterIterator2SD() {
-    auto stats = c_.immutable_options()->stats;
-    if (c_.start_level_path_id() == 0) {
-      RecordTick(stats, Tickers::PROMOTED_2FDLAST_BYTES, kvsize_promoted_);
-      RecordTick(stats, Tickers::RETAINED_FD_BYTES, kvsize_retained_);
-    } else {
-      RecordTick(stats, Tickers::PROMOTED_2SDFRONT_BYTES, kvsize_promoted_);
-      RecordTick(stats, Tickers::RETAINED_SD_BYTES, kvsize_retained_);
-    }
-  }
-  std::optional<Elem> next() override {
-    std::optional<IKeyValueLevel> kv_ret = iter_.next();
-    if (!kv_ret.has_value()) {
-      return std::nullopt;
-    }
-    const IKeyValueLevel& kv = kv_ret.value();
-    if (kv.level == c_.output_level())
-      return std::make_optional<Elem>(Decision::kNextLevel, kv);
-    assert(kv.level == c_.start_level());
-    Decision decision = route(kv);
-    if (decision == Decision::kStartLevel) {
-      size_t kvsize = kv.key.size() + kv.value.size();
-      kvsize_retained_ += kvsize;
-    } else {
-      assert(decision == Decision::kNextLevel);
-    }
-    return std::make_optional<Elem>(decision, kv);
-  }
-
- private:
-  Decision route(const IKeyValueLevel& kv) {
-    // Make sure that all versions of the same user key share the same decision.
-    if (previous_decision_ != Decision::kUndetermined &&
-        ucmp_->Compare(kv.ikey.user_key, Slice(previous_user_key_)) == 0) {
-      return previous_decision_;
-    }
-    if (kv.level == -1) {
-      previous_decision_ = Decision::kStartLevel;
-    } else {
-      previous_decision_ = Decision::kNextLevel;
-    }
-    previous_user_key_ = kv.ikey.user_key.ToString();
-    return previous_decision_;
-  }
-
-  const Compaction& c_;
-
-  const Comparator* ucmp_;
-  CompactionIterWrapper iter_;
-
-  Decision previous_decision_;
-  std::string previous_user_key_;
-
-  size_t kvsize_promoted_;
-  size_t kvsize_retained_;
-};
-
 RouterIterator::RouterIterator(const Compaction& c, CompactionIterator& c_iter,
                                Slice start_level_smallest_user_key)
     : c_iter_(c_iter) {
   RALT* ralt = c.mutable_cf_options()->ralt.get();
-  if (ralt == NULL) {
-    iter_ = std::unique_ptr<IteratorWithoutRouter>(
-        new IteratorWithoutRouter(c, c_iter));
-  } else {
-    const Version& version = *c.input_version();
-    uint32_t start_tier = version.path_id(c.level());
-    uint32_t latter_tier = version.path_id(c.output_level());
-    if (start_tier != latter_tier) {
-      assert(c.SupportsPerKeyPlacement());
-      iter_ = std::unique_ptr<RouterIterator2SD>(new RouterIterator2SD(
-          *ralt, c, c_iter, start_level_smallest_user_key));
-    } else {
-      iter_ = std::unique_ptr<IteratorWithoutRouter>(
-          new IteratorWithoutRouter(c, c_iter));
-    }
-  }
+  iter_ = std::unique_ptr<IteratorWithoutRouter>(
+      new IteratorWithoutRouter(c, c_iter));
   cur_ = iter_->next();
 }
 
