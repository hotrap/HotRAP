//  Copyright (c) 2011-present, Facebook, Inc.  All rights reserved.
//  This source code is licensed under both the GPLv2 (found in the
//  COPYING file in the root directory) and Apache 2.0 License
//  (found in the LICENSE.Apache file in the root directory).
//
// Copyright (c) 2011 The LevelDB Authors. All rights reserved.
// Use of this source code is governed by a BSD-style license that can be
// found in the LICENSE file. See the AUTHORS file for names of contributors.

#include "db/compaction/compaction_picker.h"

#include <cinttypes>
#include <limits>
#include <queue>
#include <string>
#include <utility>
#include <vector>

#include "db/column_family.h"
#include "file/filename.h"
#include "logging/log_buffer.h"
#include "logging/logging.h"
#include "monitoring/statistics_impl.h"
#include "test_util/sync_point.h"
#include "util/random.h"
#include "util/string_util.h"

namespace ROCKSDB_NAMESPACE {

bool FindIntraL0Compaction(const std::vector<FileMetaData*>& level_files,
                           size_t min_files_to_compact,
                           uint64_t max_compact_bytes_per_del_file,
                           uint64_t max_compaction_bytes,
                           CompactionInputFiles* comp_inputs) {
  TEST_SYNC_POINT("FindIntraL0Compaction");

  size_t start = 0;

  if (level_files.size() == 0 || level_files[start]->being_compacted) {
    return false;
  }

  size_t compact_bytes = static_cast<size_t>(level_files[start]->fd.file_size);
  size_t compact_bytes_per_del_file = std::numeric_limits<size_t>::max();
  // Compaction range will be [start, limit).
  size_t limit;
  // Pull in files until the amount of compaction work per deleted file begins
  // increasing or maximum total compaction size is reached.
  size_t new_compact_bytes_per_del_file = 0;
  for (limit = start + 1; limit < level_files.size(); ++limit) {
    compact_bytes += static_cast<size_t>(level_files[limit]->fd.file_size);
    new_compact_bytes_per_del_file = compact_bytes / (limit - start);
    if (level_files[limit]->being_compacted ||
        new_compact_bytes_per_del_file > compact_bytes_per_del_file ||
        compact_bytes > max_compaction_bytes) {
      break;
    }
    compact_bytes_per_del_file = new_compact_bytes_per_del_file;
  }

  if ((limit - start) >= min_files_to_compact &&
      compact_bytes_per_del_file < max_compact_bytes_per_del_file) {
    assert(comp_inputs != nullptr);
    comp_inputs->level = 0;
    for (size_t i = start; i < limit; ++i) {
      comp_inputs->files.push_back(level_files[i]);
    }
    return true;
  }
  return false;
}

// Determine compression type, based on user options, level of the output
// file and whether compression is disabled.
// If enable_compression is false, then compression is always disabled no
// matter what the values of the other two parameters are.
// Otherwise, the compression type is determined based on options and level.
CompressionType GetCompressionType(const VersionStorageInfo* vstorage,
                                   const MutableCFOptions& mutable_cf_options,
                                   int level, int base_level,
                                   const bool enable_compression) {
  if (!enable_compression) {
    // disable compression
    return kNoCompression;
  }

  // If bottommost_compression is set and we are compacting to the
  // bottommost level then we should use it.
  if (mutable_cf_options.bottommost_compression != kDisableCompressionOption &&
      level >= (vstorage->num_non_empty_levels() - 1)) {
    return mutable_cf_options.bottommost_compression;
  }
  // If the user has specified a different compression level for each level,
  // then pick the compression for that level.
  if (!mutable_cf_options.compression_per_level.empty()) {
    assert(level == 0 || level >= base_level);
    int idx = (level == 0) ? 0 : level - base_level + 1;

    const int n =
        static_cast<int>(mutable_cf_options.compression_per_level.size()) - 1;
    // It is possible for level_ to be -1; in that case, we use level
    // 0's compression.  This occurs mostly in backwards compatibility
    // situations when the builder doesn't know what level the file
    // belongs to.  Likewise, if level is beyond the end of the
    // specified compression levels, use the last value.
    return mutable_cf_options
        .compression_per_level[std::max(0, std::min(idx, n))];
  } else {
    return mutable_cf_options.compression;
  }
}

CompressionOptions GetCompressionOptions(const MutableCFOptions& cf_options,
                                         const VersionStorageInfo* vstorage,
                                         int level,
                                         const bool enable_compression) {
  if (!enable_compression) {
    return cf_options.compression_opts;
  }
  // If bottommost_compression_opts is enabled and we are compacting to the
  // bottommost level then we should use the specified compression options.
  if (level >= (vstorage->num_non_empty_levels() - 1) &&
      cf_options.bottommost_compression_opts.enabled) {
    return cf_options.bottommost_compression_opts;
  }
  return cf_options.compression_opts;
}

CompactionPicker::CompactionPicker(const ImmutableOptions& ioptions,
                                   const InternalKeyComparator* icmp)
    : ioptions_(ioptions), icmp_(icmp) {}

CompactionPicker::~CompactionPicker() {}

// Delete this compaction from the list of running compactions.
void CompactionPicker::ReleaseCompactionFiles(Compaction* c, Status status) {
  UnregisterCompaction(c);
  if (!status.ok()) {
    c->ResetNextCompactionIndex();
  }
}

void CompactionPicker::GetRange(const CompactionInputFiles& inputs,
                                InternalKey* smallest,
                                InternalKey* largest) const {
  const int level = inputs.level;
  assert(!inputs.empty());
  smallest->Clear();
  largest->Clear();

  if (level == 0) {
    for (size_t i = 0; i < inputs.size(); i++) {
      FileMetaData* f = inputs[i];
      if (i == 0) {
        *smallest = f->smallest;
        *largest = f->largest;
      } else {
        if (icmp_->Compare(f->smallest, *smallest) < 0) {
          *smallest = f->smallest;
        }
        if (icmp_->Compare(f->largest, *largest) > 0) {
          *largest = f->largest;
        }
      }
    }
  } else {
    *smallest = inputs[0]->smallest;
    *largest = inputs[inputs.size() - 1]->largest;
  }
}

void CompactionPicker::GetRange(const CompactionInputFiles& inputs1,
                                const CompactionInputFiles& inputs2,
                                InternalKey* smallest,
                                InternalKey* largest) const {
  assert(!inputs1.empty() || !inputs2.empty());
  if (inputs1.empty()) {
    GetRange(inputs2, smallest, largest);
  } else if (inputs2.empty()) {
    GetRange(inputs1, smallest, largest);
  } else {
    InternalKey smallest1, smallest2, largest1, largest2;
    GetRange(inputs1, &smallest1, &largest1);
    GetRange(inputs2, &smallest2, &largest2);
    *smallest =
        icmp_->Compare(smallest1, smallest2) < 0 ? smallest1 : smallest2;
    *largest = icmp_->Compare(largest1, largest2) < 0 ? largest2 : largest1;
  }
}

void CompactionPicker::GetRange(const std::vector<CompactionInputFiles>& inputs,
                                InternalKey* smallest, InternalKey* largest,
                                int exclude_level) const {
  InternalKey current_smallest;
  InternalKey current_largest;
  bool initialized = false;
  for (const auto& in : inputs) {
    if (in.empty() || in.level == exclude_level) {
      continue;
    }
    GetRange(in, &current_smallest, &current_largest);
    if (!initialized) {
      *smallest = current_smallest;
      *largest = current_largest;
      initialized = true;
    } else {
      if (icmp_->Compare(current_smallest, *smallest) < 0) {
        *smallest = current_smallest;
      }
      if (icmp_->Compare(current_largest, *largest) > 0) {
        *largest = current_largest;
      }
    }
  }
  assert(initialized);
}

bool CompactionPicker::ExpandInputsToCleanCut(const std::string& /*cf_name*/,
                                              VersionStorageInfo* vstorage,
                                              CompactionInputFiles* inputs,
                                              InternalKey** next_smallest) {
  // This isn't good compaction
  assert(!inputs->empty());

  const int level = inputs->level;
  // GetOverlappingInputs will always do the right thing for level-0.
  // So we don't need to do any expansion if level == 0.
  if (level == 0) {
    return true;
  }

  InternalKey smallest, largest;

  // Keep expanding inputs until we are sure that there is a "clean cut"
  // boundary between the files in input and the surrounding files.
  // This will ensure that no parts of a key are lost during compaction.
  int hint_index = -1;
  size_t old_size;
  do {
    old_size = inputs->size();
    GetRange(*inputs, &smallest, &largest);
    inputs->clear();
    vstorage->GetOverlappingInputs(level, &smallest, &largest, &inputs->files,
                                   hint_index, &hint_index, true,
                                   next_smallest);
  } while (inputs->size() > old_size);

  // we started off with inputs non-empty and the previous loop only grew
  // inputs. thus, inputs should be non-empty here
  assert(!inputs->empty());

  // If, after the expansion, there are files that are already under
  // compaction, then we must drop/cancel this compaction.
  if (AreFilesInCompaction(inputs->files)) {
    return false;
  }
  return true;
}

bool CompactionPicker::RangeOverlapWithCompaction(
    const Slice& smallest_user_key, const Slice& largest_user_key,
    int level) const {
  const Comparator* ucmp = icmp_->user_comparator();
  for (Compaction* c : compactions_in_progress_) {
    if (c->output_level() == level &&
        ucmp->CompareWithoutTimestamp(smallest_user_key,
                                      c->GetLargestUserKey()) <= 0 &&
        ucmp->CompareWithoutTimestamp(largest_user_key,
                                      c->GetSmallestUserKey()) >= 0) {
      // Overlap
      return true;
    }
    if (c->SupportsPerKeyPlacement()) {
      if (c->OverlapPenultimateLevelOutputRange(smallest_user_key,
                                                largest_user_key)) {
        return true;
      }
    }
  }
  // Did not overlap with any running compaction in level `level`
  return false;
}

bool CompactionPicker::FilesRangeOverlapWithCompaction(
    const std::vector<CompactionInputFiles>& inputs, int level,
    int penultimate_level) const {
  bool is_empty = true;
  for (auto& in : inputs) {
    if (!in.empty()) {
      is_empty = false;
      break;
    }
  }
  if (is_empty) {
    // No files in inputs
    return false;
  }

  // TODO: Intra L0 compactions can have the ranges overlapped, but the input
  //  files cannot be overlapped in the order of L0 files.
  InternalKey smallest, largest;
  GetRange(inputs, &smallest, &largest, Compaction::kInvalidLevel);
  if (penultimate_level != Compaction::kInvalidLevel) {
    if (ioptions_.compaction_style == kCompactionStyleUniversal) {
      if (RangeOverlapWithCompaction(smallest.user_key(), largest.user_key(),
                                     penultimate_level)) {
        return true;
      }
    } else {
      InternalKey penultimate_smallest, penultimate_largest;
      GetRange(inputs, &penultimate_smallest, &penultimate_largest, level);
      if (RangeOverlapWithCompaction(penultimate_smallest.user_key(),
                                     penultimate_largest.user_key(),
                                     penultimate_level)) {
        return true;
      }
    }
  }

  return RangeOverlapWithCompaction(smallest.user_key(), largest.user_key(),
                                    level);
}

// Returns true if any one of specified files are being compacted
bool CompactionPicker::AreFilesInCompaction(
    const std::vector<FileMetaData*>& files) {
  for (size_t i = 0; i < files.size(); i++) {
    if (files[i]->being_compacted) {
      return true;
    }
  }
  return false;
}

Compaction* CompactionPicker::CompactFiles(
    const CompactionOptions& compact_options,
    const std::vector<CompactionInputFiles>& input_files, int output_level,
    VersionStorageInfo* vstorage, const MutableCFOptions& mutable_cf_options,
    const MutableDBOptions& mutable_db_options, uint32_t output_path_id) {
<<<<<<< HEAD
  (void)compact_options;
  (void)input_files;
  (void)output_level;
  (void)vstorage;
  (void)mutable_cf_options;
  (void)mutable_db_options;
  (void)output_path_id;
  assert("Not supported yet!\n" || false);
  return NULL;
#if 0
=======
#ifndef NDEBUG
>>>>>>> 26df98ad
  assert(input_files.size());
  // This compaction output should not overlap with a running compaction as
  // `SanitizeCompactionInputFiles` should've checked earlier and db mutex
  // shouldn't have been released since.
  int start_level = Compaction::kInvalidLevel;
  for (const auto& in : input_files) {
    // input_files should already be sorted by level
    if (!in.empty()) {
      start_level = in.level;
      break;
    }
  }
  assert(output_level == 0 ||
         !FilesRangeOverlapWithCompaction(
             input_files, output_level,
             Compaction::EvaluatePenultimateLevel(vstorage, ioptions_,
                                                  start_level, output_level)));
#endif /* !NDEBUG */

  CompressionType compression_type;
  if (compact_options.compression == kDisableCompressionOption) {
    int base_level;
    if (ioptions_.compaction_style == kCompactionStyleLevel) {
      base_level = vstorage->base_level();
    } else {
      base_level = 1;
    }
    compression_type = GetCompressionType(vstorage, mutable_cf_options,
                                          output_level, base_level);
  } else {
    // TODO(ajkr): `CompactionOptions` offers configurable `CompressionType`
    // without configurable `CompressionOptions`, which is inconsistent.
    compression_type = compact_options.compression;
  }
  auto c = new Compaction(
      vstorage, ioptions_, mutable_cf_options, mutable_db_options, input_files,
      output_level, compact_options.output_file_size_limit,
      mutable_cf_options.max_compaction_bytes, output_path_id, compression_type,
      GetCompressionOptions(mutable_cf_options, vstorage, output_level),
      Temperature::kUnknown, compact_options.max_subcompactions,
      /* grandparents */ {}, true);
  RegisterCompaction(c);
  return c;
#endif
}

Status CompactionPicker::GetCompactionInputsFromFileNumbers(
    std::vector<CompactionInputFiles>* input_files,
    std::unordered_set<uint64_t>* input_set, const VersionStorageInfo* vstorage,
    const CompactionOptions& /*compact_options*/) const {
  if (input_set->size() == 0U) {
    return Status::InvalidArgument(
        "Compaction must include at least one file.");
  }
  assert(input_files);

  std::vector<CompactionInputFiles> matched_input_files;
  matched_input_files.resize(vstorage->num_levels());
  int first_non_empty_level = -1;
  int last_non_empty_level = -1;
  // TODO(yhchiang): use a lazy-initialized mapping from
  //                 file_number to FileMetaData in Version.
  for (int level = 0; level < vstorage->num_levels(); ++level) {
    for (auto file : vstorage->LevelFiles(level)) {
      auto iter = input_set->find(file->fd.GetNumber());
      if (iter != input_set->end()) {
        matched_input_files[level].files.push_back(file);
        input_set->erase(iter);
        last_non_empty_level = level;
        if (first_non_empty_level == -1) {
          first_non_empty_level = level;
        }
      }
    }
  }

  if (!input_set->empty()) {
    std::string message(
        "Cannot find matched SST files for the following file numbers:");
    for (auto fn : *input_set) {
      message += " ";
      message += std::to_string(fn);
    }
    return Status::InvalidArgument(message);
  }

  for (int level = first_non_empty_level; level <= last_non_empty_level;
       ++level) {
    matched_input_files[level].level = level;
    input_files->emplace_back(std::move(matched_input_files[level]));
  }

  return Status::OK();
}

// Returns true if any one of the parent files are being compacted
bool CompactionPicker::IsRangeInCompaction(VersionStorageInfo* vstorage,
                                           const InternalKey* smallest,
                                           const InternalKey* largest,
                                           int level, int* level_index) {
  std::vector<FileMetaData*> inputs;
  assert(level < NumberLevels());

  vstorage->GetOverlappingInputs(level, smallest, largest, &inputs,
                                 level_index ? *level_index : 0, level_index);
  return AreFilesInCompaction(inputs);
}

// Populates the set of inputs of all other levels that overlap with the
// start level.
// Now we assume all levels except start level and output level are empty.
// Will also attempt to expand "start level" if that doesn't expand
// "output level" or cause "level" to include a file for compaction that has an
// overlapping user-key with another file.
// REQUIRES: input_level and output_level are different
// REQUIRES: inputs->empty() == false
// Returns false if files on parent level are currently in compaction, which
// means that we can't compact them
bool CompactionPicker::SetupOtherInputs(
    const std::string& cf_name, const MutableCFOptions& mutable_cf_options,
    VersionStorageInfo* vstorage, CompactionInputFiles* inputs,
    CompactionInputFiles* output_level_inputs, int* parent_index,
    int base_index, bool only_expand_towards_right) {
  assert(!inputs->empty());
  assert(output_level_inputs->empty());
  const int input_level = inputs->level;
  const int output_level = output_level_inputs->level;
  if (input_level == output_level) {
    // no possibility of conflict
    return true;
  }

  // For now, we only support merging two levels, start level and output level.
  // We need to assert other levels are empty.
  for (int l = input_level + 1; l < output_level; l++) {
    assert(vstorage->NumLevelFiles(l) == 0);
  }

  InternalKey smallest, largest;

  // Get the range one last time.
  GetRange(*inputs, &smallest, &largest);

  // Populate the set of next-level files (inputs_GetOutputLevelInputs()) to
  // include in compaction
  vstorage->GetOverlappingInputs(output_level, &smallest, &largest,
                                 &output_level_inputs->files, *parent_index,
                                 parent_index);
  if (AreFilesInCompaction(output_level_inputs->files)) {
    return false;
  }
  if (!output_level_inputs->empty()) {
    if (!ExpandInputsToCleanCut(cf_name, vstorage, output_level_inputs)) {
      return false;
    }
  }

  // See if we can further grow the number of inputs in "level" without
  // changing the number of "level+1" files we pick up. We also choose NOT
  // to expand if this would cause "level" to include some entries for some
  // user key, while excluding other entries for the same user key. This
  // can happen when one user key spans multiple files.
  if (!output_level_inputs->empty()) {
    const uint64_t limit = mutable_cf_options.max_compaction_bytes;
    const uint64_t output_level_inputs_size =
        TotalFileSize(output_level_inputs->files);
    const uint64_t inputs_size = TotalFileSize(inputs->files);
    bool expand_inputs = false;

    CompactionInputFiles expanded_inputs;
    expanded_inputs.level = input_level;
    // Get closed interval of output level
    InternalKey all_start, all_limit;
    GetRange(*inputs, *output_level_inputs, &all_start, &all_limit);
    bool try_overlapping_inputs = true;
    if (only_expand_towards_right) {
      // Round-robin compaction only allows expansion towards the larger side.
      vstorage->GetOverlappingInputs(input_level, &smallest, &all_limit,
                                     &expanded_inputs.files, base_index,
                                     nullptr);
    } else {
      vstorage->GetOverlappingInputs(input_level, &all_start, &all_limit,
                                     &expanded_inputs.files, base_index,
                                     nullptr);
    }
    uint64_t expanded_inputs_size = TotalFileSize(expanded_inputs.files);
    if (!ExpandInputsToCleanCut(cf_name, vstorage, &expanded_inputs)) {
      try_overlapping_inputs = false;
    }
    if (try_overlapping_inputs && expanded_inputs.size() > inputs->size() &&
        (mutable_cf_options.ignore_max_compaction_bytes_for_input ||
         output_level_inputs_size + expanded_inputs_size < limit) &&
        !AreFilesInCompaction(expanded_inputs.files)) {
      InternalKey new_start, new_limit;
      GetRange(expanded_inputs, &new_start, &new_limit);
      CompactionInputFiles expanded_output_level_inputs;
      expanded_output_level_inputs.level = output_level;
      vstorage->GetOverlappingInputs(output_level, &new_start, &new_limit,
                                     &expanded_output_level_inputs.files,
                                     *parent_index, parent_index);
      assert(!expanded_output_level_inputs.empty());
      if (!AreFilesInCompaction(expanded_output_level_inputs.files) &&
          ExpandInputsToCleanCut(cf_name, vstorage,
                                 &expanded_output_level_inputs) &&
          expanded_output_level_inputs.size() == output_level_inputs->size()) {
        expand_inputs = true;
      }
    }
    if (!expand_inputs) {
      vstorage->GetCleanInputsWithinInterval(input_level, &all_start,
                                             &all_limit, &expanded_inputs.files,
                                             base_index, nullptr);
      expanded_inputs_size = TotalFileSize(expanded_inputs.files);
      if (expanded_inputs.size() > inputs->size() &&
          (mutable_cf_options.ignore_max_compaction_bytes_for_input ||
           output_level_inputs_size + expanded_inputs_size < limit) &&
          !AreFilesInCompaction(expanded_inputs.files)) {
        expand_inputs = true;
      }
    }
    if (expand_inputs) {
      ROCKS_LOG_INFO(ioptions_.logger,
                     "[%s] Expanding@%d %" ROCKSDB_PRIszt "+%" ROCKSDB_PRIszt
                     "(%" PRIu64 "+%" PRIu64 " bytes) to %" ROCKSDB_PRIszt
                     "+%" ROCKSDB_PRIszt " (%" PRIu64 "+%" PRIu64 " bytes)\n",
                     cf_name.c_str(), input_level, inputs->size(),
                     output_level_inputs->size(), inputs_size,
                     output_level_inputs_size, expanded_inputs.size(),
                     output_level_inputs->size(), expanded_inputs_size,
                     output_level_inputs_size);
      inputs->files = expanded_inputs.files;
    }
  } else {
    // Likely to be trivial move. Expand files if they are still trivial moves,
    // but limit to mutable_cf_options.max_compaction_bytes or 8 files so that
    // we don't create too much compaction pressure for the next level.
  }
  return true;
}

void CompactionPicker::GetGrandparents(
    VersionStorageInfo* vstorage, const CompactionInputFiles& inputs,
    const CompactionInputFiles& output_level_inputs,
    std::vector<FileMetaData*>* grandparents) {
  InternalKey start, limit;
  GetRange(inputs, output_level_inputs, &start, &limit);
  // Compute the set of grandparent files that overlap this compaction
  // (parent == level+1; grandparent == level+2 or the first
  // level after that has overlapping files)
  for (int level = output_level_inputs.level + 1; level < NumberLevels();
       level++) {
    vstorage->GetOverlappingInputs(level, &start, &limit, grandparents);
    if (!grandparents->empty()) {
      break;
    }
  }
}

Compaction* CompactionPicker::CompactRange(
    const std::string& cf_name, const MutableCFOptions& mutable_cf_options,
    const MutableDBOptions& mutable_db_options, VersionStorageInfo* vstorage,
    int input_level, int output_level,
    const CompactRangeOptions& compact_range_options, const InternalKey* begin,
    const InternalKey* end, InternalKey** compaction_end, bool* manual_conflict,
<<<<<<< HEAD
    uint64_t max_file_num_to_ignore) {
  (void)cf_name;
  (void)mutable_cf_options;
  (void)mutable_db_options;
  (void)vstorage;
  (void)input_level;
  (void)output_level;
  (void)compact_range_options;
  (void)begin;
  (void)end;
  (void)compaction_end;
  (void)manual_conflict;
  (void)max_file_num_to_ignore;
  assert("Not supported yet!" || false);
  return nullptr;
#if 0
=======
    uint64_t max_file_num_to_ignore, const std::string& trim_ts) {
>>>>>>> 26df98ad
  // CompactionPickerFIFO has its own implementation of compact range
  assert(ioptions_.compaction_style != kCompactionStyleFIFO);

  if (input_level == ColumnFamilyData::kCompactAllLevels) {
    assert(ioptions_.compaction_style == kCompactionStyleUniversal);

    // Universal compaction with more than one level always compacts all the
    // files together to the last level.
    assert(vstorage->num_levels() > 1);
    int max_output_level =
        vstorage->MaxOutputLevel(ioptions_.allow_ingest_behind);
    // DBImpl::CompactRange() set output level to be the last level
    assert(output_level == max_output_level);
    // DBImpl::RunManualCompaction will make full range for universal compaction
    assert(begin == nullptr);
    assert(end == nullptr);
    *compaction_end = nullptr;

    int start_level = 0;
    for (; start_level <= max_output_level &&
           vstorage->NumLevelFiles(start_level) == 0;
         start_level++) {
    }
    if (start_level > max_output_level) {
      return nullptr;
    }

    if ((start_level == 0) && (!level0_compactions_in_progress_.empty())) {
      *manual_conflict = true;
      // Only one level 0 compaction allowed
      return nullptr;
    }

    std::vector<CompactionInputFiles> inputs(max_output_level + 1 -
                                             start_level);
    for (int level = start_level; level <= max_output_level; level++) {
      inputs[level - start_level].level = level;
      auto& files = inputs[level - start_level].files;
      for (FileMetaData* f : vstorage->LevelFiles(level)) {
        files.push_back(f);
      }
      if (AreFilesInCompaction(files)) {
        *manual_conflict = true;
        return nullptr;
      }
    }

    // 2 non-exclusive manual compactions could run at the same time producing
    // overlaping outputs in the same level.
    if (FilesRangeOverlapWithCompaction(
            inputs, output_level,
            Compaction::EvaluatePenultimateLevel(vstorage, ioptions_,
                                                 start_level, output_level))) {
      // This compaction output could potentially conflict with the output
      // of a currently running compaction, we cannot run it.
      *manual_conflict = true;
      return nullptr;
    }

    Compaction* c = new Compaction(
        vstorage, ioptions_, mutable_cf_options, mutable_db_options,
        std::move(inputs), output_level,
        MaxFileSizeForLevel(mutable_cf_options, output_level,
                            ioptions_.compaction_style),
        /* max_compaction_bytes */ LLONG_MAX,
        compact_range_options.target_path_id,
        GetCompressionType(vstorage, mutable_cf_options, output_level, 1),
        GetCompressionOptions(mutable_cf_options, vstorage, output_level),
        Temperature::kUnknown, compact_range_options.max_subcompactions,
        /* grandparents */ {}, /* is manual */ true, trim_ts, /* score */ -1,
        /* deletion_compaction */ false, /* l0_files_might_overlap */ true,
        CompactionReason::kUnknown,
        compact_range_options.blob_garbage_collection_policy,
        compact_range_options.blob_garbage_collection_age_cutoff);

    RegisterCompaction(c);
    vstorage->ComputeCompactionScore(ioptions_, mutable_cf_options);
    return c;
  }

  CompactionInputFiles inputs;
  inputs.level = input_level;
  bool covering_the_whole_range = true;

  // All files are 'overlapping' in universal style compaction.
  // We have to compact the entire range in one shot.
  if (ioptions_.compaction_style == kCompactionStyleUniversal) {
    begin = nullptr;
    end = nullptr;
  }

  vstorage->GetOverlappingInputs(input_level, begin, end, &inputs.files);
  if (inputs.empty()) {
    return nullptr;
  }

  if ((input_level == 0) && (!level0_compactions_in_progress_.empty())) {
    // Only one level 0 compaction allowed
    TEST_SYNC_POINT("CompactionPicker::CompactRange:Conflict");
    *manual_conflict = true;
    return nullptr;
  }

  // Avoid compacting too much in one shot in case the range is large.
  // But we cannot do this for level-0 since level-0 files can overlap
  // and we must not pick one file and drop another older file if the
  // two files overlap.
  if (input_level > 0) {
    const uint64_t limit = mutable_cf_options.max_compaction_bytes;
    uint64_t input_level_total = 0;
    int hint_index = -1;
    InternalKey* smallest = nullptr;
    InternalKey* largest = nullptr;
    for (size_t i = 0; i + 1 < inputs.size(); ++i) {
      if (!smallest) {
        smallest = &inputs[i]->smallest;
      }
      largest = &inputs[i]->largest;

      uint64_t input_file_size = inputs[i]->fd.GetFileSize();
      uint64_t output_level_total = 0;
      if (output_level < vstorage->num_non_empty_levels()) {
        std::vector<FileMetaData*> files;
        vstorage->GetOverlappingInputsRangeBinarySearch(
            output_level, smallest, largest, &files, hint_index, &hint_index);
        for (const auto& file : files) {
          output_level_total += file->fd.GetFileSize();
        }
      }

      input_level_total += input_file_size;

      if (input_level_total + output_level_total >= limit) {
        covering_the_whole_range = false;
        // still include the current file, so the compaction could be larger
        // than max_compaction_bytes, which is also to make sure the compaction
        // can make progress even `max_compaction_bytes` is small (e.g. smaller
        // than an SST file).
        inputs.files.resize(i + 1);
        break;
      }
    }
  }

  assert(compact_range_options.target_path_id <
         static_cast<uint32_t>(ioptions_.cf_paths.size()));

  // for BOTTOM LEVEL compaction only, use max_file_num_to_ignore to filter out
  // files that are created during the current compaction.
  if ((compact_range_options.bottommost_level_compaction ==
           BottommostLevelCompaction::kForceOptimized ||
       compact_range_options.bottommost_level_compaction ==
           BottommostLevelCompaction::kIfHaveCompactionFilter) &&
      max_file_num_to_ignore != std::numeric_limits<uint64_t>::max()) {
    assert(input_level == output_level);
    // inputs_shrunk holds a continuous subset of input files which were all
    // created before the current manual compaction
    std::vector<FileMetaData*> inputs_shrunk;
    size_t skip_input_index = inputs.size();
    for (size_t i = 0; i < inputs.size(); ++i) {
      if (inputs[i]->fd.GetNumber() < max_file_num_to_ignore) {
        inputs_shrunk.push_back(inputs[i]);
      } else if (!inputs_shrunk.empty()) {
        // inputs[i] was created during the current manual compaction and
        // need to be skipped
        skip_input_index = i;
        break;
      }
    }
    if (inputs_shrunk.empty()) {
      return nullptr;
    }
    if (inputs.size() != inputs_shrunk.size()) {
      inputs.files.swap(inputs_shrunk);
    }
    // set covering_the_whole_range to false if there is any file that need to
    // be compacted in the range of inputs[skip_input_index+1, inputs.size())
    for (size_t i = skip_input_index + 1; i < inputs.size(); ++i) {
      if (inputs[i]->fd.GetNumber() < max_file_num_to_ignore) {
        covering_the_whole_range = false;
      }
    }
  }

  InternalKey key_storage;
  InternalKey* next_smallest = &key_storage;
  if (ExpandInputsToCleanCut(cf_name, vstorage, &inputs, &next_smallest) ==
      false) {
    // manual compaction is now multi-threaded, so it can
    // happen that ExpandWhileOverlapping fails
    // we handle it higher in RunManualCompaction
    *manual_conflict = true;
    return nullptr;
  }

  if (covering_the_whole_range || !next_smallest) {
    *compaction_end = nullptr;
  } else {
    **compaction_end = *next_smallest;
  }

  CompactionInputFiles output_level_inputs;
  if (output_level == ColumnFamilyData::kCompactToBaseLevel) {
    assert(input_level == 0);
    output_level = vstorage->base_level();
    assert(output_level > 0);
  }
  output_level_inputs.level = output_level;
  if (input_level != output_level) {
    int parent_index = -1;
    if (!SetupOtherInputs(cf_name, mutable_cf_options, vstorage, &inputs,
                          &output_level_inputs, &parent_index, -1)) {
      // manual compaction is now multi-threaded, so it can
      // happen that SetupOtherInputs fails
      // we handle it higher in RunManualCompaction
      *manual_conflict = true;
      return nullptr;
    }
  }

  std::vector<CompactionInputFiles> compaction_inputs({inputs});
  if (!output_level_inputs.empty()) {
    compaction_inputs.push_back(output_level_inputs);
  }
  for (size_t i = 0; i < compaction_inputs.size(); i++) {
    if (AreFilesInCompaction(compaction_inputs[i].files)) {
      *manual_conflict = true;
      return nullptr;
    }
  }

  // 2 non-exclusive manual compactions could run at the same time producing
  // overlaping outputs in the same level.
  if (FilesRangeOverlapWithCompaction(
          compaction_inputs, output_level,
          Compaction::EvaluatePenultimateLevel(vstorage, ioptions_, input_level,
                                               output_level))) {
    // This compaction output could potentially conflict with the output
    // of a currently running compaction, we cannot run it.
    *manual_conflict = true;
    return nullptr;
  }

  std::vector<FileMetaData*> grandparents;
  GetGrandparents(vstorage, inputs, output_level_inputs, &grandparents);
  Compaction* compaction = new Compaction(
      vstorage, ioptions_, mutable_cf_options, mutable_db_options,
      std::move(compaction_inputs), output_level,
      MaxFileSizeForLevel(mutable_cf_options, output_level,
                          ioptions_.compaction_style, vstorage->base_level(),
                          ioptions_.level_compaction_dynamic_level_bytes),
      mutable_cf_options.max_compaction_bytes,
      compact_range_options.target_path_id,
      GetCompressionType(vstorage, mutable_cf_options, output_level,
                         vstorage->base_level()),
      GetCompressionOptions(mutable_cf_options, vstorage, output_level),
      Temperature::kUnknown, compact_range_options.max_subcompactions,
      std::move(grandparents), /* is manual */ true, trim_ts, /* score */ -1,
      /* deletion_compaction */ false, /* l0_files_might_overlap */ true,
      CompactionReason::kUnknown,
      compact_range_options.blob_garbage_collection_policy,
      compact_range_options.blob_garbage_collection_age_cutoff);

  TEST_SYNC_POINT_CALLBACK("CompactionPicker::CompactRange:Return", compaction);
  RegisterCompaction(compaction);

  // Creating a compaction influences the compaction score because the score
  // takes running compactions into account (by skipping files that are already
  // being compacted). Since we just changed compaction score, we recalculate it
  // here
  vstorage->ComputeCompactionScore(ioptions_, mutable_cf_options);

  return compaction;
#endif
}

namespace {
// Test whether two files have overlapping key-ranges.
bool HaveOverlappingKeyRanges(const Comparator* c, const SstFileMetaData& a,
                              const SstFileMetaData& b) {
  if (c->CompareWithoutTimestamp(a.smallestkey, b.smallestkey) >= 0) {
    if (c->CompareWithoutTimestamp(a.smallestkey, b.largestkey) <= 0) {
      // b.smallestkey <= a.smallestkey <= b.largestkey
      return true;
    }
  } else if (c->CompareWithoutTimestamp(a.largestkey, b.smallestkey) >= 0) {
    // a.smallestkey < b.smallestkey <= a.largestkey
    return true;
  }
  if (c->CompareWithoutTimestamp(a.largestkey, b.largestkey) <= 0) {
    if (c->CompareWithoutTimestamp(a.largestkey, b.smallestkey) >= 0) {
      // b.smallestkey <= a.largestkey <= b.largestkey
      return true;
    }
  } else if (c->CompareWithoutTimestamp(a.smallestkey, b.largestkey) <= 0) {
    // a.smallestkey <= b.largestkey < a.largestkey
    return true;
  }
  return false;
}
}  // namespace

Status CompactionPicker::SanitizeCompactionInputFilesForAllLevels(
    std::unordered_set<uint64_t>* input_files,
    const ColumnFamilyMetaData& cf_meta, const int output_level) const {
  auto& levels = cf_meta.levels;
  auto comparator = icmp_->user_comparator();

  // TODO(yhchiang): add is_adjustable to CompactionOptions

  // the smallest and largest key of the current compaction input
  std::string smallestkey;
  std::string largestkey;
  // a flag for initializing smallest and largest key
  bool is_first = false;
  const int kNotFound = -1;

  // For each level, it does the following things:
  // 1. Find the first and the last compaction input files
  //    in the current level.
  // 2. Include all files between the first and the last
  //    compaction input files.
  // 3. Update the compaction key-range.
  // 4. For all remaining levels, include files that have
  //    overlapping key-range with the compaction key-range.
  for (int l = 0; l <= output_level; ++l) {
    auto& current_files = levels[l].files;
    int first_included = static_cast<int>(current_files.size());
    int last_included = kNotFound;

    // identify the first and the last compaction input files
    // in the current level.
    for (size_t f = 0; f < current_files.size(); ++f) {
      const uint64_t file_number = TableFileNameToNumber(current_files[f].name);
      if (input_files->find(file_number) == input_files->end()) {
        continue;
      }
      first_included = std::min(first_included, static_cast<int>(f));
      last_included = std::max(last_included, static_cast<int>(f));
      if (is_first == false) {
        smallestkey = current_files[f].smallestkey;
        largestkey = current_files[f].largestkey;
        is_first = true;
      }
    }
    if (last_included == kNotFound) {
      continue;
    }

    if (l != 0) {
      // expand the compaction input of the current level if it
      // has overlapping key-range with other non-compaction input
      // files in the same level.
      while (first_included > 0) {
        if (comparator->CompareWithoutTimestamp(
                current_files[first_included - 1].largestkey,
                current_files[first_included].smallestkey) < 0) {
          break;
        }
        first_included--;
      }

      while (last_included < static_cast<int>(current_files.size()) - 1) {
        if (comparator->CompareWithoutTimestamp(
                current_files[last_included + 1].smallestkey,
                current_files[last_included].largestkey) > 0) {
          break;
        }
        last_included++;
      }
    } else if (output_level > 0) {
      last_included = static_cast<int>(current_files.size() - 1);
    }

    // include all files between the first and the last compaction input files.
    for (int f = first_included; f <= last_included; ++f) {
      if (current_files[f].being_compacted) {
        return Status::Aborted("Necessary compaction input file " +
                               current_files[f].name +
                               " is currently being compacted.");
      }

      input_files->insert(TableFileNameToNumber(current_files[f].name));
    }

    // update smallest and largest key
    if (l == 0) {
      for (int f = first_included; f <= last_included; ++f) {
        if (comparator->CompareWithoutTimestamp(
                smallestkey, current_files[f].smallestkey) > 0) {
          smallestkey = current_files[f].smallestkey;
        }
        if (comparator->CompareWithoutTimestamp(
                largestkey, current_files[f].largestkey) < 0) {
          largestkey = current_files[f].largestkey;
        }
      }
    } else {
      if (comparator->CompareWithoutTimestamp(
              smallestkey, current_files[first_included].smallestkey) > 0) {
        smallestkey = current_files[first_included].smallestkey;
      }
      if (comparator->CompareWithoutTimestamp(
              largestkey, current_files[last_included].largestkey) < 0) {
        largestkey = current_files[last_included].largestkey;
      }
    }

    SstFileMetaData aggregated_file_meta;
    aggregated_file_meta.smallestkey = smallestkey;
    aggregated_file_meta.largestkey = largestkey;

    // For all lower levels, include all overlapping files.
    // We need to add overlapping files from the current level too because even
    // if there no input_files in level l, we would still need to add files
    // which overlap with the range containing the input_files in levels 0 to l
    // Level 0 doesn't need to be handled this way because files are sorted by
    // time and not by key
    for (int m = std::max(l, 1); m <= output_level; ++m) {
      for (auto& next_lv_file : levels[m].files) {
        if (HaveOverlappingKeyRanges(comparator, aggregated_file_meta,
                                     next_lv_file)) {
          if (next_lv_file.being_compacted) {
            return Status::Aborted(
                "File " + next_lv_file.name +
                " that has overlapping key range with one of the compaction "
                " input file is currently being compacted.");
          }
          input_files->insert(TableFileNameToNumber(next_lv_file.name));
        }
      }
    }
  }
  if (RangeOverlapWithCompaction(smallestkey, largestkey, output_level)) {
    return Status::Aborted(
        "A running compaction is writing to the same output level in an "
        "overlapping key range");
  }
  return Status::OK();
}

Status CompactionPicker::SanitizeCompactionInputFiles(
    std::unordered_set<uint64_t>* input_files,
    const ColumnFamilyMetaData& cf_meta, const int output_level) const {
  assert(static_cast<int>(cf_meta.levels.size()) - 1 ==
         cf_meta.levels[cf_meta.levels.size() - 1].level);
  if (output_level >= static_cast<int>(cf_meta.levels.size())) {
    return Status::InvalidArgument(
        "Output level for column family " + cf_meta.name +
        " must between [0, " +
        std::to_string(cf_meta.levels[cf_meta.levels.size() - 1].level) + "].");
  }

  if (output_level > MaxOutputLevel()) {
    return Status::InvalidArgument(
        "Exceed the maximum output level defined by "
        "the current compaction algorithm --- " +
        std::to_string(MaxOutputLevel()));
  }

  if (output_level < 0) {
    return Status::InvalidArgument("Output level cannot be negative.");
  }

  if (input_files->size() == 0) {
    return Status::InvalidArgument(
        "A compaction must contain at least one file.");
  }

  Status s = SanitizeCompactionInputFilesForAllLevels(input_files, cf_meta,
                                                      output_level);

  if (!s.ok()) {
    return s;
  }

  // for all input files, check whether the file number matches
  // any currently-existing files.
  for (auto file_num : *input_files) {
    bool found = false;
    int input_file_level = -1;
    for (const auto& level_meta : cf_meta.levels) {
      for (const auto& file_meta : level_meta.files) {
        if (file_num == TableFileNameToNumber(file_meta.name)) {
          if (file_meta.being_compacted) {
            return Status::Aborted("Specified compaction input file " +
                                   MakeTableFileName("", file_num) +
                                   " is already being compacted.");
          }
          found = true;
          input_file_level = level_meta.level;
          break;
        }
      }
      if (found) {
        break;
      }
    }
    if (!found) {
      return Status::InvalidArgument(
          "Specified compaction input file " + MakeTableFileName("", file_num) +
          " does not exist in column family " + cf_meta.name + ".");
    }
    if (input_file_level > output_level) {
      return Status::InvalidArgument(
          "Cannot compact file to up level, input file: " +
          MakeTableFileName("", file_num) + " level " +
          std::to_string(input_file_level) + " > output level " +
          std::to_string(output_level));
    }
  }

  return Status::OK();
}

void CompactionPicker::RegisterCompaction(Compaction* c) {
  if (c == nullptr) {
    return;
  }
  assert(ioptions_.compaction_style != kCompactionStyleLevel ||
         c->output_level() == 0 ||
         !FilesRangeOverlapWithCompaction(*c->inputs(), c->output_level(),
                                          c->GetPenultimateLevel()));
  // CompactionReason::kExternalSstIngestion's start level is just a placeholder
  // number without actual meaning as file ingestion technically does not have
  // an input level like other compactions
  if ((c->start_level() == 0 &&
       c->compaction_reason() != CompactionReason::kExternalSstIngestion) ||
      ioptions_.compaction_style == kCompactionStyleUniversal) {
    level0_compactions_in_progress_.insert(c);
  }
  compactions_in_progress_.insert(c);
  TEST_SYNC_POINT_CALLBACK("CompactionPicker::RegisterCompaction:Registered",
                           c);
}

void CompactionPicker::UnregisterCompaction(Compaction* c) {
  if (c == nullptr) {
    return;
  }
  if (c->start_level() == 0 ||
      ioptions_.compaction_style == kCompactionStyleUniversal) {
    level0_compactions_in_progress_.erase(c);
  }
  compactions_in_progress_.erase(c);
}

void CompactionPicker::PickFilesMarkedForCompaction(
    const std::string& cf_name, VersionStorageInfo* vstorage, int* start_level,
    int* output_level, CompactionInputFiles* start_level_inputs) {
  if (vstorage->FilesMarkedForCompaction().empty()) {
    return;
  }

  auto continuation = [&, cf_name](std::pair<int, FileMetaData*> level_file) {
    // If it's being compacted it has nothing to do here.
    // If this assert() fails that means that some function marked some
    // files as being_compacted, but didn't call ComputeCompactionScore()
    assert(!level_file.second->being_compacted);
    *start_level = level_file.first;
    *output_level =
        (*start_level == 0) ? vstorage->base_level() : *start_level + 1;

    if (*start_level == 0 && !level0_compactions_in_progress()->empty()) {
      return false;
    }

    start_level_inputs->files = {level_file.second};
    start_level_inputs->level = *start_level;
    return ExpandInputsToCleanCut(cf_name, vstorage, start_level_inputs);
  };

  // take a chance on a random file first
  Random64 rnd(/* seed */ reinterpret_cast<uint64_t>(vstorage));
  size_t random_file_index = static_cast<size_t>(rnd.Uniform(
      static_cast<uint64_t>(vstorage->FilesMarkedForCompaction().size())));
  TEST_SYNC_POINT_CALLBACK("CompactionPicker::PickFilesMarkedForCompaction",
                           &random_file_index);

  if (continuation(vstorage->FilesMarkedForCompaction()[random_file_index])) {
    // found the compaction!
    return;
  }

  for (auto& level_file : vstorage->FilesMarkedForCompaction()) {
    if (continuation(level_file)) {
      // found the compaction!
      return;
    }
  }
  start_level_inputs->files.clear();
}

bool CompactionPicker::GetOverlappingL0Files(
    VersionStorageInfo* vstorage, CompactionInputFiles* start_level_inputs,
    int output_level, int* parent_index) {
  // Two level 0 compaction won't run at the same time, so don't need to worry
  // about files on level 0 being compacted.
  assert(level0_compactions_in_progress()->empty());
  InternalKey smallest, largest;
  GetRange(*start_level_inputs, &smallest, &largest);
  // Note that the next call will discard the file we placed in
  // c->inputs_[0] earlier and replace it with an overlapping set
  // which will include the picked file.
  start_level_inputs->files.clear();
  vstorage->GetOverlappingInputs(0, &smallest, &largest,
                                 &(start_level_inputs->files));

  // If we include more L0 files in the same compaction run it can
  // cause the 'smallest' and 'largest' key to get extended to a
  // larger range. So, re-invoke GetRange to get the new key range
  GetRange(*start_level_inputs, &smallest, &largest);
  if (IsRangeInCompaction(vstorage, &smallest, &largest, output_level,
                          parent_index)) {
    return false;
  }
  assert(!start_level_inputs->files.empty());

  return true;
}

}  // namespace ROCKSDB_NAMESPACE<|MERGE_RESOLUTION|>--- conflicted
+++ resolved
@@ -337,7 +337,6 @@
     const std::vector<CompactionInputFiles>& input_files, int output_level,
     VersionStorageInfo* vstorage, const MutableCFOptions& mutable_cf_options,
     const MutableDBOptions& mutable_db_options, uint32_t output_path_id) {
-<<<<<<< HEAD
   (void)compact_options;
   (void)input_files;
   (void)output_level;
@@ -348,9 +347,7 @@
   assert("Not supported yet!\n" || false);
   return NULL;
 #if 0
-=======
 #ifndef NDEBUG
->>>>>>> 26df98ad
   assert(input_files.size());
   // This compaction output should not overlap with a running compaction as
   // `SanitizeCompactionInputFiles` should've checked earlier and db mutex
@@ -615,8 +612,7 @@
     int input_level, int output_level,
     const CompactRangeOptions& compact_range_options, const InternalKey* begin,
     const InternalKey* end, InternalKey** compaction_end, bool* manual_conflict,
-<<<<<<< HEAD
-    uint64_t max_file_num_to_ignore) {
+    uint64_t max_file_num_to_ignore, const std::string& trim_ts) {
   (void)cf_name;
   (void)mutable_cf_options;
   (void)mutable_db_options;
@@ -629,12 +625,10 @@
   (void)compaction_end;
   (void)manual_conflict;
   (void)max_file_num_to_ignore;
+  (void)trim_ts;
   assert("Not supported yet!" || false);
   return nullptr;
 #if 0
-=======
-    uint64_t max_file_num_to_ignore, const std::string& trim_ts) {
->>>>>>> 26df98ad
   // CompactionPickerFIFO has its own implementation of compact range
   assert(ioptions_.compaction_style != kCompactionStyleFIFO);
 
