--- conflicted
+++ resolved
@@ -104,13 +104,6 @@
   input_version_->Ref();
   edit_.SetColumnFamily(cfd_->GetID());
 
-<<<<<<< HEAD
-=======
-  CompactionRouter* router =
-      cfd_->GetCurrentMutableCFOptions()->compaction_router;
-  if (router == nullptr) return;
-  target_level_to_promote_ = -1;
->>>>>>> d2055438
   if (start_level_ != output_level_) {
     // Future work: Handle other cases
     assert(output_level_ == start_level_ + 1);
@@ -131,7 +124,6 @@
       mark_fn();
     } else {
       assert(it->first == start_level_);
-<<<<<<< HEAD
 
       const LevelFilesBrief* start_level_input = input_levels(0);
       std::vector<FileMetaData*> file_meta_data;
@@ -163,36 +155,13 @@
         bool found =
             mut->cache.find(mut_it, start_level_it.user_key().ToString());
         if (found) {
-          *mut->size -= mut_it->first.size() + mut_it->second.value.size();
+          mut->size_ -= mut_it->first.size() + mut_it->second.value.size();
           mut->cache.erase(mut_it);
         }
         start_level_it.Next();
-=======
-      {
-        auto mut = it->second.mut().Write();
-        mark_fn();
-        cached_records_to_promote_ =
-            mut->TakeRange(cfd_->internal_stats(), router, smallest_user_key_,
-                           largest_user_key_);
->>>>>>> d2055438
-      }
-      target_level_to_promote_ = start_level_;
-    }
-  }
-<<<<<<< HEAD
-=======
-  auto caches = cfd_->promotion_caches().Read();
-  auto it = caches->find(output_level_);
-  if (it != caches->end()) {
-    assert(it->first == output_level_);
-    // Future work: Handle the other case which is possible if the router
-    // changes.
-    assert(cached_records_to_promote_.empty());
-    cached_records_to_promote_ = it->second.mut().Write()->TakeRange(
-        cfd_->internal_stats(), router, smallest_user_key_, largest_user_key_);
-    target_level_to_promote_ = output_level_;
-  }
->>>>>>> d2055438
+      }
+    }
+  }
 }
 
 void Compaction::GetBoundaryKeys(
