//  Copyright (c) 2011-present, Facebook, Inc.  All rights reserved.
//  This source code is licensed under both the GPLv2 (found in the
//  COPYING file in the root directory) and Apache 2.0 License
//  (found in the LICENSE.Apache file in the root directory).
//
// Copyright (c) 2011 The LevelDB Authors. All rights reserved.
// Use of this source code is governed by a BSD-style license that can be
// found in the LICENSE file. See the AUTHORS file for names of contributors.

#include "db/compaction/compaction.h"

#include <cinttypes>
#include <vector>

#include "db/column_family.h"
<<<<<<< HEAD
#include "db/dbformat.h"
=======
#include "logging/logging.h"
>>>>>>> 26df98ad
#include "rocksdb/compaction_filter.h"
#include "rocksdb/sst_partitioner.h"
#include "test_util/sync_point.h"
#include "util/string_util.h"

namespace ROCKSDB_NAMESPACE {

const uint64_t kRangeTombstoneSentinel =
    PackSequenceAndType(kMaxSequenceNumber, kTypeRangeDeletion);

int sstableKeyCompare(const Comparator* uc, const Slice& a, const Slice& b) {
  auto c = uc->CompareWithoutTimestamp(ExtractUserKey(a), ExtractUserKey(b));
  if (c != 0) {
    return c;
  }
  auto a_footer = ExtractInternalKeyFooter(a);
  auto b_footer = ExtractInternalKeyFooter(b);
  if (a_footer == kRangeTombstoneSentinel) {
    if (b_footer != kRangeTombstoneSentinel) {
      return -1;
    }
  } else if (b_footer == kRangeTombstoneSentinel) {
    return 1;
  }
  return 0;
}

int sstableKeyCompare(const Comparator* user_cmp, const InternalKey* a,
                      const InternalKey& b) {
  if (a == nullptr) {
    return -1;
  }
  return sstableKeyCompare(user_cmp, *a, b);
}

int sstableKeyCompare(const Comparator* user_cmp, const InternalKey& a,
                      const InternalKey* b) {
  if (b == nullptr) {
    return -1;
  }
  return sstableKeyCompare(user_cmp, a, *b);
}

uint64_t TotalFileSize(const std::vector<FileMetaData*>& files) {
  uint64_t sum = 0;
  for (size_t i = 0; i < files.size() && files[i]; i++) {
    sum += files[i]->fd.GetFileSize();
  }
  return sum;
}

void CompactionInputFiles::GetBoundaryKeys(const Comparator* ucmp,
                                           Slice* smallest_user_key,
                                           Slice* largest_user_key) const {
  assert(!files.empty());
  if (level == 0) {
    // we need to consider all files on level 0
    const FileMetaData* f = files[0];
    *smallest_user_key = f->smallest.user_key();
    *largest_user_key = f->largest.user_key();
    for (size_t i = 1; i < files.size(); ++i) {
      f = files[i];
      const Slice& start_user_key = f->smallest.user_key();
      if (ucmp->Compare(start_user_key, *smallest_user_key) < 0) {
        *smallest_user_key = start_user_key;
      }
      const Slice& end_user_key = f->largest.user_key();
      if (ucmp->Compare(end_user_key, *largest_user_key) > 0) {
        *largest_user_key = end_user_key;
      }
    }
  } else {
    *smallest_user_key = files[0]->smallest.user_key();
    *largest_user_key = files.back()->largest.user_key();
  }
}

void Compaction::SetInputVersion(Version* _input_version) {
  input_version_ = _input_version;
  cfd_ = input_version_->cfd();

  cfd_->Ref();
  input_version_->Ref();
  edit_.SetColumnFamily(cfd_->GetID());

  RALT* ralt = cfd_->GetCurrentMutableCFOptions()->ralt;
  if (ralt == nullptr) return;
  target_level_to_promote_ = -1;
  if (start_level_ != output_level_) {
    // Future work(hotrap): Handle other cases
    assert(output_level_ == start_level_ + 1);
    auto mark_fn = [this]() {
      for (size_t i = 0; i < num_input_levels(); i++) {
        for (size_t j = 0; j < inputs_[i].size(); j++) {
          assert(!inputs_[i][j]->being_or_has_been_compacted);
          // Must hold promotion cache lock.
          inputs_[i][j]->being_or_has_been_compacted = true;
        }
      }
    };
    auto caches = cfd_->promotion_caches().Read();
    auto it = caches->find(start_level_);
    if (it == caches->end()) {
      // We hold the read lock of caches so that the new cache won't be
      // inserted.
      mark_fn();
    } else {
      assert(it->first == (size_t)start_level_);
      target_level_to_promote_ = start_level_;
      const auto& cache = it->second;
      caches.drop();
      // PromotionCache::Insert
      // (1) happens before mark_fn, so that the inserted records can be handled
      // by TakeRange.
      // (2) happens after mark_fn, so that records in the compaction range
      // won't be inserted to the promotion cache.
      cache.being_or_has_been_compacted_lock().WriteLock();
      mark_fn();
      cache.being_or_has_been_compacted_lock().WriteUnlock();
      // Future work(hotrap): Can we move TakeRange out of the DB mutex?
      cached_records_to_promote_ = cache.TakeRange(
          cfd_->internal_stats(), ralt, smallest_user_key_, largest_user_key_);
    }
  }
  auto cache = cfd_->get_promotion_cache(output_level_);
  if (cache) {
    // Future work(hotrap): Handle the other case which is possible if ralt
    // changes.
    assert(cached_records_to_promote_.empty());
    target_level_to_promote_ = output_level_;
    cached_records_to_promote_ = cache->TakeRange(
        cfd_->internal_stats(), ralt, smallest_user_key_, largest_user_key_);
  }
}

void Compaction::GetBoundaryKeys(
    VersionStorageInfo* vstorage,
    const std::vector<CompactionInputFiles>& inputs, Slice* smallest_user_key,
    Slice* largest_user_key, int exclude_level) {
  bool initialized = false;
  const Comparator* ucmp = vstorage->InternalComparator()->user_comparator();
  for (size_t i = 0; i < inputs.size(); ++i) {
    if (inputs[i].files.empty() || inputs[i].level == exclude_level) {
      continue;
    }
    if (inputs[i].level == 0) {
      // we need to consider all files on level 0
      for (const auto* f : inputs[i].files) {
        const Slice& start_user_key = f->smallest.user_key();
        if (!initialized ||
            ucmp->Compare(start_user_key, *smallest_user_key) < 0) {
          *smallest_user_key = start_user_key;
        }
        const Slice& end_user_key = f->largest.user_key();
        if (!initialized ||
            ucmp->Compare(end_user_key, *largest_user_key) > 0) {
          *largest_user_key = end_user_key;
        }
        initialized = true;
      }
    } else {
      // we only need to consider the first and last file
      const Slice& start_user_key = inputs[i].files[0]->smallest.user_key();
      if (!initialized ||
          ucmp->Compare(start_user_key, *smallest_user_key) < 0) {
        *smallest_user_key = start_user_key;
      }
      const Slice& end_user_key = inputs[i].files.back()->largest.user_key();
      if (!initialized || ucmp->Compare(end_user_key, *largest_user_key) > 0) {
        *largest_user_key = end_user_key;
      }
      initialized = true;
    }
  }
}

std::vector<CompactionInputFiles> Compaction::PopulateWithAtomicBoundaries(
    VersionStorageInfo* vstorage, std::vector<CompactionInputFiles> inputs) {
  const Comparator* ucmp = vstorage->InternalComparator()->user_comparator();
  for (size_t i = 0; i < inputs.size(); i++) {
    if (inputs[i].level == 0 || inputs[i].files.empty()) {
      continue;
    }
    inputs[i].atomic_compaction_unit_boundaries.reserve(inputs[i].files.size());
    AtomicCompactionUnitBoundary cur_boundary;
    size_t first_atomic_idx = 0;
    auto add_unit_boundary = [&](size_t to) {
      if (first_atomic_idx == to) return;
      for (size_t k = first_atomic_idx; k < to; k++) {
        inputs[i].atomic_compaction_unit_boundaries.push_back(cur_boundary);
      }
      first_atomic_idx = to;
    };
    for (size_t j = 0; j < inputs[i].files.size(); j++) {
      const auto* f = inputs[i].files[j];
      if (j == 0) {
        // First file in a level.
        cur_boundary.smallest = &f->smallest;
        cur_boundary.largest = &f->largest;
      } else if (sstableKeyCompare(ucmp, *cur_boundary.largest, f->smallest) ==
                 0) {
        // SSTs overlap but the end key of the previous file was not
        // artificially extended by a range tombstone. Extend the current
        // boundary.
        cur_boundary.largest = &f->largest;
      } else {
        // Atomic compaction unit has ended.
        add_unit_boundary(j);
        cur_boundary.smallest = &f->smallest;
        cur_boundary.largest = &f->largest;
      }
    }
    add_unit_boundary(inputs[i].files.size());
    assert(inputs[i].files.size() ==
           inputs[i].atomic_compaction_unit_boundaries.size());
  }
  return inputs;
}

// helper function to determine if compaction is creating files at the
// bottommost level
bool Compaction::IsBottommostLevel(
    int output_level, VersionStorageInfo* vstorage,
    const std::vector<CompactionInputFiles>& inputs) {
  int output_l0_idx;
  if (output_level == 0) {
    output_l0_idx = 0;
    for (const auto* file : vstorage->LevelFiles(0)) {
      if (inputs[0].files.back() == file) {
        break;
      }
      ++output_l0_idx;
    }
    assert(static_cast<size_t>(output_l0_idx) < vstorage->LevelFiles(0).size());
  } else {
    output_l0_idx = -1;
  }
  Slice smallest_key, largest_key;
  GetBoundaryKeys(vstorage, inputs, &smallest_key, &largest_key);
  return !vstorage->RangeMightExistAfterSortedRun(smallest_key, largest_key,
                                                  output_level, output_l0_idx);
}

// test function to validate the functionality of IsBottommostLevel()
// function -- determines if compaction with inputs and storage is bottommost
bool Compaction::TEST_IsBottommostLevel(
    int output_level, VersionStorageInfo* vstorage,
    const std::vector<CompactionInputFiles>& inputs) {
  return IsBottommostLevel(output_level, vstorage, inputs);
}

bool Compaction::IsFullCompaction(
    VersionStorageInfo* vstorage,
    const std::vector<CompactionInputFiles>& inputs) {
  size_t num_files_in_compaction = 0;
  size_t total_num_files = 0;
  for (int l = 0; l < vstorage->num_levels(); l++) {
    total_num_files += vstorage->NumLevelFiles(l);
  }
  for (size_t i = 0; i < inputs.size(); i++) {
    num_files_in_compaction += inputs[i].size();
  }
  return num_files_in_compaction == total_num_files;
}

Status Compaction::InitInputTableProperties() {
  if (!input_table_properties_.empty()) {
    return Status::OK();
  }

  Status s;
  const ReadOptions read_options(Env::IOActivity::kCompaction);
  assert(input_version_);
  for (size_t i = 0; i < num_input_levels(); ++i) {
    for (const FileMetaData* fmd : *(this->inputs(i))) {
      std::shared_ptr<const TableProperties> tp;
      std::string file_name =
          TableFileName(immutable_options_.cf_paths, fmd->fd.GetNumber(),
                        fmd->fd.GetPathId());
      s = input_version_->GetTableProperties(read_options, &tp, fmd,
                                             &file_name);
      if (s.ok()) {
        input_table_properties_[file_name] = tp;
      } else {
        ROCKS_LOG_ERROR(immutable_options_.info_log,
                        "Unable to load table properties for file %" PRIu64
                        " --- %s\n",
                        fmd->fd.GetNumber(), s.ToString().c_str());
        input_table_properties_.clear();
        return s;
      }
    }
  }

  return s;
}

Compaction::Compaction(
    VersionStorageInfo* vstorage, const ImmutableOptions& _immutable_options,
    const MutableCFOptions& _mutable_cf_options,
    const MutableDBOptions& _mutable_db_options,
    std::vector<CompactionInputFiles> _inputs, int _output_level,
    uint64_t _target_file_size, uint64_t _max_compaction_bytes,
<<<<<<< HEAD
    uint32_t _start_level_path_id, uint32_t _latter_level_path_id,
    CompressionType _compression, CompressionOptions _compression_opts,
    Temperature _output_temperature, uint32_t _max_subcompactions,
    std::vector<FileMetaData*> _grandparents, double latter_level_hot_per_byte,
    bool _manual_compaction, double _score, bool _deletion_compaction,
    CompactionReason _compaction_reason)
=======
    uint32_t _output_path_id, CompressionType _compression,
    CompressionOptions _compression_opts, Temperature _output_temperature,
    uint32_t _max_subcompactions, std::vector<FileMetaData*> _grandparents,
    bool _manual_compaction, const std::string& _trim_ts, double _score,
    bool _deletion_compaction, bool l0_files_might_overlap,
    CompactionReason _compaction_reason,
    BlobGarbageCollectionPolicy _blob_garbage_collection_policy,
    double _blob_garbage_collection_age_cutoff)
>>>>>>> 26df98ad
    : input_vstorage_(vstorage),
      start_level_(_inputs[0].level),
      output_level_(_output_level),
      target_output_file_size_(_target_file_size),
      max_compaction_bytes_(_max_compaction_bytes),
      max_subcompactions_(_max_subcompactions),
      immutable_options_(_immutable_options),
      mutable_cf_options_(_mutable_cf_options),
      input_version_(nullptr),
      number_levels_(vstorage->num_levels()),
      cfd_(nullptr),
      start_level_path_id_(_start_level_path_id),
      later_level_path_id_(_latter_level_path_id),
      output_compression_(_compression),
      output_compression_opts_(_compression_opts),
      output_temperature_(_output_temperature),
      deletion_compaction_(_deletion_compaction),
      l0_files_might_overlap_(l0_files_might_overlap),
      inputs_(PopulateWithAtomicBoundaries(vstorage, std::move(_inputs))),
      grandparents_(std::move(_grandparents)),
      score_(_score),
      bottommost_level_(
          // For simplicity, we don't support the concept of "bottommost level"
          // with
          // `CompactionReason::kExternalSstIngestion` and
          // `CompactionReason::kRefitLevel`
          (_compaction_reason == CompactionReason::kExternalSstIngestion ||
           _compaction_reason == CompactionReason::kRefitLevel)
              ? false
              : IsBottommostLevel(output_level_, vstorage, inputs_)),
      is_full_compaction_(IsFullCompaction(vstorage, inputs_)),
      is_manual_compaction_(_manual_compaction),
      trim_ts_(_trim_ts),
      is_trivial_move_(false),
      compaction_reason_(_compaction_reason),
<<<<<<< HEAD
      latter_level_hot_per_byte_(latter_level_hot_per_byte),
      notify_on_compaction_completion_(false) {
=======
      notify_on_compaction_completion_(false),
      enable_blob_garbage_collection_(
          _blob_garbage_collection_policy == BlobGarbageCollectionPolicy::kForce
              ? true
              : (_blob_garbage_collection_policy ==
                         BlobGarbageCollectionPolicy::kDisable
                     ? false
                     : mutable_cf_options()->enable_blob_garbage_collection)),
      blob_garbage_collection_age_cutoff_(
          _blob_garbage_collection_age_cutoff < 0 ||
                  _blob_garbage_collection_age_cutoff > 1
              ? mutable_cf_options()->blob_garbage_collection_age_cutoff
              : _blob_garbage_collection_age_cutoff),
      penultimate_level_(
          // For simplicity, we don't support the concept of "penultimate level"
          // with `CompactionReason::kExternalSstIngestion` and
          // `CompactionReason::kRefitLevel`
          _compaction_reason == CompactionReason::kExternalSstIngestion ||
                  _compaction_reason == CompactionReason::kRefitLevel
              ? Compaction::kInvalidLevel
              : EvaluatePenultimateLevel(vstorage, immutable_options_,
                                         start_level_, output_level_)) {
>>>>>>> 26df98ad
  MarkFilesBeingCompacted(true);
  if (is_manual_compaction_) {
    compaction_reason_ = CompactionReason::kManualCompaction;
  }
  if (max_subcompactions_ == 0) {
    max_subcompactions_ = _mutable_db_options.max_subcompactions;
  }

  // for the non-bottommost levels, it tries to build files match the target
  // file size, but not guaranteed. It could be 2x the size of the target size.
  max_output_file_size_ =
      bottommost_level_ || grandparents_.empty() ||
              !_immutable_options.level_compaction_dynamic_file_size
          ? target_output_file_size_
          : 2 * target_output_file_size_;

#ifndef NDEBUG
  for (size_t i = 1; i < inputs_.size(); ++i) {
    assert(inputs_[i].level > inputs_[i - 1].level);
  }
#endif

  // setup input_levels_
  {
    input_levels_.resize(num_input_levels());
    for (size_t which = 0; which < num_input_levels(); which++) {
      DoGenerateLevelFilesBrief(&input_levels_[which], inputs_[which].files,
                                &arena_);
    }
  }

  GetBoundaryKeys(vstorage, inputs_, &smallest_user_key_, &largest_user_key_);

  // Every compaction regardless of any compaction reason may respect the
  // existing compact cursor in the output level to split output files
  output_split_key_ = nullptr;
  if (immutable_options_.compaction_style == kCompactionStyleLevel &&
      immutable_options_.compaction_pri == kRoundRobin) {
    const InternalKey* cursor =
        &input_vstorage_->GetCompactCursors()[output_level_];
    if (cursor->size() != 0) {
      const Slice& cursor_user_key = ExtractUserKey(cursor->Encode());
      auto ucmp = vstorage->InternalComparator()->user_comparator();
      // May split output files according to the cursor if it in the user-key
      // range
      if (ucmp->CompareWithoutTimestamp(cursor_user_key, smallest_user_key_) >
              0 &&
          ucmp->CompareWithoutTimestamp(cursor_user_key, largest_user_key_) <=
              0) {
        output_split_key_ = cursor;
      }
    }
  }

  PopulatePenultimateLevelOutputRange();
}

void Compaction::PopulatePenultimateLevelOutputRange() {
  if (!SupportsPerKeyPlacement()) {
    return;
  }

  // exclude the last level, the range of all input levels is the safe range
  // of keys that can be moved up.
  int exclude_level = number_levels_ - 1;
  penultimate_output_range_type_ = PenultimateOutputRangeType::kNonLastRange;

  // For universal compaction, the penultimate_output_range could be extended if
  // all penultimate level files are included in the compaction (which includes
  // the case that the penultimate level is empty).
  if (immutable_options_.compaction_style == kCompactionStyleUniversal) {
    exclude_level = kInvalidLevel;
    penultimate_output_range_type_ = PenultimateOutputRangeType::kFullRange;
    std::set<uint64_t> penultimate_inputs;
    for (const auto& input_lvl : inputs_) {
      if (input_lvl.level == penultimate_level_) {
        for (const auto& file : input_lvl.files) {
          penultimate_inputs.emplace(file->fd.GetNumber());
        }
      }
    }
    auto penultimate_files = input_vstorage_->LevelFiles(penultimate_level_);
    for (const auto& file : penultimate_files) {
      if (penultimate_inputs.find(file->fd.GetNumber()) ==
          penultimate_inputs.end()) {
        exclude_level = number_levels_ - 1;
        penultimate_output_range_type_ =
            PenultimateOutputRangeType::kNonLastRange;
        break;
      }
    }
  }

  GetBoundaryKeys(input_vstorage_, inputs_,
                  &penultimate_level_smallest_user_key_,
                  &penultimate_level_largest_user_key_, exclude_level);
}

Compaction::~Compaction() {
  if (input_version_ != nullptr) {
    input_version_->Unref();
  }
  if (cfd_ != nullptr) {
    cfd_->UnrefAndTryDelete();
  }
}

bool Compaction::SupportsPerKeyPlacement() const {
  return penultimate_level_ != kInvalidLevel;
}

int Compaction::GetPenultimateLevel() const { return penultimate_level_; }

// smallest_key and largest_key include timestamps if user-defined timestamp is
// enabled.
bool Compaction::OverlapPenultimateLevelOutputRange(
    const Slice& smallest_key, const Slice& largest_key) const {
  if (!SupportsPerKeyPlacement()) {
    return false;
  }
  const Comparator* ucmp =
      input_vstorage_->InternalComparator()->user_comparator();

  return ucmp->CompareWithoutTimestamp(
             smallest_key, penultimate_level_largest_user_key_) <= 0 &&
         ucmp->CompareWithoutTimestamp(
             largest_key, penultimate_level_smallest_user_key_) >= 0;
}

// key includes timestamp if user-defined timestamp is enabled.
bool Compaction::WithinPenultimateLevelOutputRange(const Slice& key) const {
  if (!SupportsPerKeyPlacement()) {
    return false;
  }

  if (penultimate_level_smallest_user_key_.empty() ||
      penultimate_level_largest_user_key_.empty()) {
    return false;
  }

  const Comparator* ucmp =
      input_vstorage_->InternalComparator()->user_comparator();

  return ucmp->CompareWithoutTimestamp(
             key, penultimate_level_smallest_user_key_) >= 0 &&
         ucmp->CompareWithoutTimestamp(
             key, penultimate_level_largest_user_key_) <= 0;
}

bool Compaction::InputCompressionMatchesOutput() const {
  int base_level = input_vstorage_->base_level();
  bool matches =
      (GetCompressionType(input_vstorage_, mutable_cf_options_, start_level_,
                          base_level) == output_compression_);
  if (matches) {
    TEST_SYNC_POINT("Compaction::InputCompressionMatchesOutput:Matches");
    return true;
  }
  TEST_SYNC_POINT("Compaction::InputCompressionMatchesOutput:DidntMatch");
  return matches;
}

bool Compaction::IsTrivialMove() const {
  // Avoid a move if there is lots of overlapping grandparent data.
  // Otherwise, the move could create a parent file that will require
  // a very expensive merge later on.
  // If start_level_== output_level_, the purpose is to force compaction
  // filter to be applied to that level, and thus cannot be a trivial move.

  // Check if start level have files with overlapping ranges
  if (start_level_ == 0 && input_vstorage_->level0_non_overlapping() == false &&
      l0_files_might_overlap_) {
    // We cannot move files from L0 to L1 if the L0 files in the LSM-tree are
    // overlapping, unless we are sure that files picked in L0 don't overlap.
    return false;
  }

  if (is_manual_compaction_ &&
      (immutable_options_.compaction_filter != nullptr ||
       immutable_options_.compaction_filter_factory != nullptr)) {
    // This is a manual compaction and we have a compaction filter that should
    // be executed, we cannot do a trivial move
    return false;
  }

  if (start_level_ == output_level_) {
    // It doesn't make sense if compaction picker picks files just to trivial
    // move to the same level.
    return false;
  }

  if (compaction_reason_ == CompactionReason::kChangeTemperature) {
    // Changing temperature usually requires rewriting the file.
    return false;
  }

  // Used in universal compaction, where trivial move can be done if the
  // input files are non overlapping
  if ((mutable_cf_options_.compaction_options_universal.allow_trivial_move) &&
      (output_level_ != 0) &&
      (cfd_->ioptions()->compaction_style == kCompactionStyleUniversal)) {
    return is_trivial_move_;
  }

  if (!(start_level_ != output_level_ && num_input_levels() == 1 &&
<<<<<<< HEAD
        input(0, 0)->fd.GetPathId() == latter_level_path_id() &&
=======
        input(0, 0)->fd.GetPathId() == output_path_id() &&
>>>>>>> 26df98ad
        InputCompressionMatchesOutput())) {
    return false;
  }

  // assert inputs_.size() == 1

  if (output_level_ + 1 < number_levels_) {
    std::unique_ptr<SstPartitioner> partitioner = CreateSstPartitioner();
    for (const auto& file : inputs_.front().files) {
      std::vector<FileMetaData*> file_grand_parents;
      input_vstorage_->GetOverlappingInputs(output_level_ + 1, &file->smallest,
                                            &file->largest,
                                            &file_grand_parents);
      const auto compaction_size =
          file->fd.GetFileSize() + TotalFileSize(file_grand_parents);
      if (compaction_size > max_compaction_bytes_) {
        return false;
      }

      if (partitioner.get() != nullptr) {
        if (!partitioner->CanDoTrivialMove(file->smallest.user_key(),
                                           file->largest.user_key())) {
          return false;
        }
      }
    }
  }

  // PerKeyPlacement compaction should never be trivial move.
  if (SupportsPerKeyPlacement()) {
    return false;
  }

  return true;
}

void Compaction::AddInputDeletions(VersionEdit* out_edit) {
  for (size_t which = 0; which < num_input_levels(); which++) {
    for (size_t i = 0; i < inputs_[which].size(); i++) {
      out_edit->DeleteFile(level(which), inputs_[which][i]->fd.GetNumber());
    }
  }
}

bool Compaction::KeyNotExistsBeyondOutputLevel(
    const Slice& user_key, std::vector<size_t>* level_ptrs) const {
  assert(input_version_ != nullptr);
  assert(level_ptrs != nullptr);
  assert(level_ptrs->size() == static_cast<size_t>(number_levels_));
  if (bottommost_level_) {
    return true;
  } else if (output_level_ != 0 &&
             cfd_->ioptions()->compaction_style == kCompactionStyleLevel) {
    // Maybe use binary search to find right entry instead of linear search?
    const Comparator* user_cmp = cfd_->user_comparator();
    for (int lvl = output_level_ + 1; lvl < number_levels_; lvl++) {
      const std::vector<FileMetaData*>& files =
          input_vstorage_->LevelFiles(lvl);
      for (; level_ptrs->at(lvl) < files.size(); level_ptrs->at(lvl)++) {
        auto* f = files[level_ptrs->at(lvl)];
        if (user_cmp->Compare(user_key, f->largest.user_key()) <= 0) {
          // We've advanced far enough
          // In the presence of user-defined timestamp, we may need to handle
          // the case in which f->smallest.user_key() (including ts) has the
          // same user key, but the ts part is smaller. If so,
          // Compare(user_key, f->smallest.user_key()) returns -1.
          // That's why we need CompareWithoutTimestamp().
          if (user_cmp->CompareWithoutTimestamp(user_key,
                                                f->smallest.user_key()) >= 0) {
            // Key falls in this file's range, so it may
            // exist beyond output level
            return false;
          }
          break;
        }
      }
    }
    return true;
  }
  return false;
}

bool Compaction::KeyRangeNotExistsBeyondOutputLevel(
    const Slice& begin_key, const Slice& end_key,
    std::vector<size_t>* level_ptrs) const {
  assert(input_version_ != nullptr);
  assert(level_ptrs != nullptr);
  assert(level_ptrs->size() == static_cast<size_t>(number_levels_));
  assert(cfd_->user_comparator()->CompareWithoutTimestamp(begin_key, end_key) <
         0);
  if (bottommost_level_) {
    return true /* does not overlap */;
  } else if (output_level_ != 0 &&
             cfd_->ioptions()->compaction_style == kCompactionStyleLevel) {
    const Comparator* user_cmp = cfd_->user_comparator();
    for (int lvl = output_level_ + 1; lvl < number_levels_; lvl++) {
      const std::vector<FileMetaData*>& files =
          input_vstorage_->LevelFiles(lvl);
      for (; level_ptrs->at(lvl) < files.size(); level_ptrs->at(lvl)++) {
        auto* f = files[level_ptrs->at(lvl)];
        // Advance until the first file with begin_key <= f->largest.user_key()
        if (user_cmp->CompareWithoutTimestamp(begin_key,
                                              f->largest.user_key()) > 0) {
          continue;
        }
        // We know that the previous file prev_f, if exists, has
        // prev_f->largest.user_key() < begin_key.
        if (user_cmp->CompareWithoutTimestamp(end_key,
                                              f->smallest.user_key()) <= 0) {
          // not overlapping with this level
          break;
        } else {
          // We have:
          // - begin_key < end_key,
          // - begin_key <= f->largest.user_key(), and
          // - end_key > f->smallest.user_key()
          return false /* overlap */;
        }
      }
    }
    return true /* does not overlap */;
  }
  return false /* overlaps */;
};

// Mark (or clear) each file that is being compacted
void Compaction::MarkFilesBeingCompacted(bool mark_as_compacted) {
  for (size_t i = 0; i < num_input_levels(); i++) {
    for (size_t j = 0; j < inputs_[i].size(); j++) {
      assert(mark_as_compacted ? !inputs_[i][j]->being_compacted
                               : inputs_[i][j]->being_compacted);
      inputs_[i][j]->being_compacted = mark_as_compacted;
    }
  }
}

// Sample output:
// If compacting 3 L0 files, 2 L3 files and 1 L4 file, and outputting to L5,
// print: "3@0 + 2@3 + 1@4 files to L5"
const char* Compaction::InputLevelSummary(
    InputLevelSummaryBuffer* scratch) const {
  int len = 0;
  bool is_first = true;
  for (auto& input_level : inputs_) {
    if (input_level.empty()) {
      continue;
    }
    if (!is_first) {
      len +=
          snprintf(scratch->buffer + len, sizeof(scratch->buffer) - len, " + ");
      len = std::min(len, static_cast<int>(sizeof(scratch->buffer)));
    } else {
      is_first = false;
    }
    len += snprintf(scratch->buffer + len, sizeof(scratch->buffer) - len,
                    "%" ROCKSDB_PRIszt "@%d", input_level.size(),
                    input_level.level);
    len = std::min(len, static_cast<int>(sizeof(scratch->buffer)));
  }
  snprintf(scratch->buffer + len, sizeof(scratch->buffer) - len,
           " files to L%d", output_level());

  return scratch->buffer;
}

uint64_t Compaction::CalculateTotalInputSize() const {
  uint64_t size = 0;
  for (auto& input_level : inputs_) {
    for (auto f : input_level.files) {
      size += f->fd.GetFileSize();
    }
  }
  return size;
}

void Compaction::ReleaseCompactionFiles(Status status) {
  MarkFilesBeingCompacted(false);
  cfd_->compaction_picker()->ReleaseCompactionFiles(this, status);
}

void Compaction::ResetNextCompactionIndex() {
  assert(input_version_ != nullptr);
  input_vstorage_->ResetNextCompactionIndex(start_level_);
}

namespace {
int InputSummary(const std::vector<FileMetaData*>& files, char* output,
                 int len) {
  *output = '\0';
  int write = 0;
  for (size_t i = 0; i < files.size(); i++) {
    int sz = len - write;
    int ret;
    char sztxt[16];
    AppendHumanBytes(files.at(i)->fd.GetFileSize(), sztxt, 16);
    ret = snprintf(output + write, sz, "%" PRIu64 "(%s) ",
                   files.at(i)->fd.GetNumber(), sztxt);
    if (ret < 0 || ret >= sz) break;
    write += ret;
  }
  // if files.size() is non-zero, overwrite the last space
  return write - !!files.size();
}
}  // namespace

void Compaction::Summary(char* output, int len) {
  int write =
      snprintf(output, len, "Base version %" PRIu64 " Base level %d, inputs: [",
               input_version_->GetVersionNumber(), start_level_);
  if (write < 0 || write >= len) {
    return;
  }

  for (size_t level_iter = 0; level_iter < num_input_levels(); ++level_iter) {
    if (level_iter > 0) {
      write += snprintf(output + write, len - write, "], [");
      if (write < 0 || write >= len) {
        return;
      }
    }
    write +=
        InputSummary(inputs_[level_iter].files, output + write, len - write);
    if (write < 0 || write >= len) {
      return;
    }
  }

  snprintf(output + write, len - write, "]");
}

uint64_t Compaction::OutputFilePreallocationSize() const {
  uint64_t preallocation_size = 0;

  for (const auto& level_files : inputs_) {
    for (const auto& file : level_files.files) {
      preallocation_size += file->fd.GetFileSize();
    }
  }

  if (max_output_file_size_ != std::numeric_limits<uint64_t>::max() &&
      (immutable_options_.compaction_style == kCompactionStyleLevel ||
       output_level() > 0)) {
    preallocation_size = std::min(max_output_file_size_, preallocation_size);
  }

  // Over-estimate slightly so we don't end up just barely crossing
  // the threshold
  // No point to preallocate more than 1GB.
  return std::min(uint64_t{1073741824},
                  preallocation_size + (preallocation_size / 10));
}

std::unique_ptr<CompactionFilter> Compaction::CreateCompactionFilter() const {
  if (!cfd_->ioptions()->compaction_filter_factory) {
    return nullptr;
  }

  if (!cfd_->ioptions()
           ->compaction_filter_factory->ShouldFilterTableFileCreation(
               TableFileCreationReason::kCompaction)) {
    return nullptr;
  }

  CompactionFilter::Context context;
  context.is_full_compaction = is_full_compaction_;
  context.is_manual_compaction = is_manual_compaction_;
  context.input_start_level = start_level_;
  context.column_family_id = cfd_->GetID();
  context.reason = TableFileCreationReason::kCompaction;
  context.input_table_properties = GetInputTableProperties();
  if (context.input_table_properties.empty()) {
    ROCKS_LOG_WARN(
        immutable_options_.info_log,
        "Unable to set `input_table_properties` of `CompactionFilter::Context` "
        "for compaction.");
  }

  return cfd_->ioptions()->compaction_filter_factory->CreateCompactionFilter(
      context);
}

std::unique_ptr<SstPartitioner> Compaction::CreateSstPartitioner() const {
  if (!immutable_options_.sst_partitioner_factory) {
    return nullptr;
  }

  SstPartitioner::Context context;
  context.is_full_compaction = is_full_compaction_;
  context.is_manual_compaction = is_manual_compaction_;
  context.output_level = output_level_;
  context.smallest_user_key = smallest_user_key_;
  context.largest_user_key = largest_user_key_;
  return immutable_options_.sst_partitioner_factory->CreatePartitioner(context);
}

bool Compaction::IsOutputLevelEmpty() const {
  return inputs_.back().level != output_level_ || inputs_.back().empty();
}

bool Compaction::ShouldFormSubcompactions() const {
  if (cfd_ == nullptr) {
    return false;
  }

  // Round-Robin pri under leveled compaction allows subcompactions by default
  // and the number of subcompactions can be larger than max_subcompactions_
  if (cfd_->ioptions()->compaction_pri == kRoundRobin &&
      cfd_->ioptions()->compaction_style == kCompactionStyleLevel) {
    return output_level_ > 0;
  }

  if (max_subcompactions_ <= 1) {
    return false;
  }

  if (cfd_->ioptions()->compaction_style == kCompactionStyleLevel) {
    return (start_level_ == 0 || is_manual_compaction_) && output_level_ > 0;
  } else if (cfd_->ioptions()->compaction_style == kCompactionStyleUniversal) {
    return number_levels_ > 1 && output_level_ > 0;
  } else {
    return false;
  }
}

bool Compaction::DoesInputReferenceBlobFiles() const {
  assert(input_version_);

  const VersionStorageInfo* storage_info = input_version_->storage_info();
  assert(storage_info);

  if (storage_info->GetBlobFiles().empty()) {
    return false;
  }

  for (size_t i = 0; i < inputs_.size(); ++i) {
    for (const FileMetaData* meta : inputs_[i].files) {
      assert(meta);

      if (meta->oldest_blob_file_number != kInvalidBlobFileNumber) {
        return true;
      }
    }
  }

  return false;
}

uint64_t Compaction::MinInputFileOldestAncesterTime(
    const InternalKey* start, const InternalKey* end) const {
  uint64_t min_oldest_ancester_time = std::numeric_limits<uint64_t>::max();
  const InternalKeyComparator& icmp =
      column_family_data()->internal_comparator();
  for (const auto& level_files : inputs_) {
    for (const auto& file : level_files.files) {
      if (start != nullptr && icmp.Compare(file->largest, *start) < 0) {
        continue;
      }
      if (end != nullptr && icmp.Compare(file->smallest, *end) > 0) {
        continue;
      }
      uint64_t oldest_ancester_time = file->TryGetOldestAncesterTime();
      if (oldest_ancester_time != 0) {
        min_oldest_ancester_time =
            std::min(min_oldest_ancester_time, oldest_ancester_time);
      }
    }
  }
  return min_oldest_ancester_time;
}

uint64_t Compaction::MinInputFileEpochNumber() const {
  uint64_t min_epoch_number = std::numeric_limits<uint64_t>::max();
  for (const auto& inputs_per_level : inputs_) {
    for (const auto& file : inputs_per_level.files) {
      min_epoch_number = std::min(min_epoch_number, file->epoch_number);
    }
  }
  return min_epoch_number;
}

int Compaction::EvaluatePenultimateLevel(
    const VersionStorageInfo* vstorage,
    const ImmutableOptions& immutable_options, const int start_level,
    const int output_level) {
  // TODO: currently per_key_placement feature only support level and universal
  //  compaction
  if (immutable_options.compaction_style != kCompactionStyleLevel &&
      immutable_options.compaction_style != kCompactionStyleUniversal) {
    return kInvalidLevel;
  }
  if (output_level != immutable_options.num_levels - 1) {
    return kInvalidLevel;
  }

  int penultimate_level = output_level - 1;
  assert(penultimate_level < immutable_options.num_levels);
  if (penultimate_level <= 0) {
    return kInvalidLevel;
  }

  // If the penultimate level is not within input level -> output level range
  // check if the penultimate output level is empty, if it's empty, it could
  // also be locked for the penultimate output.
  // TODO: ideally, it only needs to check if there's a file within the
  //  compaction output key range. For simplicity, it just check if there's any
  //  file on the penultimate level.
  if (start_level == immutable_options.num_levels - 1 &&
      (immutable_options.compaction_style != kCompactionStyleUniversal ||
       !vstorage->LevelFiles(penultimate_level).empty())) {
    return kInvalidLevel;
  }

  bool supports_per_key_placement =
      immutable_options.preclude_last_level_data_seconds > 0;

  // it could be overridden by unittest
  TEST_SYNC_POINT_CALLBACK("Compaction::SupportsPerKeyPlacement:Enabled",
                           &supports_per_key_placement);
  if (!supports_per_key_placement) {
    return kInvalidLevel;
  }

  return penultimate_level;
}

}  // namespace ROCKSDB_NAMESPACE<|MERGE_RESOLUTION|>--- conflicted
+++ resolved
@@ -13,11 +13,7 @@
 #include <vector>
 
 #include "db/column_family.h"
-<<<<<<< HEAD
-#include "db/dbformat.h"
-=======
 #include "logging/logging.h"
->>>>>>> 26df98ad
 #include "rocksdb/compaction_filter.h"
 #include "rocksdb/sst_partitioner.h"
 #include "test_util/sync_point.h"
@@ -321,23 +317,15 @@
     const MutableDBOptions& _mutable_db_options,
     std::vector<CompactionInputFiles> _inputs, int _output_level,
     uint64_t _target_file_size, uint64_t _max_compaction_bytes,
-<<<<<<< HEAD
     uint32_t _start_level_path_id, uint32_t _latter_level_path_id,
     CompressionType _compression, CompressionOptions _compression_opts,
     Temperature _output_temperature, uint32_t _max_subcompactions,
     std::vector<FileMetaData*> _grandparents, double latter_level_hot_per_byte,
-    bool _manual_compaction, double _score, bool _deletion_compaction,
-    CompactionReason _compaction_reason)
-=======
-    uint32_t _output_path_id, CompressionType _compression,
-    CompressionOptions _compression_opts, Temperature _output_temperature,
-    uint32_t _max_subcompactions, std::vector<FileMetaData*> _grandparents,
     bool _manual_compaction, const std::string& _trim_ts, double _score,
     bool _deletion_compaction, bool l0_files_might_overlap,
     CompactionReason _compaction_reason,
     BlobGarbageCollectionPolicy _blob_garbage_collection_policy,
     double _blob_garbage_collection_age_cutoff)
->>>>>>> 26df98ad
     : input_vstorage_(vstorage),
       start_level_(_inputs[0].level),
       output_level_(_output_level),
@@ -373,10 +361,7 @@
       trim_ts_(_trim_ts),
       is_trivial_move_(false),
       compaction_reason_(_compaction_reason),
-<<<<<<< HEAD
       latter_level_hot_per_byte_(latter_level_hot_per_byte),
-      notify_on_compaction_completion_(false) {
-=======
       notify_on_compaction_completion_(false),
       enable_blob_garbage_collection_(
           _blob_garbage_collection_policy == BlobGarbageCollectionPolicy::kForce
@@ -399,7 +384,6 @@
               ? Compaction::kInvalidLevel
               : EvaluatePenultimateLevel(vstorage, immutable_options_,
                                          start_level_, output_level_)) {
->>>>>>> 26df98ad
   MarkFilesBeingCompacted(true);
   if (is_manual_compaction_) {
     compaction_reason_ = CompactionReason::kManualCompaction;
@@ -605,11 +589,7 @@
   }
 
   if (!(start_level_ != output_level_ && num_input_levels() == 1 &&
-<<<<<<< HEAD
         input(0, 0)->fd.GetPathId() == latter_level_path_id() &&
-=======
-        input(0, 0)->fd.GetPathId() == output_path_id() &&
->>>>>>> 26df98ad
         InputCompressionMatchesOutput())) {
     return false;
   }
