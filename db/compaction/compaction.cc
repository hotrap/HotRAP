--- conflicted
+++ resolved
@@ -110,19 +110,12 @@
       inputs_[i][j]->being_or_has_been_compacted = true;
     }
   }
-<<<<<<< HEAD
-=======
-  CompactionRouter* router =
-      cfd_->GetCurrentMutableCFOptions()->compaction_router;
-  if (router == nullptr) return;
->>>>>>> 929fd704
   if (start_level_ != output_level_) {
     // Future work: Handle other cases
     assert(output_level_ == start_level_ + 1);
     auto it = caches->find(start_level_);
     if (it != caches->end()) {
       assert(it->first == start_level_);
-<<<<<<< HEAD
       auto guard = cfd_->internal_stats()
                        ->hotrap_timers()
                        .timer(TimerType::kRemoveOld)
@@ -156,43 +149,11 @@
                            start_level_largest_user_key) <= 0) {
         auto mut_it = mut->cache.find(start_level_it.user_key().ToString());
         if (mut_it != mut->cache.end()) {
-          mut->size -= mut_it->first.size() + mut_it->second.size();
+          mut->size -= mut_it->first.size() + mut_it->second.value.size();
           mut->cache.erase(mut_it);
         }
         start_level_it.Next();
       }
-=======
-      auto records =
-          it->second.TakeRange(router, smallest_user_key_, largest_user_key_);
-      for (auto& record : records) {
-        auto& user_key = record.first;
-        auto& value = record.second;
-        InternalKey key;
-        *key.rep() = std::move(user_key);
-        // Future work: Support other types and sequence number
-        key.ConvertFromUserKey(0, ValueType::kTypeValue);
-        cached_records_to_promote_.emplace_back(std::move(key),
-                                                std::move(value));
-      }
-    }
-  }
-  auto it = caches->find(output_level_);
-  if (it != caches->end()) {
-    assert(it->first == output_level_);
-    auto records =
-        it->second.TakeRange(router, smallest_user_key_, largest_user_key_);
-    // Future work: Handle the other case which is possible if the router
-    // changes.
-    assert(cached_records_to_promote_.empty());
-    for (auto& record : records) {
-      auto& user_key = record.first;
-      auto& value = record.second;
-      InternalKey key;
-      *key.rep() = std::move(user_key);
-      // Future work: Support other types and sequence number
-      key.ConvertFromUserKey(0, ValueType::kTypeValue);
-      cached_records_to_promote_.emplace_back(std::move(key), std::move(value));
->>>>>>> 929fd704
     }
   }
 }
