//  Copyright (c) 2011-present, Facebook, Inc.  All rights reserved.
//  This source code is licensed under both the GPLv2 (found in the
//  COPYING file in the root directory) and Apache 2.0 License
//  (found in the LICENSE.Apache file in the root directory).
//
// Copyright (c) 2011 The LevelDB Authors. All rights reserved.
// Use of this source code is governed by a BSD-style license that can be
// found in the LICENSE file. See the AUTHORS file for names of contributors.

#include "db/compaction/compaction.h"

#include <tbb/concurrent_hash_map.h>

#include <cinttypes>
#include <vector>

#include "db/column_family.h"
<<<<<<< HEAD
#include "db/dbformat.h"
#include "db/forward_iterator.h"
#include "db/internal_stats.h"
=======
#include "logging/logging.h"
>>>>>>> d84e0aae
#include "rocksdb/compaction_filter.h"
#include "rocksdb/sst_partitioner.h"
#include "test_util/sync_point.h"
#include "util/string_util.h"

namespace ROCKSDB_NAMESPACE {

const uint64_t kRangeTombstoneSentinel =
    PackSequenceAndType(kMaxSequenceNumber, kTypeRangeDeletion);

int sstableKeyCompare(const Comparator* uc, const Slice& a, const Slice& b) {
  auto c = uc->CompareWithoutTimestamp(ExtractUserKey(a), ExtractUserKey(b));
  if (c != 0) {
    return c;
  }
  auto a_footer = ExtractInternalKeyFooter(a);
  auto b_footer = ExtractInternalKeyFooter(b);
  if (a_footer == kRangeTombstoneSentinel) {
    if (b_footer != kRangeTombstoneSentinel) {
      return -1;
    }
  } else if (b_footer == kRangeTombstoneSentinel) {
    return 1;
  }
  return 0;
}

int sstableKeyCompare(const Comparator* user_cmp, const InternalKey* a,
                      const InternalKey& b) {
  if (a == nullptr) {
    return -1;
  }
  return sstableKeyCompare(user_cmp, *a, b);
}

int sstableKeyCompare(const Comparator* user_cmp, const InternalKey& a,
                      const InternalKey* b) {
  if (b == nullptr) {
    return -1;
  }
  return sstableKeyCompare(user_cmp, a, *b);
}

uint64_t TotalFileSize(const std::vector<FileMetaData*>& files) {
  uint64_t sum = 0;
  for (size_t i = 0; i < files.size() && files[i]; i++) {
    sum += files[i]->fd.GetFileSize();
  }
  return sum;
}

void CompactionInputFiles::GetBoundaryKeys(const Comparator* ucmp,
                                           Slice* smallest_user_key,
                                           Slice* largest_user_key) const {
  assert(!files.empty());
  if (level == 0) {
    // we need to consider all files on level 0
    const FileMetaData* f = files[0];
    *smallest_user_key = f->smallest.user_key();
    *largest_user_key = f->largest.user_key();
    for (size_t i = 1; i < files.size(); ++i) {
      f = files[i];
      const Slice& start_user_key = f->smallest.user_key();
      if (ucmp->Compare(start_user_key, *smallest_user_key) < 0) {
        *smallest_user_key = start_user_key;
      }
      const Slice& end_user_key = f->largest.user_key();
      if (ucmp->Compare(end_user_key, *largest_user_key) > 0) {
        *largest_user_key = end_user_key;
      }
    }
  } else {
    *smallest_user_key = files[0]->smallest.user_key();
    *largest_user_key = files.back()->largest.user_key();
  }
}

void Compaction::SetInputVersion(Version* _input_version) {
  input_version_ = _input_version;
  cfd_ = input_version_->cfd();

  cfd_->Ref();
  input_version_->Ref();
  edit_.SetColumnFamily(cfd_->GetID());

  if (start_level_ != output_level_) {
    // Future work(hotrap): Handle other cases
    assert(output_level_ == start_level_ + 1);
    auto mark_fn = [this]() {
      for (size_t i = 0; i < num_input_levels(); i++) {
        for (size_t j = 0; j < inputs_[i].size(); j++) {
          assert(!inputs_[i][j]->being_or_has_been_compacted);
          // Must hold promotion cache lock.
          inputs_[i][j]->being_or_has_been_compacted = true;
        }
      }
    };
    auto caches = cfd_->promotion_caches().Read();
    auto it = caches->find(start_level_);
    if (it == caches->end()) {
      // We hold the read lock of caches so that the new cache won't be
      // inserted.
      mark_fn();
    } else {
      assert(it->first == (size_t)start_level_);
      const auto& cache = it->second;
      caches.drop();
      // PromotionCache::Insert
      // (1) happens before mark_fn, so that the inserted records can be handled
      // by TakeRange.
      // (2) happens after mark_fn, so that records in the compaction range
      // won't be inserted to the promotion cache.
      cache.being_or_has_been_compacted_lock().WriteLock();
      mark_fn();
      cache.being_or_has_been_compacted_lock().WriteUnlock();
      const LevelFilesBrief* start_level_input = input_levels(0);
      std::vector<FileMetaData*> file_meta_data;
      for (size_t i = 0; i < start_level_input->num_files; ++i) {
        file_meta_data.push_back(start_level_input->files[i].file_metadata);
      }

      const Comparator* ucmp = immutable_options_.user_comparator;
      Slice start_level_smallest_user_key, start_level_largest_user_key;
      inputs_[0].GetBoundaryKeys(ucmp, &start_level_smallest_user_key,
                                 &start_level_largest_user_key);

      ReadOptions read_options;
      read_options.verify_checksums = true;
      read_options.fill_cache = false;
      read_options.iterate_lower_bound = &start_level_smallest_user_key;

      ForwardLevelIterator start_level_it(
          cfd_, read_options, file_meta_data,
          mutable_cf_options()->prefix_extractor.get(), false);
      start_level_it.SetFileIndex(0);
      start_level_it.Seek(start_level_smallest_user_key);

      cache.Remove(start_level_it, start_level_largest_user_key);
    }
  }
}

void Compaction::GetBoundaryKeys(
    VersionStorageInfo* vstorage,
    const std::vector<CompactionInputFiles>& inputs, Slice* smallest_user_key,
    Slice* largest_user_key, int exclude_level) {
  bool initialized = false;
  const Comparator* ucmp = vstorage->InternalComparator()->user_comparator();
  for (size_t i = 0; i < inputs.size(); ++i) {
    if (inputs[i].files.empty() || inputs[i].level == exclude_level) {
      continue;
    }
    if (inputs[i].level == 0) {
      // we need to consider all files on level 0
      for (const auto* f : inputs[i].files) {
        const Slice& start_user_key = f->smallest.user_key();
        if (!initialized ||
            ucmp->Compare(start_user_key, *smallest_user_key) < 0) {
          *smallest_user_key = start_user_key;
        }
        const Slice& end_user_key = f->largest.user_key();
        if (!initialized ||
            ucmp->Compare(end_user_key, *largest_user_key) > 0) {
          *largest_user_key = end_user_key;
        }
        initialized = true;
      }
    } else {
      // we only need to consider the first and last file
      const Slice& start_user_key = inputs[i].files[0]->smallest.user_key();
      if (!initialized ||
          ucmp->Compare(start_user_key, *smallest_user_key) < 0) {
        *smallest_user_key = start_user_key;
      }
      const Slice& end_user_key = inputs[i].files.back()->largest.user_key();
      if (!initialized || ucmp->Compare(end_user_key, *largest_user_key) > 0) {
        *largest_user_key = end_user_key;
      }
      initialized = true;
    }
  }
}

std::vector<CompactionInputFiles> Compaction::PopulateWithAtomicBoundaries(
    VersionStorageInfo* vstorage, std::vector<CompactionInputFiles> inputs) {
  const Comparator* ucmp = vstorage->InternalComparator()->user_comparator();
  for (size_t i = 0; i < inputs.size(); i++) {
    if (inputs[i].level == 0 || inputs[i].files.empty()) {
      continue;
    }
    inputs[i].atomic_compaction_unit_boundaries.reserve(inputs[i].files.size());
    AtomicCompactionUnitBoundary cur_boundary;
    size_t first_atomic_idx = 0;
    auto add_unit_boundary = [&](size_t to) {
      if (first_atomic_idx == to) return;
      for (size_t k = first_atomic_idx; k < to; k++) {
        inputs[i].atomic_compaction_unit_boundaries.push_back(cur_boundary);
      }
      first_atomic_idx = to;
    };
    for (size_t j = 0; j < inputs[i].files.size(); j++) {
      const auto* f = inputs[i].files[j];
      if (j == 0) {
        // First file in a level.
        cur_boundary.smallest = &f->smallest;
        cur_boundary.largest = &f->largest;
      } else if (sstableKeyCompare(ucmp, *cur_boundary.largest, f->smallest) ==
                 0) {
        // SSTs overlap but the end key of the previous file was not
        // artificially extended by a range tombstone. Extend the current
        // boundary.
        cur_boundary.largest = &f->largest;
      } else {
        // Atomic compaction unit has ended.
        add_unit_boundary(j);
        cur_boundary.smallest = &f->smallest;
        cur_boundary.largest = &f->largest;
      }
    }
    add_unit_boundary(inputs[i].files.size());
    assert(inputs[i].files.size() ==
           inputs[i].atomic_compaction_unit_boundaries.size());
  }
  return inputs;
}

// helper function to determine if compaction is creating files at the
// bottommost level
bool Compaction::IsBottommostLevel(
    int output_level, VersionStorageInfo* vstorage,
    const std::vector<CompactionInputFiles>& inputs) {
  int output_l0_idx;
  if (output_level == 0) {
    output_l0_idx = 0;
    for (const auto* file : vstorage->LevelFiles(0)) {
      if (inputs[0].files.back() == file) {
        break;
      }
      ++output_l0_idx;
    }
    assert(static_cast<size_t>(output_l0_idx) < vstorage->LevelFiles(0).size());
  } else {
    output_l0_idx = -1;
  }
  Slice smallest_key, largest_key;
  GetBoundaryKeys(vstorage, inputs, &smallest_key, &largest_key);
  return !vstorage->RangeMightExistAfterSortedRun(smallest_key, largest_key,
                                                  output_level, output_l0_idx);
}

// test function to validate the functionality of IsBottommostLevel()
// function -- determines if compaction with inputs and storage is bottommost
bool Compaction::TEST_IsBottommostLevel(
    int output_level, VersionStorageInfo* vstorage,
    const std::vector<CompactionInputFiles>& inputs) {
  return IsBottommostLevel(output_level, vstorage, inputs);
}

bool Compaction::IsFullCompaction(
    VersionStorageInfo* vstorage,
    const std::vector<CompactionInputFiles>& inputs) {
  size_t num_files_in_compaction = 0;
  size_t total_num_files = 0;
  for (int l = 0; l < vstorage->num_levels(); l++) {
    total_num_files += vstorage->NumLevelFiles(l);
  }
  for (size_t i = 0; i < inputs.size(); i++) {
    num_files_in_compaction += inputs[i].size();
  }
  return num_files_in_compaction == total_num_files;
}

Status Compaction::InitInputTableProperties() {
  if (!input_table_properties_.empty()) {
    return Status::OK();
  }

  Status s;
  const ReadOptions read_options(Env::IOActivity::kCompaction);
  assert(input_version_);
  for (size_t i = 0; i < num_input_levels(); ++i) {
    for (const FileMetaData* fmd : *(this->inputs(i))) {
      std::shared_ptr<const TableProperties> tp;
      std::string file_name =
          TableFileName(immutable_options_.cf_paths, fmd->fd.GetNumber(),
                        fmd->fd.GetPathId());
      s = input_version_->GetTableProperties(read_options, &tp, fmd,
                                             &file_name);
      if (s.ok()) {
        input_table_properties_[file_name] = tp;
      } else {
        ROCKS_LOG_ERROR(immutable_options_.info_log,
                        "Unable to load table properties for file %" PRIu64
                        " --- %s\n",
                        fmd->fd.GetNumber(), s.ToString().c_str());
        input_table_properties_.clear();
        return s;
      }
    }
  }

  return s;
}

Compaction::Compaction(
    VersionStorageInfo* vstorage, const ImmutableOptions& _immutable_options,
    const MutableCFOptions& _mutable_cf_options,
    const MutableDBOptions& _mutable_db_options,
    std::vector<CompactionInputFiles> _inputs, int _output_level,
    uint64_t _target_file_size, uint64_t _max_compaction_bytes,
    uint32_t _start_level_path_id, uint32_t _latter_level_path_id,
    CompressionType _compression, CompressionOptions _compression_opts,
    Temperature _output_temperature, uint32_t _max_subcompactions,
    std::vector<FileMetaData*> _grandparents, double latter_level_hot_per_byte,
    bool _manual_compaction, const std::string& _trim_ts, double _score,
    bool _deletion_compaction, bool l0_files_might_overlap,
    CompactionReason _compaction_reason,
    BlobGarbageCollectionPolicy _blob_garbage_collection_policy,
    double _blob_garbage_collection_age_cutoff)
    : input_vstorage_(vstorage),
      start_level_(_inputs[0].level),
      output_level_(_output_level),
      target_output_file_size_(_target_file_size),
      max_compaction_bytes_(_max_compaction_bytes),
      max_subcompactions_(_max_subcompactions),
      immutable_options_(_immutable_options),
      mutable_cf_options_(_mutable_cf_options),
      input_version_(nullptr),
      number_levels_(vstorage->num_levels()),
      cfd_(nullptr),
      start_level_path_id_(_start_level_path_id),
      later_level_path_id_(_latter_level_path_id),
      output_compression_(_compression),
      output_compression_opts_(_compression_opts),
      output_temperature_(_output_temperature),
      deletion_compaction_(_deletion_compaction),
      l0_files_might_overlap_(l0_files_might_overlap),
      inputs_(PopulateWithAtomicBoundaries(vstorage, std::move(_inputs))),
      grandparents_(std::move(_grandparents)),
      score_(_score),
      bottommost_level_(
          // For simplicity, we don't support the concept of "bottommost level"
          // with
          // `CompactionReason::kExternalSstIngestion` and
          // `CompactionReason::kRefitLevel`
          (_compaction_reason == CompactionReason::kExternalSstIngestion ||
           _compaction_reason == CompactionReason::kRefitLevel)
              ? false
              : IsBottommostLevel(output_level_, vstorage, inputs_)),
      is_full_compaction_(IsFullCompaction(vstorage, inputs_)),
      is_manual_compaction_(_manual_compaction),
      trim_ts_(_trim_ts),
      is_trivial_move_(false),
      compaction_reason_(_compaction_reason),
      latter_level_hot_per_byte_(latter_level_hot_per_byte),
      notify_on_compaction_completion_(false),
      enable_blob_garbage_collection_(
          _blob_garbage_collection_policy == BlobGarbageCollectionPolicy::kForce
              ? true
              : (_blob_garbage_collection_policy ==
                         BlobGarbageCollectionPolicy::kDisable
                     ? false
                     : mutable_cf_options()->enable_blob_garbage_collection)),
      blob_garbage_collection_age_cutoff_(
          _blob_garbage_collection_age_cutoff < 0 ||
                  _blob_garbage_collection_age_cutoff > 1
              ? mutable_cf_options()->blob_garbage_collection_age_cutoff
              : _blob_garbage_collection_age_cutoff),
      penultimate_level_(
          // For simplicity, we don't support the concept of "penultimate level"
          // with `CompactionReason::kExternalSstIngestion` and
          // `CompactionReason::kRefitLevel`
          _compaction_reason == CompactionReason::kExternalSstIngestion ||
                  _compaction_reason == CompactionReason::kRefitLevel
              ? Compaction::kInvalidLevel
              : EvaluatePenultimateLevel(vstorage, immutable_options_,
                                         start_level_, output_level_)) {
  MarkFilesBeingCompacted(true);
  if (is_manual_compaction_) {
    compaction_reason_ = CompactionReason::kManualCompaction;
  }
  if (max_subcompactions_ == 0) {
    max_subcompactions_ = _mutable_db_options.max_subcompactions;
  }

  // for the non-bottommost levels, it tries to build files match the target
  // file size, but not guaranteed. It could be 2x the size of the target size.
  max_output_file_size_ =
      bottommost_level_ || grandparents_.empty() ||
              !_immutable_options.level_compaction_dynamic_file_size
          ? target_output_file_size_
          : 2 * target_output_file_size_;

#ifndef NDEBUG
  for (size_t i = 1; i < inputs_.size(); ++i) {
    assert(inputs_[i].level > inputs_[i - 1].level);
  }
#endif

  // setup input_levels_
  {
    input_levels_.resize(num_input_levels());
    for (size_t which = 0; which < num_input_levels(); which++) {
      DoGenerateLevelFilesBrief(&input_levels_[which], inputs_[which].files,
                                &arena_);
    }
  }

  GetBoundaryKeys(vstorage, inputs_, &smallest_user_key_, &largest_user_key_);

  // Every compaction regardless of any compaction reason may respect the
  // existing compact cursor in the output level to split output files
  output_split_key_ = nullptr;
  if (immutable_options_.compaction_style == kCompactionStyleLevel &&
      immutable_options_.compaction_pri == kRoundRobin) {
    const InternalKey* cursor =
        &input_vstorage_->GetCompactCursors()[output_level_];
    if (cursor->size() != 0) {
      const Slice& cursor_user_key = ExtractUserKey(cursor->Encode());
      auto ucmp = vstorage->InternalComparator()->user_comparator();
      // May split output files according to the cursor if it in the user-key
      // range
      if (ucmp->CompareWithoutTimestamp(cursor_user_key, smallest_user_key_) >
              0 &&
          ucmp->CompareWithoutTimestamp(cursor_user_key, largest_user_key_) <=
              0) {
        output_split_key_ = cursor;
      }
    }
  }

  PopulatePenultimateLevelOutputRange();
}

void Compaction::PopulatePenultimateLevelOutputRange() {
  if (!SupportsPerKeyPlacement()) {
    return;
  }

  // exclude the last level, the range of all input levels is the safe range
  // of keys that can be moved up.
  int exclude_level = number_levels_ - 1;
  penultimate_output_range_type_ = PenultimateOutputRangeType::kNonLastRange;

  // For universal compaction, the penultimate_output_range could be extended if
  // all penultimate level files are included in the compaction (which includes
  // the case that the penultimate level is empty).
  if (immutable_options_.compaction_style == kCompactionStyleUniversal) {
    exclude_level = kInvalidLevel;
    penultimate_output_range_type_ = PenultimateOutputRangeType::kFullRange;
    std::set<uint64_t> penultimate_inputs;
    for (const auto& input_lvl : inputs_) {
      if (input_lvl.level == penultimate_level_) {
        for (const auto& file : input_lvl.files) {
          penultimate_inputs.emplace(file->fd.GetNumber());
        }
      }
    }
    auto penultimate_files = input_vstorage_->LevelFiles(penultimate_level_);
    for (const auto& file : penultimate_files) {
      if (penultimate_inputs.find(file->fd.GetNumber()) ==
          penultimate_inputs.end()) {
        exclude_level = number_levels_ - 1;
        penultimate_output_range_type_ =
            PenultimateOutputRangeType::kNonLastRange;
        break;
      }
    }
  }

  GetBoundaryKeys(input_vstorage_, inputs_,
                  &penultimate_level_smallest_user_key_,
                  &penultimate_level_largest_user_key_, exclude_level);
}

Compaction::~Compaction() {
  if (input_version_ != nullptr) {
    input_version_->Unref();
  }
  if (cfd_ != nullptr) {
    cfd_->UnrefAndTryDelete();
  }
}

bool Compaction::SupportsPerKeyPlacement() const {
  return penultimate_level_ != kInvalidLevel;
}

int Compaction::GetPenultimateLevel() const { return penultimate_level_; }

// smallest_key and largest_key include timestamps if user-defined timestamp is
// enabled.
bool Compaction::OverlapPenultimateLevelOutputRange(
    const Slice& smallest_key, const Slice& largest_key) const {
  if (!SupportsPerKeyPlacement()) {
    return false;
  }
  const Comparator* ucmp =
      input_vstorage_->InternalComparator()->user_comparator();

  return ucmp->CompareWithoutTimestamp(
             smallest_key, penultimate_level_largest_user_key_) <= 0 &&
         ucmp->CompareWithoutTimestamp(
             largest_key, penultimate_level_smallest_user_key_) >= 0;
}

// key includes timestamp if user-defined timestamp is enabled.
bool Compaction::WithinPenultimateLevelOutputRange(const Slice& key) const {
  if (!SupportsPerKeyPlacement()) {
    return false;
  }

  if (penultimate_level_smallest_user_key_.empty() ||
      penultimate_level_largest_user_key_.empty()) {
    return false;
  }

  const Comparator* ucmp =
      input_vstorage_->InternalComparator()->user_comparator();

  return ucmp->CompareWithoutTimestamp(
             key, penultimate_level_smallest_user_key_) >= 0 &&
         ucmp->CompareWithoutTimestamp(
             key, penultimate_level_largest_user_key_) <= 0;
}

bool Compaction::InputCompressionMatchesOutput() const {
  int base_level = input_vstorage_->base_level();
  bool matches =
      (GetCompressionType(input_vstorage_, mutable_cf_options_, start_level_,
                          base_level) == output_compression_);
  if (matches) {
    TEST_SYNC_POINT("Compaction::InputCompressionMatchesOutput:Matches");
    return true;
  }
  TEST_SYNC_POINT("Compaction::InputCompressionMatchesOutput:DidntMatch");
  return matches;
}

bool Compaction::IsTrivialMove() const {
  // Avoid a move if there is lots of overlapping grandparent data.
  // Otherwise, the move could create a parent file that will require
  // a very expensive merge later on.
  // If start_level_== output_level_, the purpose is to force compaction
  // filter to be applied to that level, and thus cannot be a trivial move.

  // Check if start level have files with overlapping ranges
  if (start_level_ == 0 && input_vstorage_->level0_non_overlapping() == false &&
      l0_files_might_overlap_) {
    // We cannot move files from L0 to L1 if the L0 files in the LSM-tree are
    // overlapping, unless we are sure that files picked in L0 don't overlap.
    return false;
  }

  if (is_manual_compaction_ &&
      (immutable_options_.compaction_filter != nullptr ||
       immutable_options_.compaction_filter_factory != nullptr)) {
    // This is a manual compaction and we have a compaction filter that should
    // be executed, we cannot do a trivial move
    return false;
  }

  if (start_level_ == output_level_) {
    // It doesn't make sense if compaction picker picks files just to trivial
    // move to the same level.
    return false;
  }

  if (compaction_reason_ == CompactionReason::kChangeTemperature) {
    // Changing temperature usually requires rewriting the file.
    return false;
  }

  // Used in universal compaction, where trivial move can be done if the
  // input files are non overlapping
  if ((mutable_cf_options_.compaction_options_universal.allow_trivial_move) &&
      (output_level_ != 0) &&
      (cfd_->ioptions()->compaction_style == kCompactionStyleUniversal)) {
    return is_trivial_move_;
  }

  if (!(start_level_ != output_level_ && num_input_levels() == 1 &&
        input(0, 0)->fd.GetPathId() == latter_level_path_id() &&
        InputCompressionMatchesOutput())) {
    return false;
  }

  // assert inputs_.size() == 1

  if (output_level_ + 1 < number_levels_) {
    std::unique_ptr<SstPartitioner> partitioner = CreateSstPartitioner();
    for (const auto& file : inputs_.front().files) {
      std::vector<FileMetaData*> file_grand_parents;
      input_vstorage_->GetOverlappingInputs(output_level_ + 1, &file->smallest,
                                            &file->largest,
                                            &file_grand_parents);
      const auto compaction_size =
          file->fd.GetFileSize() + TotalFileSize(file_grand_parents);
      if (compaction_size > max_compaction_bytes_) {
        return false;
      }

      if (partitioner.get() != nullptr) {
        if (!partitioner->CanDoTrivialMove(file->smallest.user_key(),
                                           file->largest.user_key())) {
          return false;
        }
      }
    }
  }

  // PerKeyPlacement compaction should never be trivial move.
  if (SupportsPerKeyPlacement()) {
    return false;
  }

  return true;
}

void Compaction::AddInputDeletions(VersionEdit* out_edit) {
  for (size_t which = 0; which < num_input_levels(); which++) {
    for (size_t i = 0; i < inputs_[which].size(); i++) {
      out_edit->DeleteFile(level(which), inputs_[which][i]->fd.GetNumber());
    }
  }
}

bool Compaction::KeyNotExistsBeyondOutputLevel(
    const Slice& user_key, std::vector<size_t>* level_ptrs) const {
  assert(input_version_ != nullptr);
  assert(level_ptrs != nullptr);
  assert(level_ptrs->size() == static_cast<size_t>(number_levels_));
  if (bottommost_level_) {
    return true;
  } else if (output_level_ != 0 &&
             cfd_->ioptions()->compaction_style == kCompactionStyleLevel) {
    // Maybe use binary search to find right entry instead of linear search?
    const Comparator* user_cmp = cfd_->user_comparator();
    for (int lvl = output_level_ + 1; lvl < number_levels_; lvl++) {
      const std::vector<FileMetaData*>& files =
          input_vstorage_->LevelFiles(lvl);
      for (; level_ptrs->at(lvl) < files.size(); level_ptrs->at(lvl)++) {
        auto* f = files[level_ptrs->at(lvl)];
        if (user_cmp->Compare(user_key, f->largest.user_key()) <= 0) {
          // We've advanced far enough
          // In the presence of user-defined timestamp, we may need to handle
          // the case in which f->smallest.user_key() (including ts) has the
          // same user key, but the ts part is smaller. If so,
          // Compare(user_key, f->smallest.user_key()) returns -1.
          // That's why we need CompareWithoutTimestamp().
          if (user_cmp->CompareWithoutTimestamp(user_key,
                                                f->smallest.user_key()) >= 0) {
            // Key falls in this file's range, so it may
            // exist beyond output level
            return false;
          }
          break;
        }
      }
    }
    return true;
  }
  return false;
}

bool Compaction::KeyRangeNotExistsBeyondOutputLevel(
    const Slice& begin_key, const Slice& end_key,
    std::vector<size_t>* level_ptrs) const {
  assert(input_version_ != nullptr);
  assert(level_ptrs != nullptr);
  assert(level_ptrs->size() == static_cast<size_t>(number_levels_));
  assert(cfd_->user_comparator()->CompareWithoutTimestamp(begin_key, end_key) <
         0);
  if (bottommost_level_) {
    return true /* does not overlap */;
  } else if (output_level_ != 0 &&
             cfd_->ioptions()->compaction_style == kCompactionStyleLevel) {
    const Comparator* user_cmp = cfd_->user_comparator();
    for (int lvl = output_level_ + 1; lvl < number_levels_; lvl++) {
      const std::vector<FileMetaData*>& files =
          input_vstorage_->LevelFiles(lvl);
      for (; level_ptrs->at(lvl) < files.size(); level_ptrs->at(lvl)++) {
        auto* f = files[level_ptrs->at(lvl)];
        // Advance until the first file with begin_key <= f->largest.user_key()
        if (user_cmp->CompareWithoutTimestamp(begin_key,
                                              f->largest.user_key()) > 0) {
          continue;
        }
        // We know that the previous file prev_f, if exists, has
        // prev_f->largest.user_key() < begin_key.
        if (user_cmp->CompareWithoutTimestamp(end_key,
                                              f->smallest.user_key()) <= 0) {
          // not overlapping with this level
          break;
        } else {
          // We have:
          // - begin_key < end_key,
          // - begin_key <= f->largest.user_key(), and
          // - end_key > f->smallest.user_key()
          return false /* overlap */;
        }
      }
    }
    return true /* does not overlap */;
  }
  return false /* overlaps */;
};

// Mark (or clear) each file that is being compacted
void Compaction::MarkFilesBeingCompacted(bool mark_as_compacted) {
  for (size_t i = 0; i < num_input_levels(); i++) {
    for (size_t j = 0; j < inputs_[i].size(); j++) {
      assert(mark_as_compacted ? !inputs_[i][j]->being_compacted
                               : inputs_[i][j]->being_compacted);
      inputs_[i][j]->being_compacted = mark_as_compacted;
    }
  }
}

// Sample output:
// If compacting 3 L0 files, 2 L3 files and 1 L4 file, and outputting to L5,
// print: "3@0 + 2@3 + 1@4 files to L5"
const char* Compaction::InputLevelSummary(
    InputLevelSummaryBuffer* scratch) const {
  int len = 0;
  bool is_first = true;
  for (auto& input_level : inputs_) {
    if (input_level.empty()) {
      continue;
    }
    if (!is_first) {
      len +=
          snprintf(scratch->buffer + len, sizeof(scratch->buffer) - len, " + ");
      len = std::min(len, static_cast<int>(sizeof(scratch->buffer)));
    } else {
      is_first = false;
    }
    len += snprintf(scratch->buffer + len, sizeof(scratch->buffer) - len,
                    "%" ROCKSDB_PRIszt "@%d", input_level.size(),
                    input_level.level);
    len = std::min(len, static_cast<int>(sizeof(scratch->buffer)));
  }
  snprintf(scratch->buffer + len, sizeof(scratch->buffer) - len,
           " files to L%d", output_level());

  return scratch->buffer;
}

uint64_t Compaction::CalculateTotalInputSize() const {
  uint64_t size = 0;
  for (auto& input_level : inputs_) {
    for (auto f : input_level.files) {
      size += f->fd.GetFileSize();
    }
  }
  return size;
}

void Compaction::ReleaseCompactionFiles(Status status) {
  MarkFilesBeingCompacted(false);
  cfd_->compaction_picker()->ReleaseCompactionFiles(this, status);
}

void Compaction::ResetNextCompactionIndex() {
  assert(input_version_ != nullptr);
  input_vstorage_->ResetNextCompactionIndex(start_level_);
}

namespace {
int InputSummary(const std::vector<FileMetaData*>& files, char* output,
                 int len) {
  *output = '\0';
  int write = 0;
  for (size_t i = 0; i < files.size(); i++) {
    int sz = len - write;
    int ret;
    char sztxt[16];
    AppendHumanBytes(files.at(i)->fd.GetFileSize(), sztxt, 16);
    ret = snprintf(output + write, sz, "%" PRIu64 "(%s) ",
                   files.at(i)->fd.GetNumber(), sztxt);
    if (ret < 0 || ret >= sz) break;
    write += ret;
  }
  // if files.size() is non-zero, overwrite the last space
  return write - !!files.size();
}
}  // namespace

void Compaction::Summary(char* output, int len) {
  int write =
      snprintf(output, len, "Base version %" PRIu64 " Base level %d, inputs: [",
               input_version_->GetVersionNumber(), start_level_);
  if (write < 0 || write >= len) {
    return;
  }

  for (size_t level_iter = 0; level_iter < num_input_levels(); ++level_iter) {
    if (level_iter > 0) {
      write += snprintf(output + write, len - write, "], [");
      if (write < 0 || write >= len) {
        return;
      }
    }
    write +=
        InputSummary(inputs_[level_iter].files, output + write, len - write);
    if (write < 0 || write >= len) {
      return;
    }
  }

  snprintf(output + write, len - write, "]");
}

uint64_t Compaction::OutputFilePreallocationSize() const {
  uint64_t preallocation_size = 0;

  for (const auto& level_files : inputs_) {
    for (const auto& file : level_files.files) {
      preallocation_size += file->fd.GetFileSize();
    }
  }

  if (max_output_file_size_ != std::numeric_limits<uint64_t>::max() &&
      (immutable_options_.compaction_style == kCompactionStyleLevel ||
       output_level() > 0)) {
    preallocation_size = std::min(max_output_file_size_, preallocation_size);
  }

  // Over-estimate slightly so we don't end up just barely crossing
  // the threshold
  // No point to preallocate more than 1GB.
  return std::min(uint64_t{1073741824},
                  preallocation_size + (preallocation_size / 10));
}

std::unique_ptr<CompactionFilter> Compaction::CreateCompactionFilter() const {
  if (!cfd_->ioptions()->compaction_filter_factory) {
    return nullptr;
  }

  if (!cfd_->ioptions()
           ->compaction_filter_factory->ShouldFilterTableFileCreation(
               TableFileCreationReason::kCompaction)) {
    return nullptr;
  }

  CompactionFilter::Context context;
  context.is_full_compaction = is_full_compaction_;
  context.is_manual_compaction = is_manual_compaction_;
  context.input_start_level = start_level_;
  context.column_family_id = cfd_->GetID();
  context.reason = TableFileCreationReason::kCompaction;
  context.input_table_properties = GetInputTableProperties();
  if (context.input_table_properties.empty()) {
    ROCKS_LOG_WARN(
        immutable_options_.info_log,
        "Unable to set `input_table_properties` of `CompactionFilter::Context` "
        "for compaction.");
  }

  return cfd_->ioptions()->compaction_filter_factory->CreateCompactionFilter(
      context);
}

std::unique_ptr<SstPartitioner> Compaction::CreateSstPartitioner() const {
  if (!immutable_options_.sst_partitioner_factory) {
    return nullptr;
  }

  SstPartitioner::Context context;
  context.is_full_compaction = is_full_compaction_;
  context.is_manual_compaction = is_manual_compaction_;
  context.output_level = output_level_;
  context.smallest_user_key = smallest_user_key_;
  context.largest_user_key = largest_user_key_;
  return immutable_options_.sst_partitioner_factory->CreatePartitioner(context);
}

bool Compaction::IsOutputLevelEmpty() const {
  return inputs_.back().level != output_level_ || inputs_.back().empty();
}

bool Compaction::ShouldFormSubcompactions() const {
  if (cfd_ == nullptr) {
    return false;
  }

  // Round-Robin pri under leveled compaction allows subcompactions by default
  // and the number of subcompactions can be larger than max_subcompactions_
  if (cfd_->ioptions()->compaction_pri == kRoundRobin &&
      cfd_->ioptions()->compaction_style == kCompactionStyleLevel) {
    return output_level_ > 0;
  }

  if (max_subcompactions_ <= 1) {
    return false;
  }

  if (cfd_->ioptions()->compaction_style == kCompactionStyleLevel) {
    return (start_level_ == 0 || is_manual_compaction_) && output_level_ > 0;
  } else if (cfd_->ioptions()->compaction_style == kCompactionStyleUniversal) {
    return number_levels_ > 1 && output_level_ > 0;
  } else {
    return false;
  }
}

bool Compaction::DoesInputReferenceBlobFiles() const {
  assert(input_version_);

  const VersionStorageInfo* storage_info = input_version_->storage_info();
  assert(storage_info);

  if (storage_info->GetBlobFiles().empty()) {
    return false;
  }

  for (size_t i = 0; i < inputs_.size(); ++i) {
    for (const FileMetaData* meta : inputs_[i].files) {
      assert(meta);

      if (meta->oldest_blob_file_number != kInvalidBlobFileNumber) {
        return true;
      }
    }
  }

  return false;
}

uint64_t Compaction::MinInputFileOldestAncesterTime(
    const InternalKey* start, const InternalKey* end) const {
  uint64_t min_oldest_ancester_time = std::numeric_limits<uint64_t>::max();
  const InternalKeyComparator& icmp =
      column_family_data()->internal_comparator();
  for (const auto& level_files : inputs_) {
    for (const auto& file : level_files.files) {
      if (start != nullptr && icmp.Compare(file->largest, *start) < 0) {
        continue;
      }
      if (end != nullptr && icmp.Compare(file->smallest, *end) > 0) {
        continue;
      }
      uint64_t oldest_ancester_time = file->TryGetOldestAncesterTime();
      if (oldest_ancester_time != 0) {
        min_oldest_ancester_time =
            std::min(min_oldest_ancester_time, oldest_ancester_time);
      }
    }
  }
  return min_oldest_ancester_time;
}

uint64_t Compaction::MinInputFileEpochNumber() const {
  uint64_t min_epoch_number = std::numeric_limits<uint64_t>::max();
  for (const auto& inputs_per_level : inputs_) {
    for (const auto& file : inputs_per_level.files) {
      min_epoch_number = std::min(min_epoch_number, file->epoch_number);
    }
  }
  return min_epoch_number;
}

int Compaction::EvaluatePenultimateLevel(
    const VersionStorageInfo* vstorage,
    const ImmutableOptions& immutable_options, const int start_level,
    const int output_level) {
  if (start_level + 1 != output_level) {
    return kInvalidLevel;
  }
  return start_level;
#if 0
  // TODO: currently per_key_placement feature only support level and universal
  //  compaction
  if (immutable_options.compaction_style != kCompactionStyleLevel &&
      immutable_options.compaction_style != kCompactionStyleUniversal) {
    return kInvalidLevel;
  }
  if (output_level != immutable_options.num_levels - 1) {
    return kInvalidLevel;
  }

  int penultimate_level = output_level - 1;
  assert(penultimate_level < immutable_options.num_levels);
  if (penultimate_level <= 0) {
    return kInvalidLevel;
  }

  // If the penultimate level is not within input level -> output level range
  // check if the penultimate output level is empty, if it's empty, it could
  // also be locked for the penultimate output.
  // TODO: ideally, it only needs to check if there's a file within the
  //  compaction output key range. For simplicity, it just check if there's any
  //  file on the penultimate level.
  if (start_level == immutable_options.num_levels - 1 &&
      (immutable_options.compaction_style != kCompactionStyleUniversal ||
       !vstorage->LevelFiles(penultimate_level).empty())) {
    return kInvalidLevel;
  }

  bool supports_per_key_placement =
      immutable_options.preclude_last_level_data_seconds > 0;

  // it could be overridden by unittest
  TEST_SYNC_POINT_CALLBACK("Compaction::SupportsPerKeyPlacement:Enabled",
                           &supports_per_key_placement);
  if (!supports_per_key_placement) {
    return kInvalidLevel;
  }

  return penultimate_level;
#endif
}

}  // namespace ROCKSDB_NAMESPACE<|MERGE_RESOLUTION|>--- conflicted
+++ resolved
@@ -15,13 +15,9 @@
 #include <vector>
 
 #include "db/column_family.h"
-<<<<<<< HEAD
-#include "db/dbformat.h"
 #include "db/forward_iterator.h"
 #include "db/internal_stats.h"
-=======
 #include "logging/logging.h"
->>>>>>> d84e0aae
 #include "rocksdb/compaction_filter.h"
 #include "rocksdb/sst_partitioner.h"
 #include "test_util/sync_point.h"
@@ -155,7 +151,8 @@
 
       ForwardLevelIterator start_level_it(
           cfd_, read_options, file_meta_data,
-          mutable_cf_options()->prefix_extractor.get(), false);
+          mutable_cf_options()->prefix_extractor, false,
+          input_version_->GetMutableCFOptions().block_protection_bytes_per_key);
       start_level_it.SetFileIndex(0);
       start_level_it.Seek(start_level_smallest_user_key);
 
