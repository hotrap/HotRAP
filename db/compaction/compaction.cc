//  Copyright (c) 2011-present, Facebook, Inc.  All rights reserved.
//  This source code is licensed under both the GPLv2 (found in the
//  COPYING file in the root directory) and Apache 2.0 License
//  (found in the LICENSE.Apache file in the root directory).
//
// Copyright (c) 2011 The LevelDB Authors. All rights reserved.
// Use of this source code is governed by a BSD-style license that can be
// found in the LICENSE file. See the AUTHORS file for names of contributors.

#include "db/compaction/compaction.h"

#include <cinttypes>
#include <vector>

#include "db/column_family.h"
#include "db/dbformat.h"
#include "rocksdb/compaction_filter.h"
#include "rocksdb/sst_partitioner.h"
#include "test_util/sync_point.h"
#include "util/string_util.h"

namespace ROCKSDB_NAMESPACE {

const uint64_t kRangeTombstoneSentinel =
    PackSequenceAndType(kMaxSequenceNumber, kTypeRangeDeletion);

int sstableKeyCompare(const Comparator* user_cmp, const InternalKey& a,
                      const InternalKey& b) {
  auto c = user_cmp->CompareWithoutTimestamp(a.user_key(), b.user_key());
  if (c != 0) {
    return c;
  }
  auto a_footer = ExtractInternalKeyFooter(a.Encode());
  auto b_footer = ExtractInternalKeyFooter(b.Encode());
  if (a_footer == kRangeTombstoneSentinel) {
    if (b_footer != kRangeTombstoneSentinel) {
      return -1;
    }
  } else if (b_footer == kRangeTombstoneSentinel) {
    return 1;
  }
  return 0;
}

int sstableKeyCompare(const Comparator* user_cmp, const InternalKey* a,
                      const InternalKey& b) {
  if (a == nullptr) {
    return -1;
  }
  return sstableKeyCompare(user_cmp, *a, b);
}

int sstableKeyCompare(const Comparator* user_cmp, const InternalKey& a,
                      const InternalKey* b) {
  if (b == nullptr) {
    return -1;
  }
  return sstableKeyCompare(user_cmp, a, *b);
}

uint64_t TotalFileSize(const std::vector<FileMetaData*>& files) {
  uint64_t sum = 0;
  for (size_t i = 0; i < files.size() && files[i]; i++) {
    sum += files[i]->fd.GetFileSize();
  }
  return sum;
}

void CompactionInputFiles::GetBoundaryKeys(const Comparator* ucmp,
                                           Slice* smallest_user_key,
                                           Slice* largest_user_key) const {
  assert(!files.empty());
  if (level == 0) {
    // we need to consider all files on level 0
    const FileMetaData* f = files[0];
    *smallest_user_key = f->smallest.user_key();
    *largest_user_key = f->largest.user_key();
    for (size_t i = 1; i < files.size(); ++i) {
      f = files[i];
      const Slice& start_user_key = f->smallest.user_key();
      if (ucmp->Compare(start_user_key, *smallest_user_key) < 0) {
        *smallest_user_key = start_user_key;
      }
      const Slice& end_user_key = f->largest.user_key();
      if (ucmp->Compare(end_user_key, *largest_user_key) > 0) {
        *largest_user_key = end_user_key;
      }
    }
  } else {
    *smallest_user_key = files[0]->smallest.user_key();
    *largest_user_key = files.back()->largest.user_key();
  }
}

void Compaction::SetInputVersion(Version* _input_version) {
  input_version_ = _input_version;
  cfd_ = input_version_->cfd();

  cfd_->Ref();
  input_version_->Ref();
  edit_.SetColumnFamily(cfd_->GetID());

  CompactionRouter* router =
      cfd_->GetCurrentMutableCFOptions()->compaction_router;
  if (router == nullptr) return;
  target_level_to_promote_ = -1;
  if (start_level_ != output_level_) {
    // Future work: Handle other cases
    assert(output_level_ == start_level_ + 1);
    auto mark_fn = [this]() {
      for (size_t i = 0; i < num_input_levels(); i++) {
        for (size_t j = 0; j < inputs_[i].size(); j++) {
          assert(!inputs_[i][j]->being_or_has_been_compacted);
          // Must hold promotion cache lock.
          inputs_[i][j]->being_or_has_been_compacted = true;
        }
      }
    };
    auto caches = cfd_->promotion_caches().Read();
    auto it = caches->find(start_level_);
    if (it == caches->end()) {
      // We hold the read lock of caches so that the new cache won't be
      // inserted.
      mark_fn();
    } else {
<<<<<<< HEAD
      assert((int)it->first == start_level_);
=======
      assert(it->first == (size_t)start_level_);
>>>>>>> b7c848ea
      {
        auto mut = it->second.mut().Write();
        mark_fn();
        cached_records_to_promote_ =
            mut->TakeRange(cfd_->internal_stats(), router, smallest_user_key_,
                           largest_user_key_);
      }
      target_level_to_promote_ = start_level_;
    }
  }
  auto caches = cfd_->promotion_caches().Read();
  auto it = caches->find(output_level_);
  if (it != caches->end()) {
<<<<<<< HEAD
    assert((int)it->first == output_level_);
=======
    assert(it->first == (size_t)output_level_);
>>>>>>> b7c848ea
    // Future work: Handle the other case which is possible if the router
    // changes.
    assert(cached_records_to_promote_.empty());
    cached_records_to_promote_ = it->second.mut().Write()->TakeRange(
        cfd_->internal_stats(), router, smallest_user_key_, largest_user_key_);
    target_level_to_promote_ = output_level_;
  }
}

void Compaction::GetBoundaryKeys(
    VersionStorageInfo* vstorage,
    const std::vector<CompactionInputFiles>& inputs, Slice* smallest_user_key,
    Slice* largest_user_key) {
  bool initialized = false;
  const Comparator* ucmp = vstorage->InternalComparator()->user_comparator();
  for (size_t i = 0; i < inputs.size(); ++i) {
    if (inputs[i].files.empty()) {
      continue;
    }
    if (inputs[i].level == 0) {
      // we need to consider all files on level 0
      for (const auto* f : inputs[i].files) {
        const Slice& start_user_key = f->smallest.user_key();
        if (!initialized ||
            ucmp->Compare(start_user_key, *smallest_user_key) < 0) {
          *smallest_user_key = start_user_key;
        }
        const Slice& end_user_key = f->largest.user_key();
        if (!initialized ||
            ucmp->Compare(end_user_key, *largest_user_key) > 0) {
          *largest_user_key = end_user_key;
        }
        initialized = true;
      }
    } else {
      // we only need to consider the first and last file
      const Slice& start_user_key = inputs[i].files[0]->smallest.user_key();
      if (!initialized ||
          ucmp->Compare(start_user_key, *smallest_user_key) < 0) {
        *smallest_user_key = start_user_key;
      }
      const Slice& end_user_key = inputs[i].files.back()->largest.user_key();
      if (!initialized || ucmp->Compare(end_user_key, *largest_user_key) > 0) {
        *largest_user_key = end_user_key;
      }
      initialized = true;
    }
  }
}

std::vector<CompactionInputFiles> Compaction::PopulateWithAtomicBoundaries(
    VersionStorageInfo* vstorage, std::vector<CompactionInputFiles> inputs) {
  const Comparator* ucmp = vstorage->InternalComparator()->user_comparator();
  for (size_t i = 0; i < inputs.size(); i++) {
    if (inputs[i].level == 0 || inputs[i].files.empty()) {
      continue;
    }
    inputs[i].atomic_compaction_unit_boundaries.reserve(inputs[i].files.size());
    AtomicCompactionUnitBoundary cur_boundary;
    size_t first_atomic_idx = 0;
    auto add_unit_boundary = [&](size_t to) {
      if (first_atomic_idx == to) return;
      for (size_t k = first_atomic_idx; k < to; k++) {
        inputs[i].atomic_compaction_unit_boundaries.push_back(cur_boundary);
      }
      first_atomic_idx = to;
    };
    for (size_t j = 0; j < inputs[i].files.size(); j++) {
      const auto* f = inputs[i].files[j];
      if (j == 0) {
        // First file in a level.
        cur_boundary.smallest = &f->smallest;
        cur_boundary.largest = &f->largest;
      } else if (sstableKeyCompare(ucmp, *cur_boundary.largest, f->smallest) ==
                 0) {
        // SSTs overlap but the end key of the previous file was not
        // artificially extended by a range tombstone. Extend the current
        // boundary.
        cur_boundary.largest = &f->largest;
      } else {
        // Atomic compaction unit has ended.
        add_unit_boundary(j);
        cur_boundary.smallest = &f->smallest;
        cur_boundary.largest = &f->largest;
      }
    }
    add_unit_boundary(inputs[i].files.size());
    assert(inputs[i].files.size() ==
           inputs[i].atomic_compaction_unit_boundaries.size());
  }
  return inputs;
}

// helper function to determine if compaction is creating files at the
// bottommost level
bool Compaction::IsBottommostLevel(
    int output_level, VersionStorageInfo* vstorage,
    const std::vector<CompactionInputFiles>& inputs) {
  int output_l0_idx;
  if (output_level == 0) {
    output_l0_idx = 0;
    for (const auto* file : vstorage->LevelFiles(0)) {
      if (inputs[0].files.back() == file) {
        break;
      }
      ++output_l0_idx;
    }
    assert(static_cast<size_t>(output_l0_idx) < vstorage->LevelFiles(0).size());
  } else {
    output_l0_idx = -1;
  }
  Slice smallest_key, largest_key;
  GetBoundaryKeys(vstorage, inputs, &smallest_key, &largest_key);
  return !vstorage->RangeMightExistAfterSortedRun(smallest_key, largest_key,
                                                  output_level, output_l0_idx);
}

// test function to validate the functionality of IsBottommostLevel()
// function -- determines if compaction with inputs and storage is bottommost
bool Compaction::TEST_IsBottommostLevel(
    int output_level, VersionStorageInfo* vstorage,
    const std::vector<CompactionInputFiles>& inputs) {
  return IsBottommostLevel(output_level, vstorage, inputs);
}

bool Compaction::IsFullCompaction(
    VersionStorageInfo* vstorage,
    const std::vector<CompactionInputFiles>& inputs) {
  size_t num_files_in_compaction = 0;
  size_t total_num_files = 0;
  for (int l = 0; l < vstorage->num_levels(); l++) {
    total_num_files += vstorage->NumLevelFiles(l);
  }
  for (size_t i = 0; i < inputs.size(); i++) {
    num_files_in_compaction += inputs[i].size();
  }
  return num_files_in_compaction == total_num_files;
}

Compaction::Compaction(
    VersionStorageInfo* vstorage, const ImmutableOptions& _immutable_options,
    const MutableCFOptions& _mutable_cf_options,
    const MutableDBOptions& _mutable_db_options,
    std::vector<CompactionInputFiles> _inputs, int _output_level,
    uint64_t _target_file_size, uint64_t _max_compaction_bytes,
    uint32_t _start_level_path_id, uint32_t _latter_level_path_id,
    CompressionType _compression, CompressionOptions _compression_opts,
    Temperature _output_temperature, uint32_t _max_subcompactions,
    std::vector<FileMetaData*> _grandparents, double latter_level_hot_per_byte,
    bool _manual_compaction, double _score, bool _deletion_compaction,
    CompactionReason _compaction_reason)
    : input_vstorage_(vstorage),
      start_level_(_inputs[0].level),
      output_level_(_output_level),
      max_output_file_size_(_target_file_size),
      max_compaction_bytes_(_max_compaction_bytes),
      max_subcompactions_(_max_subcompactions),
      immutable_options_(_immutable_options),
      mutable_cf_options_(_mutable_cf_options),
      input_version_(nullptr),
      number_levels_(vstorage->num_levels()),
      cfd_(nullptr),
      start_level_path_id_(_start_level_path_id),
      later_level_path_id_(_latter_level_path_id),
      output_compression_(_compression),
      output_compression_opts_(_compression_opts),
      output_temperature_(_output_temperature),
      deletion_compaction_(_deletion_compaction),
      inputs_(PopulateWithAtomicBoundaries(vstorage, std::move(_inputs))),
      grandparents_(std::move(_grandparents)),
      score_(_score),
      bottommost_level_(IsBottommostLevel(output_level_, vstorage, inputs_)),
      is_full_compaction_(IsFullCompaction(vstorage, inputs_)),
      is_manual_compaction_(_manual_compaction),
      is_trivial_move_(false),
      compaction_reason_(_compaction_reason),
      latter_level_hot_per_byte_(latter_level_hot_per_byte),
      notify_on_compaction_completion_(false) {
  MarkFilesBeingCompacted(true);
  if (is_manual_compaction_) {
    compaction_reason_ = CompactionReason::kManualCompaction;
  }
  if (max_subcompactions_ == 0) {
    max_subcompactions_ = _mutable_db_options.max_subcompactions;
  }

#ifndef NDEBUG
  for (size_t i = 1; i < inputs_.size(); ++i) {
    assert(inputs_[i].level > inputs_[i - 1].level);
  }
#endif

  // setup input_levels_
  {
    input_levels_.resize(num_input_levels());
    for (size_t which = 0; which < num_input_levels(); which++) {
      DoGenerateLevelFilesBrief(&input_levels_[which], inputs_[which].files,
                                &arena_);
    }
  }

  GetBoundaryKeys(vstorage, inputs_, &smallest_user_key_, &largest_user_key_);
}

Compaction::~Compaction() {
  if (input_version_ != nullptr) {
    input_version_->Unref();
  }
  if (cfd_ != nullptr) {
    cfd_->UnrefAndTryDelete();
  }
}

bool Compaction::InputCompressionMatchesOutput() const {
  int base_level = input_vstorage_->base_level();
  bool matches = (GetCompressionType(immutable_options_, input_vstorage_,
                                     mutable_cf_options_, start_level_,
                                     base_level) == output_compression_);
  if (matches) {
    TEST_SYNC_POINT("Compaction::InputCompressionMatchesOutput:Matches");
    return true;
  }
  TEST_SYNC_POINT("Compaction::InputCompressionMatchesOutput:DidntMatch");
  return matches;
}

bool Compaction::IsTrivialMove() const {
  // Avoid a move if there is lots of overlapping grandparent data.
  // Otherwise, the move could create a parent file that will require
  // a very expensive merge later on.
  // If start_level_== output_level_, the purpose is to force compaction
  // filter to be applied to that level, and thus cannot be a trivial move.

  // Check if start level have files with overlapping ranges
  if (start_level_ == 0 && input_vstorage_->level0_non_overlapping() == false) {
    // We cannot move files from L0 to L1 if the files are overlapping
    return false;
  }

  if (is_manual_compaction_ &&
      (immutable_options_.compaction_filter != nullptr ||
       immutable_options_.compaction_filter_factory != nullptr)) {
    // This is a manual compaction and we have a compaction filter that should
    // be executed, we cannot do a trivial move
    return false;
  }

  if (start_level_ == output_level_) {
    // It doesn't make sense if compaction picker picks files just to trivial
    // move to the same level.
    return false;
  }

  // Used in universal compaction, where trivial move can be done if the
  // input files are non overlapping
  if ((mutable_cf_options_.compaction_options_universal.allow_trivial_move) &&
      (output_level_ != 0)) {
    return is_trivial_move_;
  }

  if (!(start_level_ != output_level_ && num_input_levels() == 1 &&
        input(0, 0)->fd.GetPathId() == latter_level_path_id() &&
        InputCompressionMatchesOutput())) {
    return false;
  }

  // assert inputs_.size() == 1

  std::unique_ptr<SstPartitioner> partitioner = CreateSstPartitioner();

  for (const auto& file : inputs_.front().files) {
    std::vector<FileMetaData*> file_grand_parents;
    if (output_level_ + 1 >= number_levels_) {
      continue;
    }
    input_vstorage_->GetOverlappingInputs(output_level_ + 1, &file->smallest,
                                          &file->largest, &file_grand_parents);
    const auto compaction_size =
        file->fd.GetFileSize() + TotalFileSize(file_grand_parents);
    if (compaction_size > max_compaction_bytes_) {
      return false;
    }

    if (partitioner.get() != nullptr) {
      if (!partitioner->CanDoTrivialMove(file->smallest.user_key(),
                                         file->largest.user_key())) {
        return false;
      }
    }
  }

  return true;
}

void Compaction::AddInputDeletions(VersionEdit* out_edit) {
  for (size_t which = 0; which < num_input_levels(); which++) {
    for (size_t i = 0; i < inputs_[which].size(); i++) {
      out_edit->DeleteFile(level(which), inputs_[which][i]->fd.GetNumber());
    }
  }
}

bool Compaction::KeyNotExistsBeyondOutputLevel(
    const Slice& user_key, std::vector<size_t>* level_ptrs) const {
  assert(input_version_ != nullptr);
  assert(level_ptrs != nullptr);
  assert(level_ptrs->size() == static_cast<size_t>(number_levels_));
  if (bottommost_level_) {
    return true;
  } else if (output_level_ != 0 &&
             cfd_->ioptions()->compaction_style == kCompactionStyleLevel) {
    // Maybe use binary search to find right entry instead of linear search?
    const Comparator* user_cmp = cfd_->user_comparator();
    for (int lvl = output_level_ + 1; lvl < number_levels_; lvl++) {
      const std::vector<FileMetaData*>& files =
          input_vstorage_->LevelFiles(lvl);
      for (; level_ptrs->at(lvl) < files.size(); level_ptrs->at(lvl)++) {
        auto* f = files[level_ptrs->at(lvl)];
        if (user_cmp->Compare(user_key, f->largest.user_key()) <= 0) {
          // We've advanced far enough
          // In the presence of user-defined timestamp, we may need to handle
          // the case in which f->smallest.user_key() (including ts) has the
          // same user key, but the ts part is smaller. If so,
          // Compare(user_key, f->smallest.user_key()) returns -1.
          // That's why we need CompareWithoutTimestamp().
          if (user_cmp->CompareWithoutTimestamp(user_key,
                                                f->smallest.user_key()) >= 0) {
            // Key falls in this file's range, so it may
            // exist beyond output level
            return false;
          }
          break;
        }
      }
    }
    return true;
  }
  return false;
}

// Mark (or clear) each file that is being compacted
void Compaction::MarkFilesBeingCompacted(bool mark_as_compacted) {
  for (size_t i = 0; i < num_input_levels(); i++) {
    for (size_t j = 0; j < inputs_[i].size(); j++) {
      assert(mark_as_compacted ? !inputs_[i][j]->being_compacted
                               : inputs_[i][j]->being_compacted);
      inputs_[i][j]->being_compacted = mark_as_compacted;
    }
  }
}

// Sample output:
// If compacting 3 L0 files, 2 L3 files and 1 L4 file, and outputting to L5,
// print: "3@0 + 2@3 + 1@4 files to L5"
const char* Compaction::InputLevelSummary(
    InputLevelSummaryBuffer* scratch) const {
  int len = 0;
  bool is_first = true;
  for (auto& input_level : inputs_) {
    if (input_level.empty()) {
      continue;
    }
    if (!is_first) {
      len +=
          snprintf(scratch->buffer + len, sizeof(scratch->buffer) - len, " + ");
      len = std::min(len, static_cast<int>(sizeof(scratch->buffer)));
    } else {
      is_first = false;
    }
    len += snprintf(scratch->buffer + len, sizeof(scratch->buffer) - len,
                    "%" ROCKSDB_PRIszt "@%d", input_level.size(),
                    input_level.level);
    len = std::min(len, static_cast<int>(sizeof(scratch->buffer)));
  }
  snprintf(scratch->buffer + len, sizeof(scratch->buffer) - len,
           " files to L%d", output_level());

  return scratch->buffer;
}

uint64_t Compaction::CalculateTotalInputSize() const {
  uint64_t size = 0;
  for (auto& input_level : inputs_) {
    for (auto f : input_level.files) {
      size += f->fd.GetFileSize();
    }
  }
  return size;
}

void Compaction::ReleaseCompactionFiles(Status status) {
  MarkFilesBeingCompacted(false);
  cfd_->compaction_picker()->ReleaseCompactionFiles(this, status);
}

void Compaction::ResetNextCompactionIndex() {
  assert(input_version_ != nullptr);
  input_vstorage_->ResetNextCompactionIndex(start_level_);
}

namespace {
int InputSummary(const std::vector<FileMetaData*>& files, char* output,
                 int len) {
  *output = '\0';
  int write = 0;
  for (size_t i = 0; i < files.size(); i++) {
    int sz = len - write;
    int ret;
    char sztxt[16];
    AppendHumanBytes(files.at(i)->fd.GetFileSize(), sztxt, 16);
    ret = snprintf(output + write, sz, "%" PRIu64 "(%s) ",
                   files.at(i)->fd.GetNumber(), sztxt);
    if (ret < 0 || ret >= sz) break;
    write += ret;
  }
  // if files.size() is non-zero, overwrite the last space
  return write - !!files.size();
}
}  // namespace

void Compaction::Summary(char* output, int len) {
  int write =
      snprintf(output, len, "Base version %" PRIu64 " Base level %d, inputs: [",
               input_version_->GetVersionNumber(), start_level_);
  if (write < 0 || write >= len) {
    return;
  }

  for (size_t level_iter = 0; level_iter < num_input_levels(); ++level_iter) {
    if (level_iter > 0) {
      write += snprintf(output + write, len - write, "], [");
      if (write < 0 || write >= len) {
        return;
      }
    }
    write +=
        InputSummary(inputs_[level_iter].files, output + write, len - write);
    if (write < 0 || write >= len) {
      return;
    }
  }

  snprintf(output + write, len - write, "]");
}

uint64_t Compaction::OutputFilePreallocationSize() const {
  uint64_t preallocation_size = 0;

  for (const auto& level_files : inputs_) {
    for (const auto& file : level_files.files) {
      preallocation_size += file->fd.GetFileSize();
    }
  }

  if (max_output_file_size_ != port::kMaxUint64 &&
      (immutable_options_.compaction_style == kCompactionStyleLevel ||
       output_level() > 0)) {
    preallocation_size = std::min(max_output_file_size_, preallocation_size);
  }

  // Over-estimate slightly so we don't end up just barely crossing
  // the threshold
  // No point to preallocate more than 1GB.
  return std::min(uint64_t{1073741824},
                  preallocation_size + (preallocation_size / 10));
}

std::unique_ptr<CompactionFilter> Compaction::CreateCompactionFilter() const {
  if (!cfd_->ioptions()->compaction_filter_factory) {
    return nullptr;
  }

  if (!cfd_->ioptions()
           ->compaction_filter_factory->ShouldFilterTableFileCreation(
               TableFileCreationReason::kCompaction)) {
    return nullptr;
  }

  CompactionFilter::Context context;
  context.is_full_compaction = is_full_compaction_;
  context.is_manual_compaction = is_manual_compaction_;
  context.column_family_id = cfd_->GetID();
  context.reason = TableFileCreationReason::kCompaction;
  return cfd_->ioptions()->compaction_filter_factory->CreateCompactionFilter(
      context);
}

std::unique_ptr<SstPartitioner> Compaction::CreateSstPartitioner() const {
  if (!immutable_options_.sst_partitioner_factory) {
    return nullptr;
  }

  SstPartitioner::Context context;
  context.is_full_compaction = is_full_compaction_;
  context.is_manual_compaction = is_manual_compaction_;
  context.output_level = output_level_;
  context.smallest_user_key = smallest_user_key_;
  context.largest_user_key = largest_user_key_;
  return immutable_options_.sst_partitioner_factory->CreatePartitioner(context);
}

bool Compaction::IsOutputLevelEmpty() const {
  return inputs_.back().level != output_level_ || inputs_.back().empty();
}

bool Compaction::ShouldFormSubcompactions() const {
  if (max_subcompactions_ <= 1 || cfd_ == nullptr) {
    return false;
  }

  // Note: the subcompaction boundary picking logic does not currently guarantee
  // that all user keys that differ only by timestamp get processed by the same
  // subcompaction.
  if (cfd_->user_comparator()->timestamp_size() > 0) {
    return false;
  }

  if (cfd_->ioptions()->compaction_style == kCompactionStyleLevel) {
    return (start_level_ == 0 || is_manual_compaction_) && output_level_ > 0 &&
           !IsOutputLevelEmpty();
  } else if (cfd_->ioptions()->compaction_style == kCompactionStyleUniversal) {
    return number_levels_ > 1 && output_level_ > 0;
  } else {
    return false;
  }
}

bool Compaction::DoesInputReferenceBlobFiles() const {
  assert(input_version_);

  const VersionStorageInfo* storage_info = input_version_->storage_info();
  assert(storage_info);

  if (storage_info->GetBlobFiles().empty()) {
    return false;
  }

  for (size_t i = 0; i < inputs_.size(); ++i) {
    for (const FileMetaData* meta : inputs_[i].files) {
      assert(meta);

      if (meta->oldest_blob_file_number != kInvalidBlobFileNumber) {
        return true;
      }
    }
  }

  return false;
}

uint64_t Compaction::MinInputFileOldestAncesterTime(
    const InternalKey* start, const InternalKey* end) const {
  uint64_t min_oldest_ancester_time = port::kMaxUint64;
  const InternalKeyComparator& icmp =
      column_family_data()->internal_comparator();
  for (const auto& level_files : inputs_) {
    for (const auto& file : level_files.files) {
      if (start != nullptr && icmp.Compare(file->largest, *start) < 0) {
        continue;
      }
      if (end != nullptr && icmp.Compare(file->smallest, *end) > 0) {
        continue;
      }
      uint64_t oldest_ancester_time = file->TryGetOldestAncesterTime();
      if (oldest_ancester_time != 0) {
        min_oldest_ancester_time =
            std::min(min_oldest_ancester_time, oldest_ancester_time);
      }
    }
  }
  return min_oldest_ancester_time;
}

int Compaction::GetInputBaseLevel() const {
  return input_vstorage_->base_level();
}

}  // namespace ROCKSDB_NAMESPACE<|MERGE_RESOLUTION|>--- conflicted
+++ resolved
@@ -123,11 +123,7 @@
       // inserted.
       mark_fn();
     } else {
-<<<<<<< HEAD
-      assert((int)it->first == start_level_);
-=======
       assert(it->first == (size_t)start_level_);
->>>>>>> b7c848ea
       {
         auto mut = it->second.mut().Write();
         mark_fn();
@@ -141,11 +137,7 @@
   auto caches = cfd_->promotion_caches().Read();
   auto it = caches->find(output_level_);
   if (it != caches->end()) {
-<<<<<<< HEAD
-    assert((int)it->first == output_level_);
-=======
     assert(it->first == (size_t)output_level_);
->>>>>>> b7c848ea
     // Future work: Handle the other case which is possible if the router
     // changes.
     assert(cached_records_to_promote_.empty());
