--- conflicted
+++ resolved
@@ -870,22 +870,6 @@
   } else {
     compaction_reason = CompactionReason::kUniversalSortedRunNum;
   }
-<<<<<<< HEAD
-  return new Compaction(
-      vstorage_, ioptions_, mutable_cf_options_, mutable_db_options_,
-      std::move(inputs), output_level,
-      MaxFileSizeForLevel(mutable_cf_options_, output_level,
-                          kCompactionStyleUniversal),
-      GetMaxOverlappingBytes(), path_id,
-      GetCompressionType(ioptions_, vstorage_, mutable_cf_options_, start_level,
-                         1, enable_compression),
-      GetCompressionOptions(mutable_cf_options_, vstorage_, start_level,
-                            enable_compression),
-      Temperature::kUnknown,
-      /* max_subcompactions */ 0, grandparents, /* is manual */ false, score_,
-      false /* deletion_compaction */, compaction_reason);
-#endif
-=======
   return new Compaction(vstorage_, ioptions_, mutable_cf_options_,
                         mutable_db_options_, std::move(inputs), output_level,
                         MaxFileSizeForLevel(mutable_cf_options_, output_level,
@@ -900,7 +884,7 @@
                         /* is manual */ false, /* trim_ts */ "", score_,
                         false /* deletion_compaction */,
                         /* l0_files_might_overlap */ true, compaction_reason);
->>>>>>> 26df98ad
+#endif
 }
 
 // Look at overall size amplification. If size amplification
@@ -1393,20 +1377,15 @@
 
 Compaction* UniversalCompactionBuilder::PickCompactionToOldest(
     size_t start_index, CompactionReason compaction_reason) {
-<<<<<<< HEAD
-  (void)start_index;
-  (void)compaction_reason;
+  return PickCompactionWithSortedRunRange(start_index, sorted_runs_.size() - 1,
+                                          compaction_reason);
+}
+
+Compaction* UniversalCompactionBuilder::PickCompactionWithSortedRunRange(
+    size_t start_index, size_t end_index, CompactionReason compaction_reason) {
   assert("Not supported yet!" || false);
   return nullptr;
 #if 0
-=======
-  return PickCompactionWithSortedRunRange(start_index, sorted_runs_.size() - 1,
-                                          compaction_reason);
-}
-
-Compaction* UniversalCompactionBuilder::PickCompactionWithSortedRunRange(
-    size_t start_index, size_t end_index, CompactionReason compaction_reason) {
->>>>>>> 26df98ad
   assert(start_index < sorted_runs_.size());
 
   // Estimate total file size
@@ -1487,13 +1466,9 @@
                             true /* enable_compression */),
       Temperature::kUnknown,
       /* max_subcompactions */ 0, /* grandparents */ {}, /* is manual */ false,
-<<<<<<< HEAD
-      score_, false /* deletion_compaction */, compaction_reason);
-#endif
-=======
       /* trim_ts */ "", score_, false /* deletion_compaction */,
       /* l0_files_might_overlap */ true, compaction_reason);
->>>>>>> 26df98ad
+#endif
 }
 
 Compaction* UniversalCompactionBuilder::PickPeriodicCompaction() {
@@ -1573,11 +1548,5 @@
     return mutable_cf_options_.target_file_size_base / 2 * 3;
   }
 }
-<<<<<<< HEAD
 #endif
-}  // namespace ROCKSDB_NAMESPACE
-
-#endif  // !ROCKSDB_LITE
-=======
-}  // namespace ROCKSDB_NAMESPACE
->>>>>>> 26df98ad
+}  // namespace ROCKSDB_NAMESPACE