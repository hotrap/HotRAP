//  Copyright (c) 2011-present, Facebook, Inc.  All rights reserved.
//  This source code is licensed under both the GPLv2 (found in the
//  COPYING file in the root directory) and Apache 2.0 License
//  (found in the LICENSE.Apache file in the root directory).
//
// Copyright (c) 2011 The LevelDB Authors. All rights reserved.
// Use of this source code is governed by a BSD-style license that can be
// found in the LICENSE file. See the AUTHORS file for names of contributors.

#include "db/builder.h"

#include <algorithm>
#include <deque>
#include <vector>

#include "db/blob/blob_file_builder.h"
#include "db/compaction/compaction_iterator.h"
#include "db/dbformat.h"
#include "db/event_helpers.h"
#include "db/internal_stats.h"
#include "db/merge_helper.h"
#include "db/output_validator.h"
#include "db/range_del_aggregator.h"
#include "db/table_cache.h"
#include "db/version_edit.h"
#include "file/file_util.h"
#include "file/filename.h"
#include "file/read_write_util.h"
#include "file/writable_file_writer.h"
#include "monitoring/iostats_context_imp.h"
#include "monitoring/thread_status_util.h"
#include "options/options_helper.h"
#include "rocksdb/db.h"
#include "rocksdb/env.h"
#include "rocksdb/iterator.h"
#include "rocksdb/options.h"
#include "rocksdb/table.h"
#include "table/block_based/block_based_table_builder.h"
#include "table/format.h"
#include "table/internal_iterator.h"
#include "table/unique_id_impl.h"
#include "test_util/sync_point.h"
#include "util/stop_watch.h"

namespace ROCKSDB_NAMESPACE {

class TableFactory;

TableBuilder* NewTableBuilder(const TableBuilderOptions& tboptions,
                              WritableFileWriter* file) {
  assert((tboptions.column_family_id ==
          TablePropertiesCollectorFactory::Context::kUnknownColumnFamily) ==
         tboptions.column_family_name.empty());
  return tboptions.ioptions.table_factory->NewTableBuilder(tboptions, file);
}

Status BuildTable(
    const std::string& dbname, VersionSet* versions,
    const ImmutableDBOptions& db_options, const TableBuilderOptions& tboptions,
    const FileOptions& file_options, const ReadOptions& read_options,
    TableCache* table_cache, InternalIterator* iter,
    std::vector<std::unique_ptr<FragmentedRangeTombstoneIterator>>
        range_del_iters,
    FileMetaData* meta, std::vector<BlobFileAddition>* blob_file_additions,
    std::vector<SequenceNumber> snapshots,
    SequenceNumber earliest_write_conflict_snapshot,
    SequenceNumber job_snapshot, SnapshotChecker* snapshot_checker,
    bool paranoid_file_checks, InternalStats* internal_stats,
    IOStatus* io_status, const std::shared_ptr<IOTracer>& io_tracer,
    BlobFileCreationReason blob_creation_reason,
    const SeqnoToTimeMapping& seqno_to_time_mapping, EventLogger* event_logger,
    int job_id, const Env::IOPriority io_priority,
    TableProperties* table_properties, Env::WriteLifeTimeHint write_hint,
    const std::string* full_history_ts_low,
    BlobFileCompletionCallback* blob_callback, Version* version,
    uint64_t* num_input_entries, uint64_t* memtable_payload_bytes,
    uint64_t* memtable_garbage_bytes) {
  assert((tboptions.column_family_id ==
          TablePropertiesCollectorFactory::Context::kUnknownColumnFamily) ==
         tboptions.column_family_name.empty());
  auto& mutable_cf_options = tboptions.moptions;
  auto& ioptions = tboptions.ioptions;
  // Reports the IOStats for flush for every following bytes.
  const size_t kReportFlushIOStatsEvery = 1048576;
  OutputValidator output_validator(
      tboptions.internal_comparator,
      /*enable_order_check=*/
      mutable_cf_options.check_flush_compaction_key_order,
      /*enable_hash=*/paranoid_file_checks);
  Status s;
  meta->fd.file_size = 0;
  iter->SeekToFirst();
  std::unique_ptr<CompactionRangeDelAggregator> range_del_agg(
      new CompactionRangeDelAggregator(&tboptions.internal_comparator,
                                       snapshots, full_history_ts_low));
  uint64_t num_unfragmented_tombstones = 0;
  uint64_t total_tombstone_payload_bytes = 0;
  for (auto& range_del_iter : range_del_iters) {
    num_unfragmented_tombstones +=
        range_del_iter->num_unfragmented_tombstones();
    total_tombstone_payload_bytes +=
        range_del_iter->total_tombstone_payload_bytes();
    range_del_agg->AddTombstones(std::move(range_del_iter));
  }

  std::string fname = TableFileName(ioptions.cf_paths, meta->fd.GetNumber(),
                                    meta->fd.GetPathId());
  std::vector<std::string> blob_file_paths;
  std::string file_checksum = kUnknownFileChecksum;
  std::string file_checksum_func_name = kUnknownFileChecksumFuncName;
  EventHelpers::NotifyTableFileCreationStarted(ioptions.listeners, dbname,
                                               tboptions.column_family_name,
                                               fname, job_id, tboptions.reason);
  Env* env = db_options.env;
  assert(env);
  FileSystem* fs = db_options.fs.get();
  assert(fs);

  TableProperties tp;
  bool table_file_created = false;
  if (iter->Valid() || !range_del_agg->IsEmpty()) {
    std::unique_ptr<CompactionFilter> compaction_filter;
    if (ioptions.compaction_filter_factory != nullptr &&
        ioptions.compaction_filter_factory->ShouldFilterTableFileCreation(
            tboptions.reason)) {
      CompactionFilter::Context context;
      context.is_full_compaction = false;
      context.is_manual_compaction = false;
      context.column_family_id = tboptions.column_family_id;
      context.reason = tboptions.reason;
      compaction_filter =
          ioptions.compaction_filter_factory->CreateCompactionFilter(context);
      if (compaction_filter != nullptr &&
          !compaction_filter->IgnoreSnapshots()) {
        s.PermitUncheckedError();
        return Status::NotSupported(
            "CompactionFilter::IgnoreSnapshots() = false is not supported "
            "anymore.");
      }
    }

    TableBuilder* builder;
    std::unique_ptr<WritableFileWriter> file_writer;
    {
      std::unique_ptr<FSWritableFile> file;
#ifndef NDEBUG
      bool use_direct_writes = file_options.use_direct_writes;
      TEST_SYNC_POINT_CALLBACK("BuildTable:create_file", &use_direct_writes);
#endif  // !NDEBUG
      IOStatus io_s = NewWritableFile(fs, fname, &file, file_options);
      assert(s.ok());
      s = io_s;
      if (io_status->ok()) {
        *io_status = io_s;
      }
      if (!s.ok()) {
        EventHelpers::LogAndNotifyTableFileCreationFinished(
            event_logger, ioptions.listeners, dbname,
            tboptions.column_family_name, fname, job_id, meta->fd,
            kInvalidBlobFileNumber, tp, tboptions.reason, s, file_checksum,
            file_checksum_func_name);
        return s;
      }

      table_file_created = true;
      FileTypeSet tmp_set = ioptions.checksum_handoff_file_types;
      file->SetIOPriority(io_priority);
      file->SetWriteLifeTimeHint(write_hint);
      file_writer.reset(new WritableFileWriter(
          std::move(file), fname, file_options, ioptions.clock, io_tracer,
          ioptions.stats, ioptions.listeners,
          ioptions.file_checksum_gen_factory.get(),
          tmp_set.Contains(FileType::kTableFile), false));

      builder = NewTableBuilder(tboptions, file_writer.get());
    }

    auto ucmp = tboptions.internal_comparator.user_comparator();
    MergeHelper merge(
        env, ucmp, ioptions.merge_operator.get(), compaction_filter.get(),
        ioptions.logger, true /* internal key corruption is not ok */,
        snapshots.empty() ? 0 : snapshots.back(), snapshot_checker);

    std::unique_ptr<BlobFileBuilder> blob_file_builder(
        (mutable_cf_options.enable_blob_files &&
         tboptions.level_at_creation >=
             mutable_cf_options.blob_file_starting_level &&
         blob_file_additions)
            ? new BlobFileBuilder(
                  versions, fs, &ioptions, &mutable_cf_options, &file_options,
                  tboptions.db_id, tboptions.db_session_id, job_id,
                  tboptions.column_family_id, tboptions.column_family_name,
                  io_priority, write_hint, io_tracer, blob_callback,
                  blob_creation_reason, &blob_file_paths, blob_file_additions)
            : nullptr);

    const std::atomic<bool> kManualCompactionCanceledFalse{false};
    CompactionIterator c_iter(
        iter, ucmp, &merge, kMaxSequenceNumber, &snapshots,
        earliest_write_conflict_snapshot, job_snapshot, snapshot_checker, env,
        ShouldReportDetailedTime(env, ioptions.stats),
        true /* internal key corruption is not ok */, range_del_agg.get(),
        blob_file_builder.get(), ioptions.allow_data_in_errors,
        ioptions.enforce_single_del_contracts,
        /*manual_compaction_canceled=*/kManualCompactionCanceledFalse,
        true /* must_count_input_entries */,
        /*compaction=*/nullptr, compaction_filter.get(),
        /*shutting_down=*/nullptr, db_options.info_log, full_history_ts_low);

    const size_t ts_sz = ucmp->timestamp_size();
    const bool strip_timestamp =
        ts_sz > 0 && !ioptions.persist_user_defined_timestamps;

    std::string key_after_flush_buf;
    c_iter.SeekToFirst();
    for (; c_iter.Valid(); c_iter.Next()) {
      const Slice& key = c_iter.key();
      const Slice& value = c_iter.value();
      const ParsedInternalKey& ikey = c_iter.ikey();
      Slice key_after_flush = key;
      // If user defined timestamps will be stripped from user key after flush,
      // the in memory version of the key act logically the same as one with a
      // minimum timestamp. We update the timestamp here so file boundary and
      // output validator, block builder all see the effect of the stripping.
      if (strip_timestamp) {
        key_after_flush_buf.clear();
        ReplaceInternalKeyWithMinTimestamp(&key_after_flush_buf, key, ts_sz);
        key_after_flush = key_after_flush_buf;
      }

      //  Generate a rolling 64-bit hash of the key and values
      //  Note :
      //  Here "key" integrates 'sequence_number'+'kType'+'user key'.
      s = output_validator.Add(key_after_flush, value);
      if (!s.ok()) {
        break;
      }
      builder->Add(key_after_flush, value);

      s = meta->UpdateBoundaries(key_after_flush, value, ikey.sequence,
                                 ikey.type);
      if (!s.ok()) {
        break;
      }

      // TODO(noetzli): Update stats after flush, too.
      if (io_priority == Env::IO_HIGH &&
          IOSTATS(bytes_written) >= kReportFlushIOStatsEvery) {
        ThreadStatusUtil::SetThreadOperationProperty(
            ThreadStatus::FLUSH_BYTES_WRITTEN, IOSTATS(bytes_written));
      }
    }
    if (!s.ok()) {
      c_iter.status().PermitUncheckedError();
    } else if (!c_iter.status().ok()) {
      s = c_iter.status();
    }

    if (s.ok()) {
      auto range_del_it = range_del_agg->NewIterator();
      Slice last_tombstone_start_user_key{};
      for (range_del_it->SeekToFirst(); range_del_it->Valid();
           range_del_it->Next()) {
        auto tombstone = range_del_it->Tombstone();
        auto kv = tombstone.Serialize();
        // TODO(yuzhangyu): handle range deletion for UDT in memtables only.
        builder->Add(kv.first.Encode(), kv.second);
        InternalKey tombstone_end = tombstone.SerializeEndKey();
        meta->UpdateBoundariesForRange(kv.first, tombstone_end, tombstone.seq_,
                                       tboptions.internal_comparator);
        if (version) {
          if (last_tombstone_start_user_key.empty() ||
              ucmp->CompareWithoutTimestamp(last_tombstone_start_user_key,
                                            range_del_it->start_key()) < 0) {
            SizeApproximationOptions approx_opts;
            approx_opts.files_size_error_margin = 0.1;
            meta->compensated_range_deletion_size += versions->ApproximateSize(
                approx_opts, read_options, version, kv.first.Encode(),
                tombstone_end.Encode(), 0 /* start_level */, -1 /* end_level */,
                TableReaderCaller::kFlush);
          }
          last_tombstone_start_user_key = range_del_it->start_key();
        }
      }
    }

    TEST_SYNC_POINT("BuildTable:BeforeFinishBuildTable");
    const bool empty = builder->IsEmpty();
    if (num_input_entries != nullptr) {
      assert(c_iter.HasNumInputEntryScanned());
      *num_input_entries =
          c_iter.NumInputEntryScanned() + num_unfragmented_tombstones;
    }
    if (!s.ok() || empty) {
      builder->Abandon();
    } else {
<<<<<<< HEAD
      // Not called during compaction. Okay to set estimated hot size to 0.
      s = builder->Finish(0);
=======
      std::string seqno_time_mapping_str;
      seqno_to_time_mapping.Encode(
          seqno_time_mapping_str, meta->fd.smallest_seqno,
          meta->fd.largest_seqno, meta->file_creation_time);
      builder->SetSeqnoTimeTableProperties(
          seqno_time_mapping_str,
          ioptions.compaction_style == CompactionStyle::kCompactionStyleFIFO
              ? meta->file_creation_time
              : meta->oldest_ancester_time);
      s = builder->Finish();
>>>>>>> 26df98ad
    }
    if (io_status->ok()) {
      *io_status = builder->io_status();
    }

    if (s.ok() && !empty) {
      uint64_t file_size = builder->FileSize();
      meta->fd.file_size = file_size;
      meta->tail_size = builder->GetTailSize();
      meta->marked_for_compaction = builder->NeedCompact();
      meta->user_defined_timestamps_persisted =
          ioptions.persist_user_defined_timestamps;
      assert(meta->fd.GetFileSize() > 0);
      tp = builder
               ->GetTableProperties();  // refresh now that builder is finished
      if (memtable_payload_bytes != nullptr &&
          memtable_garbage_bytes != nullptr) {
        const CompactionIterationStats& ci_stats = c_iter.iter_stats();
        uint64_t total_payload_bytes = ci_stats.total_input_raw_key_bytes +
                                       ci_stats.total_input_raw_value_bytes +
                                       total_tombstone_payload_bytes;
        uint64_t total_payload_bytes_written =
            (tp.raw_key_size + tp.raw_value_size);
        // Prevent underflow, which may still happen at this point
        // since we only support inserts, deletes, and deleteRanges.
        if (total_payload_bytes_written <= total_payload_bytes) {
          *memtable_payload_bytes = total_payload_bytes;
          *memtable_garbage_bytes =
              total_payload_bytes - total_payload_bytes_written;
        } else {
          *memtable_payload_bytes = 0;
          *memtable_garbage_bytes = 0;
        }
      }
      if (table_properties) {
        *table_properties = tp;
      }
    }
    delete builder;

    // Finish and check for file errors
    TEST_SYNC_POINT("BuildTable:BeforeSyncTable");
    if (s.ok() && !empty) {
      StopWatch sw(ioptions.clock, ioptions.stats, TABLE_SYNC_MICROS);
      *io_status = file_writer->Sync(ioptions.use_fsync);
    }
    TEST_SYNC_POINT("BuildTable:BeforeCloseTableFile");
    if (s.ok() && io_status->ok() && !empty) {
      *io_status = file_writer->Close();
    }
    if (s.ok() && io_status->ok() && !empty) {
      // Add the checksum information to file metadata.
      meta->file_checksum = file_writer->GetFileChecksum();
      meta->file_checksum_func_name = file_writer->GetFileChecksumFuncName();
      file_checksum = meta->file_checksum;
      file_checksum_func_name = meta->file_checksum_func_name;
      // Set unique_id only if db_id and db_session_id exist
      if (!tboptions.db_id.empty() && !tboptions.db_session_id.empty()) {
        if (!GetSstInternalUniqueId(tboptions.db_id, tboptions.db_session_id,
                                    meta->fd.GetNumber(), &(meta->unique_id))
                 .ok()) {
          // if failed to get unique id, just set it Null
          meta->unique_id = kNullUniqueId64x2;
        }
      }
    }

    if (s.ok()) {
      s = *io_status;
    }

    // TODO(yuzhangyu): handle the key copy in the blob when ts should be
    // stripped.
    if (blob_file_builder) {
      if (s.ok()) {
        s = blob_file_builder->Finish();
      } else {
        blob_file_builder->Abandon(s);
      }
      blob_file_builder.reset();
    }

    // TODO Also check the IO status when create the Iterator.

    TEST_SYNC_POINT("BuildTable:BeforeOutputValidation");
    if (s.ok() && !empty) {
      // Verify that the table is usable
      // We set for_compaction to false and don't OptimizeForCompactionTableRead
      // here because this is a special case after we finish the table building.
      // No matter whether use_direct_io_for_flush_and_compaction is true,
      // the goal is to cache it here for further user reads.
      std::unique_ptr<InternalIterator> it(table_cache->NewIterator(
          read_options, file_options, tboptions.internal_comparator, *meta,
          nullptr /* range_del_agg */, mutable_cf_options.prefix_extractor,
          nullptr,
          (internal_stats == nullptr) ? nullptr
                                      : internal_stats->GetFileReadHist(0),
          TableReaderCaller::kFlush, /*arena=*/nullptr,
          /*skip_filter=*/false, tboptions.level_at_creation,
          MaxFileSizeForL0MetaPin(mutable_cf_options),
          /*smallest_compaction_key=*/nullptr,
          /*largest_compaction_key*/ nullptr,
          /*allow_unprepared_value*/ false,
          mutable_cf_options.block_protection_bytes_per_key));
      s = it->status();
      if (s.ok() && paranoid_file_checks) {
        OutputValidator file_validator(tboptions.internal_comparator,
                                       /*enable_order_check=*/true,
                                       /*enable_hash=*/true);
        for (it->SeekToFirst(); it->Valid(); it->Next()) {
          // Generate a rolling 64-bit hash of the key and values
          file_validator.Add(it->key(), it->value()).PermitUncheckedError();
        }
        s = it->status();
        if (s.ok() && !output_validator.CompareValidator(file_validator)) {
          s = Status::Corruption("Paranoid checksums do not match");
        }
      }
    }
  }

  // Check for input iterator errors
  if (!iter->status().ok()) {
    s = iter->status();
  }

  if (!s.ok() || meta->fd.GetFileSize() == 0) {
    TEST_SYNC_POINT("BuildTable:BeforeDeleteFile");

    constexpr IODebugContext* dbg = nullptr;

    if (table_file_created) {
      Status ignored = fs->DeleteFile(fname, IOOptions(), dbg);
      ignored.PermitUncheckedError();
    }

    assert(blob_file_additions || blob_file_paths.empty());

    if (blob_file_additions) {
      for (const std::string& blob_file_path : blob_file_paths) {
        Status ignored = DeleteDBFile(&db_options, blob_file_path, dbname,
                                      /*force_bg=*/false, /*force_fg=*/false);
        ignored.PermitUncheckedError();
        TEST_SYNC_POINT("BuildTable::AfterDeleteFile");
      }
    }
  }

  Status status_for_listener = s;
  if (meta->fd.GetFileSize() == 0) {
    fname = "(nil)";
    if (s.ok()) {
      status_for_listener = Status::Aborted("Empty SST file not kept");
    }
  }
  // Output to event logger and fire events.
  EventHelpers::LogAndNotifyTableFileCreationFinished(
      event_logger, ioptions.listeners, dbname, tboptions.column_family_name,
      fname, job_id, meta->fd, meta->oldest_blob_file_number, tp,
      tboptions.reason, status_for_listener, file_checksum,
      file_checksum_func_name);

  return s;
}

}  // namespace ROCKSDB_NAMESPACE<|MERGE_RESOLUTION|>--- conflicted
+++ resolved
@@ -294,10 +294,6 @@
     if (!s.ok() || empty) {
       builder->Abandon();
     } else {
-<<<<<<< HEAD
-      // Not called during compaction. Okay to set estimated hot size to 0.
-      s = builder->Finish(0);
-=======
       std::string seqno_time_mapping_str;
       seqno_to_time_mapping.Encode(
           seqno_time_mapping_str, meta->fd.smallest_seqno,
@@ -307,8 +303,8 @@
           ioptions.compaction_style == CompactionStyle::kCompactionStyleFIFO
               ? meta->file_creation_time
               : meta->oldest_ancester_time);
-      s = builder->Finish();
->>>>>>> 26df98ad
+      // Not called during compaction. Okay to set estimated hot size to 0.
+      s = builder->Finish(0);
     }
     if (io_status->ok()) {
       *io_status = builder->io_status();
