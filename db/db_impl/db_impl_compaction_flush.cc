//  Copyright (c) 2011-present, Facebook, Inc.  All rights reserved.
//  This source code is licensed under both the GPLv2 (found in the
//  COPYING file in the root directory) and Apache 2.0 License
//  (found in the LICENSE.Apache file in the root directory).
//
// Copyright (c) 2011 The LevelDB Authors. All rights reserved.
// Use of this source code is governed by a BSD-style license that can be
// found in the LICENSE file. See the AUTHORS file for names of contributors.
#include <cinttypes>
#include <deque>

#include "db/builder.h"
#include "db/db_impl/db_impl.h"
#include "db/error_handler.h"
#include "db/event_helpers.h"
#include "file/sst_file_manager_impl.h"
#include "logging/logging.h"
#include "monitoring/iostats_context_imp.h"
#include "monitoring/perf_context_imp.h"
#include "monitoring/thread_status_updater.h"
#include "monitoring/thread_status_util.h"
#include "test_util/sync_point.h"
#include "util/cast_util.h"
#include "util/coding.h"
#include "util/concurrent_task_limiter_impl.h"
#include "util/udt_util.h"

namespace ROCKSDB_NAMESPACE {

bool DBImpl::EnoughRoomForCompaction(
    ColumnFamilyData* cfd, const std::vector<CompactionInputFiles>& inputs,
    bool* sfm_reserved_compact_space, LogBuffer* log_buffer) {
  // Check if we have enough room to do the compaction
  bool enough_room = true;
  auto sfm = static_cast<SstFileManagerImpl*>(
      immutable_db_options_.sst_file_manager.get());
  if (sfm) {
    // Pass the current bg_error_ to SFM so it can decide what checks to
    // perform. If this DB instance hasn't seen any error yet, the SFM can be
    // optimistic and not do disk space checks
    Status bg_error = error_handler_.GetBGError();
    enough_room = sfm->EnoughRoomForCompaction(cfd, inputs, bg_error);
    bg_error.PermitUncheckedError();  // bg_error is just a copy of the Status
                                      // from the error_handler_
    if (enough_room) {
      *sfm_reserved_compact_space = true;
    }
  }
  if (!enough_room) {
    // Just in case tests want to change the value of enough_room
    TEST_SYNC_POINT_CALLBACK(
        "DBImpl::BackgroundCompaction():CancelledCompaction", &enough_room);
    ROCKS_LOG_BUFFER(log_buffer,
                     "Cancelled compaction because not enough room");
    RecordTick(stats_, COMPACTION_CANCELLED, 1);
  }
  return enough_room;
}

bool DBImpl::RequestCompactionToken(ColumnFamilyData* cfd, bool force,
                                    std::unique_ptr<TaskLimiterToken>* token,
                                    LogBuffer* log_buffer) {
  assert(*token == nullptr);
  auto limiter = static_cast<ConcurrentTaskLimiterImpl*>(
      cfd->ioptions()->compaction_thread_limiter.get());
  if (limiter == nullptr) {
    return true;
  }
  *token = limiter->GetToken(force);
  if (*token != nullptr) {
    ROCKS_LOG_BUFFER(log_buffer,
                     "Thread limiter [%s] increase [%s] compaction task, "
                     "force: %s, tasks after: %d",
                     limiter->GetName().c_str(), cfd->GetName().c_str(),
                     force ? "true" : "false", limiter->GetOutstandingTask());
    return true;
  }
  return false;
}

bool DBImpl::ShouldRescheduleFlushRequestToRetainUDT(
    const FlushRequest& flush_req) {
  mutex_.AssertHeld();
  assert(flush_req.cfd_to_max_mem_id_to_persist.size() == 1);
  ColumnFamilyData* cfd = flush_req.cfd_to_max_mem_id_to_persist.begin()->first;
  uint64_t max_memtable_id =
      flush_req.cfd_to_max_mem_id_to_persist.begin()->second;
  if (cfd->IsDropped() ||
      !cfd->ShouldPostponeFlushToRetainUDT(max_memtable_id)) {
    return false;
  }
  // Check if holding on the flush will cause entering write stall mode.
  // Write stall entered because of the accumulation of write buffers can be
  // alleviated if we continue with the flush instead of postponing it.
  const auto& mutable_cf_options = *cfd->GetLatestMutableCFOptions();

  // Taking the status of the active Memtable into consideration so that we are
  // not just checking if DB is currently already in write stall mode.
  int mem_to_flush = cfd->mem()->ApproximateMemoryUsageFast() >=
                             cfd->mem()->write_buffer_size() / 2
                         ? 1
                         : 0;
  WriteStallCondition write_stall =
      ColumnFamilyData::GetWriteStallConditionAndCause(
          cfd->imm()->NumNotFlushed() + mem_to_flush, /*num_l0_files=*/0,
          /*num_compaction_needed_bytes=*/0, mutable_cf_options,
          *cfd->ioptions())
          .first;
  if (write_stall != WriteStallCondition::kNormal) {
    return false;
  }
  return true;
}

IOStatus DBImpl::SyncClosedLogs(JobContext* job_context,
                                VersionEdit* synced_wals,
                                bool error_recovery_in_prog) {
  TEST_SYNC_POINT("DBImpl::SyncClosedLogs:Start");
  InstrumentedMutexLock l(&log_write_mutex_);
  autovector<log::Writer*, 1> logs_to_sync;
  uint64_t current_log_number = logfile_number_;
  while (logs_.front().number < current_log_number &&
         logs_.front().IsSyncing()) {
    log_sync_cv_.Wait();
  }
  for (auto it = logs_.begin();
       it != logs_.end() && it->number < current_log_number; ++it) {
    auto& log = *it;
    log.PrepareForSync();
    logs_to_sync.push_back(log.writer);
  }

  IOStatus io_s;
  if (!logs_to_sync.empty()) {
    log_write_mutex_.Unlock();

    assert(job_context);

    for (log::Writer* log : logs_to_sync) {
      ROCKS_LOG_INFO(immutable_db_options_.info_log,
                     "[JOB %d] Syncing log #%" PRIu64, job_context->job_id,
                     log->get_log_number());
      if (error_recovery_in_prog) {
        log->file()->reset_seen_error();
      }
      io_s = log->file()->Sync(immutable_db_options_.use_fsync);
      if (!io_s.ok()) {
        break;
      }

      if (immutable_db_options_.recycle_log_file_num > 0) {
        if (error_recovery_in_prog) {
          log->file()->reset_seen_error();
        }
        io_s = log->Close();
        if (!io_s.ok()) {
          break;
        }
      }
    }
    if (io_s.ok()) {
      io_s = directories_.GetWalDir()->FsyncWithDirOptions(
          IOOptions(), nullptr,
          DirFsyncOptions(DirFsyncOptions::FsyncReason::kNewFileSynced));
    }

    TEST_SYNC_POINT_CALLBACK("DBImpl::SyncClosedLogs:BeforeReLock",
                             /*arg=*/nullptr);
    log_write_mutex_.Lock();

    // "number <= current_log_number - 1" is equivalent to
    // "number < current_log_number".
    if (io_s.ok()) {
      MarkLogsSynced(current_log_number - 1, true, synced_wals);
    } else {
      MarkLogsNotSynced(current_log_number - 1);
    }
    if (!io_s.ok()) {
      TEST_SYNC_POINT("DBImpl::SyncClosedLogs:Failed");
      return io_s;
    }
  }
  TEST_SYNC_POINT("DBImpl::SyncClosedLogs:end");
  return io_s;
}

Status DBImpl::FlushMemTableToOutputFile(
    ColumnFamilyData* cfd, const MutableCFOptions& mutable_cf_options,
    bool* made_progress, JobContext* job_context, FlushReason flush_reason,
    SuperVersionContext* superversion_context,
    std::vector<SequenceNumber>& snapshot_seqs,
    SequenceNumber earliest_write_conflict_snapshot,
    SnapshotChecker* snapshot_checker, LogBuffer* log_buffer,
    Env::Priority thread_pri) {
  mutex_.AssertHeld();
  assert(cfd);
  assert(cfd->imm());
  assert(cfd->imm()->NumNotFlushed() != 0);
  assert(cfd->imm()->IsFlushPending());
  assert(versions_);
  assert(versions_->GetColumnFamilySet());
  // If there are more than one column families, we need to make sure that
  // all the log files except the most recent one are synced. Otherwise if
  // the host crashes after flushing and before WAL is persistent, the
  // flushed SST may contain data from write batches whose updates to
  // other (unflushed) column families are missing.
  const bool needs_to_sync_closed_wals =
      logfile_number_ > 0 &&
      versions_->GetColumnFamilySet()->NumberOfColumnFamilies() > 1;

  // If needs_to_sync_closed_wals is true, we need to record the current
  // maximum memtable ID of this column family so that a later PickMemtables()
  // call will not pick memtables whose IDs are higher. This is due to the fact
  // that SyncClosedLogs() may release the db mutex, and memtable switch can
  // happen for this column family in the meantime. The newly created memtables
  // have their data backed by unsynced WALs, thus they cannot be included in
  // this flush job.
  // Another reason why we must record the current maximum memtable ID of this
  // column family: SyncClosedLogs() may release db mutex, thus it's possible
  // for application to continue to insert into memtables increasing db's
  // sequence number. The application may take a snapshot, but this snapshot is
  // not included in `snapshot_seqs` which will be passed to flush job because
  // `snapshot_seqs` has already been computed before this function starts.
  // Recording the max memtable ID ensures that the flush job does not flush
  // a memtable without knowing such snapshot(s).
  uint64_t max_memtable_id = needs_to_sync_closed_wals
                                 ? cfd->imm()->GetLatestMemTableID()
                                 : std::numeric_limits<uint64_t>::max();

  // If needs_to_sync_closed_wals is false, then the flush job will pick ALL
  // existing memtables of the column family when PickMemTable() is called
  // later. Although we won't call SyncClosedLogs() in this case, we may still
  // call the callbacks of the listeners, i.e. NotifyOnFlushBegin() which also
  // releases and re-acquires the db mutex. In the meantime, the application
  // can still insert into the memtables and increase the db's sequence number.
  // The application can take a snapshot, hoping that the latest visible state
  // to this snapshto is preserved. This is hard to guarantee since db mutex
  // not held. This newly-created snapshot is not included in `snapshot_seqs`
  // and the flush job is unaware of its presence. Consequently, the flush job
  // may drop certain keys when generating the L0, causing incorrect data to be
  // returned for snapshot read using this snapshot.
  // To address this, we make sure NotifyOnFlushBegin() executes after memtable
  // picking so that no new snapshot can be taken between the two functions.

  FlushJob flush_job(
      dbname_, cfd, immutable_db_options_, mutable_cf_options, max_memtable_id,
      file_options_for_compaction_, versions_.get(), &mutex_, &shutting_down_,
      snapshot_seqs, earliest_write_conflict_snapshot, snapshot_checker,
      job_context, flush_reason, log_buffer, directories_.GetDbDir(),
      GetDataDir(cfd, 0U),
      GetCompressionFlush(*cfd->ioptions(), mutable_cf_options), stats_,
      &event_logger_, mutable_cf_options.report_bg_io_stats,
      true /* sync_output_directory */, true /* write_manifest */, thread_pri,
      io_tracer_, seqno_time_mapping_, db_id_, db_session_id_,
      cfd->GetFullHistoryTsLow(), &blob_callback_);
  FileMetaData file_meta;

  Status s;
  bool need_cancel = false;
  IOStatus log_io_s = IOStatus::OK();
  if (needs_to_sync_closed_wals) {
    // SyncClosedLogs() may unlock and re-lock the log_write_mutex multiple
    // times.
    VersionEdit synced_wals;
    bool error_recovery_in_prog = error_handler_.IsRecoveryInProgress();
    mutex_.Unlock();
    log_io_s =
        SyncClosedLogs(job_context, &synced_wals, error_recovery_in_prog);
    mutex_.Lock();
    if (log_io_s.ok() && synced_wals.IsWalAddition()) {
      const ReadOptions read_options(Env::IOActivity::kFlush);
      log_io_s =
          status_to_io_status(ApplyWALToManifest(read_options, &synced_wals));
      TEST_SYNC_POINT_CALLBACK("DBImpl::FlushMemTableToOutputFile:CommitWal:1",
                               nullptr);
    }

    if (!log_io_s.ok() && !log_io_s.IsShutdownInProgress() &&
        !log_io_s.IsColumnFamilyDropped()) {
      error_handler_.SetBGError(log_io_s, BackgroundErrorReason::kFlush);
    }
  } else {
    TEST_SYNC_POINT("DBImpl::SyncClosedLogs:Skip");
  }
  s = log_io_s;

  // If the log sync failed, we do not need to pick memtable. Otherwise,
  // num_flush_not_started_ needs to be rollback.
  TEST_SYNC_POINT("DBImpl::FlushMemTableToOutputFile:BeforePickMemtables");
  // Exit a flush due to bg error should not set bg error again.
  bool skip_set_bg_error = false;
  if (s.ok() && !error_handler_.GetBGError().ok() &&
      error_handler_.IsBGWorkStopped() &&
      flush_reason != FlushReason::kErrorRecovery &&
      flush_reason != FlushReason::kErrorRecoveryRetryFlush) {
    // Error recovery in progress, should not pick memtable which excludes
    // them from being picked up by recovery flush.
    // This ensures that when bg error is set, no new flush can pick
    // memtables.
    skip_set_bg_error = true;
    s = error_handler_.GetBGError();
    assert(!s.ok());
    ROCKS_LOG_BUFFER(log_buffer,
                     "[JOB %d] Skip flush due to background error %s",
                     job_context->job_id, s.ToString().c_str());
  }

  if (s.ok()) {
    flush_job.PickMemTable();
    need_cancel = true;
  }
  TEST_SYNC_POINT_CALLBACK(
      "DBImpl::FlushMemTableToOutputFile:AfterPickMemtables", &flush_job);

  // may temporarily unlock and lock the mutex.
  NotifyOnFlushBegin(cfd, &file_meta, mutable_cf_options, job_context->job_id,
                     flush_reason);

  bool switched_to_mempurge = false;
  // Within flush_job.Run, rocksdb may call event listener to notify
  // file creation and deletion.
  //
  // Note that flush_job.Run will unlock and lock the db_mutex,
  // and EventListener callback will be called when the db_mutex
  // is unlocked by the current thread.
  if (s.ok()) {
    s = flush_job.Run(&logs_with_prep_tracker_, &file_meta,
                      &switched_to_mempurge, &skip_set_bg_error,
                      &error_handler_);
    need_cancel = false;
  }

  if (!s.ok() && need_cancel) {
    flush_job.Cancel();
  }

  if (s.ok()) {
    InstallSuperVersionAndScheduleWork(cfd, superversion_context,
                                       mutable_cf_options);
    if (made_progress) {
      *made_progress = true;
    }

    const std::string& column_family_name = cfd->GetName();

    Version* const current = cfd->current();
    assert(current);

    const VersionStorageInfo* const storage_info = current->storage_info();
    assert(storage_info);

    VersionStorageInfo::LevelSummaryStorage tmp;
    ROCKS_LOG_BUFFER(log_buffer, "[%s] Level summary: %s\n",
                     column_family_name.c_str(),
                     storage_info->LevelSummary(&tmp));

    const auto& blob_files = storage_info->GetBlobFiles();
    if (!blob_files.empty()) {
      assert(blob_files.front());
      assert(blob_files.back());

      ROCKS_LOG_BUFFER(
          log_buffer,
          "[%s] Blob file summary: head=%" PRIu64 ", tail=%" PRIu64 "\n",
          column_family_name.c_str(), blob_files.front()->GetBlobFileNumber(),
          blob_files.back()->GetBlobFileNumber());
    }
  }

  if (!s.ok() && !s.IsShutdownInProgress() && !s.IsColumnFamilyDropped() &&
      !skip_set_bg_error) {
    if (log_io_s.ok()) {
      // Error while writing to MANIFEST.
      // In fact, versions_->io_status() can also be the result of renaming
      // CURRENT file. With current code, it's just difficult to tell. So just
      // be pessimistic and try write to a new MANIFEST.
      // TODO: distinguish between MANIFEST write and CURRENT renaming
      if (!versions_->io_status().ok()) {
        // If WAL sync is successful (either WAL size is 0 or there is no IO
        // error), all the Manifest write will be map to soft error.
        // TODO: kManifestWriteNoWAL and kFlushNoWAL are misleading. Refactor is
        // needed.
        error_handler_.SetBGError(s,
                                  BackgroundErrorReason::kManifestWriteNoWAL);
      } else {
        // If WAL sync is successful (either WAL size is 0 or there is no IO
        // error), all the other SST file write errors will be set as
        // kFlushNoWAL.
        error_handler_.SetBGError(s, BackgroundErrorReason::kFlushNoWAL);
      }
    } else {
      assert(s == log_io_s);
      Status new_bg_error = s;
      error_handler_.SetBGError(new_bg_error, BackgroundErrorReason::kFlush);
    }
  }
  // If flush ran smoothly and no mempurge happened
  // install new SST file path.
  if (s.ok() && (!switched_to_mempurge)) {
    // may temporarily unlock and lock the mutex.
    NotifyOnFlushCompleted(cfd, mutable_cf_options,
                           flush_job.GetCommittedFlushJobsInfo());
    auto sfm = static_cast<SstFileManagerImpl*>(
        immutable_db_options_.sst_file_manager.get());
    if (sfm) {
      // Notify sst_file_manager that a new file was added
      std::string file_path = MakeTableFileName(
          cfd->ioptions()->cf_paths[0].path, file_meta.fd.GetNumber());
      // TODO (PR7798).  We should only add the file to the FileManager if it
      // exists. Otherwise, some tests may fail.  Ignore the error in the
      // interim.
      sfm->OnAddFile(file_path).PermitUncheckedError();
      if (sfm->IsMaxAllowedSpaceReached()) {
        Status new_bg_error =
            Status::SpaceLimit("Max allowed space was reached");
        TEST_SYNC_POINT_CALLBACK(
            "DBImpl::FlushMemTableToOutputFile:MaxAllowedSpaceReached",
            &new_bg_error);
        error_handler_.SetBGError(new_bg_error, BackgroundErrorReason::kFlush);
      }
    }
  }
  TEST_SYNC_POINT("DBImpl::FlushMemTableToOutputFile:Finish");
  return s;
}

Status DBImpl::FlushMemTablesToOutputFiles(
    const autovector<BGFlushArg>& bg_flush_args, bool* made_progress,
    JobContext* job_context, LogBuffer* log_buffer, Env::Priority thread_pri) {
  if (immutable_db_options_.atomic_flush) {
    return AtomicFlushMemTablesToOutputFiles(
        bg_flush_args, made_progress, job_context, log_buffer, thread_pri);
  }
  assert(bg_flush_args.size() == 1);
  std::vector<SequenceNumber> snapshot_seqs;
  SequenceNumber earliest_write_conflict_snapshot;
  SnapshotChecker* snapshot_checker;
  GetSnapshotContext(job_context, &snapshot_seqs,
                     &earliest_write_conflict_snapshot, &snapshot_checker);
  const auto& bg_flush_arg = bg_flush_args[0];
  ColumnFamilyData* cfd = bg_flush_arg.cfd_;
  // intentional infrequent copy for each flush
  MutableCFOptions mutable_cf_options_copy = *cfd->GetLatestMutableCFOptions();
  SuperVersionContext* superversion_context =
      bg_flush_arg.superversion_context_;
  FlushReason flush_reason = bg_flush_arg.flush_reason_;
  Status s = FlushMemTableToOutputFile(
      cfd, mutable_cf_options_copy, made_progress, job_context, flush_reason,
      superversion_context, snapshot_seqs, earliest_write_conflict_snapshot,
      snapshot_checker, log_buffer, thread_pri);
  return s;
}

/*
 * Atomically flushes multiple column families.
 *
 * For each column family, all memtables with ID smaller than or equal to the
 * ID specified in bg_flush_args will be flushed. Only after all column
 * families finish flush will this function commit to MANIFEST. If any of the
 * column families are not flushed successfully, this function does not have
 * any side-effect on the state of the database.
 */
Status DBImpl::AtomicFlushMemTablesToOutputFiles(
    const autovector<BGFlushArg>& bg_flush_args, bool* made_progress,
    JobContext* job_context, LogBuffer* log_buffer, Env::Priority thread_pri) {
  mutex_.AssertHeld();

  autovector<ColumnFamilyData*> cfds;
  for (const auto& arg : bg_flush_args) {
    cfds.emplace_back(arg.cfd_);
  }

#ifndef NDEBUG
  for (const auto cfd : cfds) {
    assert(cfd->imm()->NumNotFlushed() != 0);
    assert(cfd->imm()->IsFlushPending());
  }
  for (const auto& bg_flush_arg : bg_flush_args) {
    assert(bg_flush_arg.flush_reason_ == bg_flush_args[0].flush_reason_);
  }
#endif /* !NDEBUG */

  std::vector<SequenceNumber> snapshot_seqs;
  SequenceNumber earliest_write_conflict_snapshot;
  SnapshotChecker* snapshot_checker;
  GetSnapshotContext(job_context, &snapshot_seqs,
                     &earliest_write_conflict_snapshot, &snapshot_checker);

  autovector<FSDirectory*> distinct_output_dirs;
  autovector<std::string> distinct_output_dir_paths;
  std::vector<std::unique_ptr<FlushJob>> jobs;
  std::vector<MutableCFOptions> all_mutable_cf_options;
  int num_cfs = static_cast<int>(cfds.size());
  all_mutable_cf_options.reserve(num_cfs);
  for (int i = 0; i < num_cfs; ++i) {
    auto cfd = cfds[i];
    FSDirectory* data_dir = GetDataDir(cfd, 0U);
    const std::string& curr_path = cfd->ioptions()->cf_paths[0].path;

    // Add to distinct output directories if eligible. Use linear search. Since
    // the number of elements in the vector is not large, performance should be
    // tolerable.
    bool found = false;
    for (const auto& path : distinct_output_dir_paths) {
      if (path == curr_path) {
        found = true;
        break;
      }
    }
    if (!found) {
      distinct_output_dir_paths.emplace_back(curr_path);
      distinct_output_dirs.emplace_back(data_dir);
    }

    all_mutable_cf_options.emplace_back(*cfd->GetLatestMutableCFOptions());
    const MutableCFOptions& mutable_cf_options = all_mutable_cf_options.back();
    uint64_t max_memtable_id = bg_flush_args[i].max_memtable_id_;
    FlushReason flush_reason = bg_flush_args[i].flush_reason_;
    jobs.emplace_back(new FlushJob(
        dbname_, cfd, immutable_db_options_, mutable_cf_options,
        max_memtable_id, file_options_for_compaction_, versions_.get(), &mutex_,
        &shutting_down_, snapshot_seqs, earliest_write_conflict_snapshot,
        snapshot_checker, job_context, flush_reason, log_buffer,
        directories_.GetDbDir(), data_dir,
        GetCompressionFlush(*cfd->ioptions(), mutable_cf_options), stats_,
        &event_logger_, mutable_cf_options.report_bg_io_stats,
        false /* sync_output_directory */, false /* write_manifest */,
        thread_pri, io_tracer_, seqno_time_mapping_, db_id_, db_session_id_,
        cfd->GetFullHistoryTsLow(), &blob_callback_));
  }

  std::vector<FileMetaData> file_meta(num_cfs);
  // Use of deque<bool> because vector<bool>
  // is specific and doesn't allow &v[i].
  std::deque<bool> switched_to_mempurge(num_cfs, false);
  Status s;
  IOStatus log_io_s = IOStatus::OK();
  assert(num_cfs == static_cast<int>(jobs.size()));

  for (int i = 0; i != num_cfs; ++i) {
    const MutableCFOptions& mutable_cf_options = all_mutable_cf_options.at(i);
    // may temporarily unlock and lock the mutex.
    FlushReason flush_reason = bg_flush_args[i].flush_reason_;
    NotifyOnFlushBegin(cfds[i], &file_meta[i], mutable_cf_options,
                       job_context->job_id, flush_reason);
  }

  if (logfile_number_ > 0) {
    // TODO (yanqin) investigate whether we should sync the closed logs for
    // single column family case.
    VersionEdit synced_wals;
    bool error_recovery_in_prog = error_handler_.IsRecoveryInProgress();
    mutex_.Unlock();
    log_io_s =
        SyncClosedLogs(job_context, &synced_wals, error_recovery_in_prog);
    mutex_.Lock();
    if (log_io_s.ok() && synced_wals.IsWalAddition()) {
      const ReadOptions read_options(Env::IOActivity::kFlush);
      log_io_s =
          status_to_io_status(ApplyWALToManifest(read_options, &synced_wals));
    }

    if (!log_io_s.ok() && !log_io_s.IsShutdownInProgress() &&
        !log_io_s.IsColumnFamilyDropped()) {
      if (total_log_size_ > 0) {
        error_handler_.SetBGError(log_io_s, BackgroundErrorReason::kFlush);
      } else {
        // If the WAL is empty, we use different error reason
        error_handler_.SetBGError(log_io_s, BackgroundErrorReason::kFlushNoWAL);
      }
    }
  }
  s = log_io_s;

  // exec_status stores the execution status of flush_jobs as
  // <bool /* executed */, Status /* status code */>
  autovector<std::pair<bool, Status>> exec_status;
  std::vector<bool> pick_status;
  for (int i = 0; i != num_cfs; ++i) {
    // Initially all jobs are not executed, with status OK.
    exec_status.emplace_back(false, Status::OK());
    pick_status.push_back(false);
  }

  bool flush_for_recovery =
      bg_flush_args[0].flush_reason_ == FlushReason::kErrorRecovery ||
      bg_flush_args[0].flush_reason_ == FlushReason::kErrorRecoveryRetryFlush;
  bool skip_set_bg_error = false;

  if (s.ok() && !error_handler_.GetBGError().ok() &&
      error_handler_.IsBGWorkStopped() && !flush_for_recovery) {
    s = error_handler_.GetBGError();
    skip_set_bg_error = true;
    assert(!s.ok());
    ROCKS_LOG_BUFFER(log_buffer,
                     "[JOB %d] Skip flush due to background error %s",
                     job_context->job_id, s.ToString().c_str());
  }

  if (s.ok()) {
    for (int i = 0; i != num_cfs; ++i) {
      jobs[i]->PickMemTable();
      pick_status[i] = true;
    }
  }

  if (s.ok()) {
    assert(switched_to_mempurge.size() ==
           static_cast<long unsigned int>(num_cfs));
    // TODO (yanqin): parallelize jobs with threads.
    for (int i = 1; i != num_cfs; ++i) {
      exec_status[i].second =
          jobs[i]->Run(&logs_with_prep_tracker_, &file_meta[i],
                       &(switched_to_mempurge.at(i)));
      exec_status[i].first = true;
    }
    if (num_cfs > 1) {
      TEST_SYNC_POINT(
          "DBImpl::AtomicFlushMemTablesToOutputFiles:SomeFlushJobsComplete:1");
      TEST_SYNC_POINT(
          "DBImpl::AtomicFlushMemTablesToOutputFiles:SomeFlushJobsComplete:2");
    }
    assert(exec_status.size() > 0);
    assert(!file_meta.empty());
    exec_status[0].second = jobs[0]->Run(
        &logs_with_prep_tracker_, file_meta.data() /* &file_meta[0] */,
        switched_to_mempurge.empty() ? nullptr : &(switched_to_mempurge.at(0)));
    exec_status[0].first = true;

    Status error_status;
    for (const auto& e : exec_status) {
      if (!e.second.ok()) {
        s = e.second;
        if (!e.second.IsShutdownInProgress() &&
            !e.second.IsColumnFamilyDropped()) {
          // If a flush job did not return OK, and the CF is not dropped, and
          // the DB is not shutting down, then we have to return this result to
          // caller later.
          error_status = e.second;
        }
      }
    }

    s = error_status.ok() ? s : error_status;
  }

  if (s.IsColumnFamilyDropped()) {
    s = Status::OK();
  }

  if (s.ok() || s.IsShutdownInProgress()) {
    // Sync on all distinct output directories.
    for (auto dir : distinct_output_dirs) {
      if (dir != nullptr) {
        Status error_status = dir->FsyncWithDirOptions(
            IOOptions(), nullptr,
            DirFsyncOptions(DirFsyncOptions::FsyncReason::kNewFileSynced));
        if (!error_status.ok()) {
          s = error_status;
          break;
        }
      }
    }
  } else if (!skip_set_bg_error) {
    // When `skip_set_bg_error` is true, no memtable is picked so
    // there is no need to call Cancel() or RollbackMemtableFlush().
    //
    // Need to undo atomic flush if something went wrong, i.e. s is not OK and
    // it is not because of CF drop.
    // Have to cancel the flush jobs that have NOT executed because we need to
    // unref the versions.
    for (int i = 0; i != num_cfs; ++i) {
      if (pick_status[i] && !exec_status[i].first) {
        jobs[i]->Cancel();
      }
    }
    for (int i = 0; i != num_cfs; ++i) {
      if (exec_status[i].second.ok() && exec_status[i].first) {
        auto& mems = jobs[i]->GetMemTables();
        cfds[i]->imm()->RollbackMemtableFlush(
            mems, /*rollback_succeeding_memtables=*/false);
      }
    }
  }

  if (s.ok()) {
    const auto wait_to_install_func =
        [&]() -> std::pair<Status, bool /*continue to wait*/> {
      if (!versions_->io_status().ok()) {
        // Something went wrong elsewhere, we cannot count on waiting for our
        // turn to write/sync to MANIFEST or CURRENT. Just return.
        return std::make_pair(versions_->io_status(), false);
      } else if (shutting_down_.load(std::memory_order_acquire)) {
        return std::make_pair(Status::ShutdownInProgress(), false);
      }
      bool ready = true;
      for (size_t i = 0; i != cfds.size(); ++i) {
        const auto& mems = jobs[i]->GetMemTables();
        if (cfds[i]->IsDropped()) {
          // If the column family is dropped, then do not wait.
          continue;
        } else if (!mems.empty() &&
                   cfds[i]->imm()->GetEarliestMemTableID() < mems[0]->GetID()) {
          // If a flush job needs to install the flush result for mems and
          // mems[0] is not the earliest memtable, it means another thread must
          // be installing flush results for the same column family, then the
          // current thread needs to wait.
          ready = false;
          break;
        } else if (mems.empty() && cfds[i]->imm()->GetEarliestMemTableID() <=
                                       bg_flush_args[i].max_memtable_id_) {
          // If a flush job does not need to install flush results, then it has
          // to wait until all memtables up to max_memtable_id_ (inclusive) are
          // installed.
          ready = false;
          break;
        }
      }
      return std::make_pair(Status::OK(), !ready);
    };

    bool resuming_from_bg_err =
        error_handler_.IsDBStopped() || flush_for_recovery;
    while ((!resuming_from_bg_err || error_handler_.GetRecoveryError().ok())) {
      std::pair<Status, bool> res = wait_to_install_func();

      TEST_SYNC_POINT_CALLBACK(
          "DBImpl::AtomicFlushMemTablesToOutputFiles:WaitToCommit", &res);

      if (!res.first.ok()) {
        s = res.first;
        break;
      } else if (!res.second) {
        // we are the oldest immutable memtable
        break;
      }
      // We are not the oldest immutable memtable
      TEST_SYNC_POINT_CALLBACK(
          "DBImpl::AtomicFlushMemTablesToOutputFiles:WaitCV", &res);
      //
      // If bg work is stopped, recovery thread first calls
      // WaitForBackgroundWork() before proceeding to flush for recovery. This
      // flush can block WaitForBackgroundWork() while waiting for recovery
      // flush to install result. To avoid this deadlock, we should abort here
      // if there is background error.
      if (!flush_for_recovery && error_handler_.IsBGWorkStopped() &&
          !error_handler_.GetBGError().ok()) {
        s = error_handler_.GetBGError();
        assert(!s.ok());
        break;
      }
      atomic_flush_install_cv_.Wait();

      resuming_from_bg_err = error_handler_.IsDBStopped() || flush_for_recovery;
    }

    if (!resuming_from_bg_err) {
      // If not resuming from bg err, then we determine future action based on
      // whether we hit background error.
      if (s.ok()) {
        s = error_handler_.GetBGError();
      }
    } else if (s.ok()) {
      // If resuming from bg err, we still rely on wait_to_install_func()'s
      // result to determine future action. If wait_to_install_func() returns
      // non-ok already, then we should not proceed to flush result
      // installation.
      s = error_handler_.GetRecoveryError();
    }
    // Since we are not installing these memtables, need to rollback
    // to allow future flush job to pick up these memtables.
    if (!s.ok()) {
      for (int i = 0; i != num_cfs; ++i) {
        assert(exec_status[i].first);
        assert(exec_status[i].second.ok());
        auto& mems = jobs[i]->GetMemTables();
        cfds[i]->imm()->RollbackMemtableFlush(
            mems, /*rollback_succeeding_memtables=*/false);
      }
    }
  }

  if (s.ok()) {
    autovector<ColumnFamilyData*> tmp_cfds;
    autovector<const autovector<MemTable*>*> mems_list;
    autovector<const MutableCFOptions*> mutable_cf_options_list;
    autovector<FileMetaData*> tmp_file_meta;
    autovector<std::list<std::unique_ptr<FlushJobInfo>>*>
        committed_flush_jobs_info;
    for (int i = 0; i != num_cfs; ++i) {
      const auto& mems = jobs[i]->GetMemTables();
      if (!cfds[i]->IsDropped() && !mems.empty()) {
        tmp_cfds.emplace_back(cfds[i]);
        mems_list.emplace_back(&mems);
        mutable_cf_options_list.emplace_back(&all_mutable_cf_options[i]);
        tmp_file_meta.emplace_back(&file_meta[i]);
        committed_flush_jobs_info.emplace_back(
            jobs[i]->GetCommittedFlushJobsInfo());
      }
    }

    s = InstallMemtableAtomicFlushResults(
        nullptr /* imm_lists */, tmp_cfds, mutable_cf_options_list, mems_list,
        versions_.get(), &logs_with_prep_tracker_, &mutex_, tmp_file_meta,
        committed_flush_jobs_info, &job_context->memtables_to_free,
        directories_.GetDbDir(), log_buffer);
  }

  if (s.ok()) {
    assert(num_cfs ==
           static_cast<int>(job_context->superversion_contexts.size()));
    for (int i = 0; i != num_cfs; ++i) {
      assert(cfds[i]);

      if (cfds[i]->IsDropped()) {
        continue;
      }
      InstallSuperVersionAndScheduleWork(cfds[i],
                                         &job_context->superversion_contexts[i],
                                         all_mutable_cf_options[i]);

      const std::string& column_family_name = cfds[i]->GetName();

      Version* const current = cfds[i]->current();
      assert(current);

      const VersionStorageInfo* const storage_info = current->storage_info();
      assert(storage_info);

      VersionStorageInfo::LevelSummaryStorage tmp;
      ROCKS_LOG_BUFFER(log_buffer, "[%s] Level summary: %s\n",
                       column_family_name.c_str(),
                       storage_info->LevelSummary(&tmp));

      const auto& blob_files = storage_info->GetBlobFiles();
      if (!blob_files.empty()) {
        assert(blob_files.front());
        assert(blob_files.back());

        ROCKS_LOG_BUFFER(
            log_buffer,
            "[%s] Blob file summary: head=%" PRIu64 ", tail=%" PRIu64 "\n",
            column_family_name.c_str(), blob_files.front()->GetBlobFileNumber(),
            blob_files.back()->GetBlobFileNumber());
      }
    }
    if (made_progress) {
      *made_progress = true;
    }
    auto sfm = static_cast<SstFileManagerImpl*>(
        immutable_db_options_.sst_file_manager.get());
    assert(all_mutable_cf_options.size() == static_cast<size_t>(num_cfs));
    for (int i = 0; s.ok() && i != num_cfs; ++i) {
      // If mempurge happened instead of Flush,
      // no NotifyOnFlushCompleted call (no SST file created).
      if (switched_to_mempurge[i]) {
        continue;
      }
      if (cfds[i]->IsDropped()) {
        continue;
      }
      NotifyOnFlushCompleted(cfds[i], all_mutable_cf_options[i],
                             jobs[i]->GetCommittedFlushJobsInfo());
      if (sfm) {
        std::string file_path = MakeTableFileName(
            cfds[i]->ioptions()->cf_paths[0].path, file_meta[i].fd.GetNumber());
        // TODO (PR7798).  We should only add the file to the FileManager if it
        // exists. Otherwise, some tests may fail.  Ignore the error in the
        // interim.
        sfm->OnAddFile(file_path).PermitUncheckedError();
        if (sfm->IsMaxAllowedSpaceReached() &&
            error_handler_.GetBGError().ok()) {
          Status new_bg_error =
              Status::SpaceLimit("Max allowed space was reached");
          error_handler_.SetBGError(new_bg_error,
                                    BackgroundErrorReason::kFlush);
        }
      }
    }
  }

  // Need to undo atomic flush if something went wrong, i.e. s is not OK and
  // it is not because of CF drop.
  if (!s.ok() && !s.IsColumnFamilyDropped() && !skip_set_bg_error) {
    if (log_io_s.ok()) {
      // Error while writing to MANIFEST.
      // In fact, versions_->io_status() can also be the result of renaming
      // CURRENT file. With current code, it's just difficult to tell. So just
      // be pessimistic and try write to a new MANIFEST.
      // TODO: distinguish between MANIFEST write and CURRENT renaming
      if (!versions_->io_status().ok()) {
        // If WAL sync is successful (either WAL size is 0 or there is no IO
        // error), all the Manifest write will be map to soft error.
        // TODO: kManifestWriteNoWAL and kFlushNoWAL are misleading. Refactor
        // is needed.
        error_handler_.SetBGError(s,
                                  BackgroundErrorReason::kManifestWriteNoWAL);
      } else {
        // If WAL sync is successful (either WAL size is 0 or there is no IO
        // error), all the other SST file write errors will be set as
        // kFlushNoWAL.
        error_handler_.SetBGError(s, BackgroundErrorReason::kFlushNoWAL);
      }
    } else {
      assert(s == log_io_s);
      Status new_bg_error = s;
      error_handler_.SetBGError(new_bg_error, BackgroundErrorReason::kFlush);
    }
  }

  return s;
}

void DBImpl::NotifyOnFlushBegin(ColumnFamilyData* cfd, FileMetaData* file_meta,
                                const MutableCFOptions& mutable_cf_options,
                                int job_id, FlushReason flush_reason) {
  if (immutable_db_options_.listeners.size() == 0U) {
    return;
  }
  mutex_.AssertHeld();
  if (shutting_down_.load(std::memory_order_acquire)) {
    return;
  }
  bool triggered_writes_slowdown =
      (cfd->current()->storage_info()->NumLevelFiles(0) >=
       mutable_cf_options.level0_slowdown_writes_trigger);
  bool triggered_writes_stop =
      (cfd->current()->storage_info()->NumLevelFiles(0) >=
       mutable_cf_options.level0_stop_writes_trigger);
  // release lock while notifying events
  mutex_.Unlock();
  {
    FlushJobInfo info{};
    info.cf_id = cfd->GetID();
    info.cf_name = cfd->GetName();
    // TODO(yhchiang): make db_paths dynamic in case flush does not
    //                 go to L0 in the future.
    const uint64_t file_number = file_meta->fd.GetNumber();
    info.file_path =
        MakeTableFileName(cfd->ioptions()->cf_paths[0].path, file_number);
    info.file_number = file_number;
    info.thread_id = env_->GetThreadID();
    info.job_id = job_id;
    info.triggered_writes_slowdown = triggered_writes_slowdown;
    info.triggered_writes_stop = triggered_writes_stop;
    info.smallest_seqno = file_meta->fd.smallest_seqno;
    info.largest_seqno = file_meta->fd.largest_seqno;
    info.flush_reason = flush_reason;
    for (auto listener : immutable_db_options_.listeners) {
      listener->OnFlushBegin(this, info);
    }
  }
  mutex_.Lock();
  // no need to signal bg_cv_ as it will be signaled at the end of the
  // flush process.
}

void DBImpl::NotifyOnFlushCompleted(
    ColumnFamilyData* cfd, const MutableCFOptions& mutable_cf_options,
    std::list<std::unique_ptr<FlushJobInfo>>* flush_jobs_info) {
  assert(flush_jobs_info != nullptr);
  if (immutable_db_options_.listeners.size() == 0U) {
    return;
  }
  mutex_.AssertHeld();
  if (shutting_down_.load(std::memory_order_acquire)) {
    return;
  }
  bool triggered_writes_slowdown =
      (cfd->current()->storage_info()->NumLevelFiles(0) >=
       mutable_cf_options.level0_slowdown_writes_trigger);
  bool triggered_writes_stop =
      (cfd->current()->storage_info()->NumLevelFiles(0) >=
       mutable_cf_options.level0_stop_writes_trigger);
  // release lock while notifying events
  mutex_.Unlock();
  {
    for (auto& info : *flush_jobs_info) {
      info->triggered_writes_slowdown = triggered_writes_slowdown;
      info->triggered_writes_stop = triggered_writes_stop;
      for (auto listener : immutable_db_options_.listeners) {
        listener->OnFlushCompleted(this, *info);
      }
      TEST_SYNC_POINT(
          "DBImpl::NotifyOnFlushCompleted::PostAllOnFlushCompleted");
    }
    flush_jobs_info->clear();
  }
  mutex_.Lock();
  // no need to signal bg_cv_ as it will be signaled at the end of the
  // flush process.
}

Status DBImpl::CompactRange(const CompactRangeOptions& options,
                            ColumnFamilyHandle* column_family,
                            const Slice* begin_without_ts,
                            const Slice* end_without_ts) {
  if (manual_compaction_paused_.load(std::memory_order_acquire) > 0) {
    return Status::Incomplete(Status::SubCode::kManualCompactionPaused);
  }

  if (options.canceled && options.canceled->load(std::memory_order_acquire)) {
    return Status::Incomplete(Status::SubCode::kManualCompactionPaused);
  }

  const Comparator* const ucmp = column_family->GetComparator();
  assert(ucmp);
  size_t ts_sz = ucmp->timestamp_size();
  if (ts_sz == 0) {
    return CompactRangeInternal(options, column_family, begin_without_ts,
                                end_without_ts, "" /*trim_ts*/);
  }

  std::string begin_str, end_str;
  auto [begin, end] =
      MaybeAddTimestampsToRange(begin_without_ts, end_without_ts, ts_sz,
                                &begin_str, &end_str, false /*exclusive_end*/);

  return CompactRangeInternal(
      options, column_family, begin.has_value() ? &begin.value() : nullptr,
      end.has_value() ? &end.value() : nullptr, "" /*trim_ts*/);
}

Status DBImpl::IncreaseFullHistoryTsLow(ColumnFamilyHandle* column_family,
                                        std::string ts_low) {
  ColumnFamilyData* cfd = nullptr;
  if (column_family == nullptr) {
    cfd = default_cf_handle_->cfd();
  } else {
    auto cfh = static_cast_with_check<ColumnFamilyHandleImpl>(column_family);
    assert(cfh != nullptr);
    cfd = cfh->cfd();
  }
  assert(cfd != nullptr && cfd->user_comparator() != nullptr);
  if (cfd->user_comparator()->timestamp_size() == 0) {
    return Status::InvalidArgument(
        "Timestamp is not enabled in this column family");
  }
  if (cfd->user_comparator()->timestamp_size() != ts_low.size()) {
    return Status::InvalidArgument("ts_low size mismatch");
  }
  return IncreaseFullHistoryTsLowImpl(cfd, ts_low);
}

Status DBImpl::IncreaseFullHistoryTsLowImpl(ColumnFamilyData* cfd,
                                            std::string ts_low) {
  VersionEdit edit;
  edit.SetColumnFamily(cfd->GetID());
  edit.SetFullHistoryTsLow(ts_low);

  // TODO: plumb Env::IOActivity
  const ReadOptions read_options;
  TEST_SYNC_POINT_CALLBACK("DBImpl::IncreaseFullHistoryTsLowImpl:BeforeEdit",
                           &edit);

  InstrumentedMutexLock l(&mutex_);
  std::string current_ts_low = cfd->GetFullHistoryTsLow();
  const Comparator* ucmp = cfd->user_comparator();
  assert(ucmp->timestamp_size() == ts_low.size() && !ts_low.empty());
  if (!current_ts_low.empty() &&
      ucmp->CompareTimestamp(ts_low, current_ts_low) < 0) {
    return Status::InvalidArgument("Cannot decrease full_history_ts_low");
  }

  Status s = versions_->LogAndApply(cfd, *cfd->GetLatestMutableCFOptions(),
                                    read_options, &edit, &mutex_,
                                    directories_.GetDbDir());
  if (!s.ok()) {
    return s;
  }
  current_ts_low = cfd->GetFullHistoryTsLow();
  if (!current_ts_low.empty() &&
      ucmp->CompareTimestamp(current_ts_low, ts_low) > 0) {
    std::stringstream oss;
    oss << "full_history_ts_low: " << Slice(current_ts_low).ToString(true)
        << " is set to be higher than the requested "
           "timestamp: "
        << Slice(ts_low).ToString(true) << std::endl;
    return Status::TryAgain(oss.str());
  }
  return Status::OK();
}

Status DBImpl::CompactRangeInternal(const CompactRangeOptions& options,
                                    ColumnFamilyHandle* column_family,
                                    const Slice* begin, const Slice* end,
                                    const std::string& trim_ts) {
  auto cfh = static_cast_with_check<ColumnFamilyHandleImpl>(column_family);
  auto cfd = cfh->cfd();

  if (options.target_path_id >= cfd->ioptions()->cf_paths.size()) {
    return Status::InvalidArgument("Invalid target path ID");
  }

  bool flush_needed = true;

  // Update full_history_ts_low if it's set
  if (options.full_history_ts_low != nullptr &&
      !options.full_history_ts_low->empty()) {
    std::string ts_low = options.full_history_ts_low->ToString();
    if (begin != nullptr || end != nullptr) {
      return Status::InvalidArgument(
          "Cannot specify compaction range with full_history_ts_low");
    }
    Status s = IncreaseFullHistoryTsLowImpl(cfd, ts_low);
    if (!s.ok()) {
      LogFlush(immutable_db_options_.info_log);
      return s;
    }
  }

  Status s;
  if (begin != nullptr && end != nullptr) {
    // TODO(ajkr): We could also optimize away the flush in certain cases where
    // one/both sides of the interval are unbounded. But it requires more
    // changes to RangesOverlapWithMemtables.
    Range range(*begin, *end);
    SuperVersion* super_version = cfd->GetReferencedSuperVersion(this);
    s = cfd->RangesOverlapWithMemtables(
        {range}, super_version, immutable_db_options_.allow_data_in_errors,
        &flush_needed);
    CleanupSuperVersion(super_version);
  }

  if (s.ok() && flush_needed) {
    FlushOptions fo;
    fo.allow_write_stall = options.allow_write_stall;
    if (immutable_db_options_.atomic_flush) {
      s = AtomicFlushMemTables(fo, FlushReason::kManualCompaction);
    } else {
      s = FlushMemTable(cfd, fo, FlushReason::kManualCompaction);
    }
    if (!s.ok()) {
      LogFlush(immutable_db_options_.info_log);
      return s;
    }
  }

  constexpr int kInvalidLevel = -1;
  int final_output_level = kInvalidLevel;
  bool exclusive = options.exclusive_manual_compaction;
  if (cfd->ioptions()->compaction_style == kCompactionStyleUniversal &&
      cfd->NumberLevels() > 1) {
    // Always compact all files together.
    final_output_level = cfd->NumberLevels() - 1;
    // if bottom most level is reserved
    if (immutable_db_options_.allow_ingest_behind) {
      final_output_level--;
    }
    s = RunManualCompaction(cfd, ColumnFamilyData::kCompactAllLevels,
                            final_output_level, options, begin, end, exclusive,
                            false /* disable_trivial_move */,
                            std::numeric_limits<uint64_t>::max(), trim_ts);
  } else {
    int first_overlapped_level = kInvalidLevel;
    {
      SuperVersion* super_version = cfd->GetReferencedSuperVersion(this);
      Version* current_version = super_version->current;

      // Might need to query the partitioner
      SstPartitionerFactory* partitioner_factory =
          current_version->cfd()->ioptions()->sst_partitioner_factory.get();
      std::unique_ptr<SstPartitioner> partitioner;
      if (partitioner_factory && begin != nullptr && end != nullptr) {
        SstPartitioner::Context context;
        context.is_full_compaction = false;
        context.is_manual_compaction = true;
        context.output_level = /*unknown*/ -1;
        // Small lies about compaction range
        context.smallest_user_key = *begin;
        context.largest_user_key = *end;
        partitioner = partitioner_factory->CreatePartitioner(context);
      }

      ReadOptions ro;
      ro.total_order_seek = true;
      ro.io_activity = Env::IOActivity::kCompaction;
      bool overlap;
      for (int level = 0;
           level < current_version->storage_info()->num_non_empty_levels();
           level++) {
        overlap = true;

        // Whether to look at specific keys within files for overlap with
        // compaction range, other than largest and smallest keys of the file
        // known in Version metadata.
        bool check_overlap_within_file = false;
        if (begin != nullptr && end != nullptr) {
          // Typically checking overlap within files in this case
          check_overlap_within_file = true;
          // WART: Not known why we don't check within file in one-sided bound
          // cases
          if (partitioner) {
            // Especially if the partitioner is new, the manual compaction
            // might be used to enforce the partitioning. Checking overlap
            // within files might miss cases where compaction is needed to
            // partition the files, as in this example:
            // * File has two keys "001" and "111"
            // * Compaction range is ["011", "101")
            // * Partition boundary at "100"
            // In cases like this, file-level overlap with the compaction
            // range is sufficient to force any partitioning that is needed
            // within the compaction range.
            //
            // But if there's no partitioning boundary within the compaction
            // range, we can be sure there's no need to fix partitioning
            // within that range, thus safe to check overlap within file.
            //
            // Use a hypothetical trivial move query to check for partition
            // boundary in range. (NOTE: in defiance of all conventions,
            // `begin` and `end` here are both INCLUSIVE bounds, which makes
            // this analogy to CanDoTrivialMove() accurate even when `end` is
            // the first key in a partition.)
            if (!partitioner->CanDoTrivialMove(*begin, *end)) {
              check_overlap_within_file = false;
            }
          }
        }
        if (check_overlap_within_file) {
          Status status = current_version->OverlapWithLevelIterator(
              ro, file_options_, *begin, *end, level, &overlap);
          if (!status.ok()) {
            check_overlap_within_file = false;
          }
        }
        if (!check_overlap_within_file) {
          overlap = current_version->storage_info()->OverlapInLevel(level,
                                                                    begin, end);
        }
        if (overlap) {
          first_overlapped_level = level;
          break;
        }
      }
      CleanupSuperVersion(super_version);
    }
    if (s.ok() && first_overlapped_level != kInvalidLevel) {
      if (cfd->ioptions()->compaction_style == kCompactionStyleUniversal ||
          cfd->ioptions()->compaction_style == kCompactionStyleFIFO) {
        assert(first_overlapped_level == 0);
        s = RunManualCompaction(
            cfd, first_overlapped_level, first_overlapped_level, options, begin,
            end, exclusive, true /* disallow_trivial_move */,
            std::numeric_limits<uint64_t>::max() /* max_file_num_to_ignore */,
            trim_ts);
        final_output_level = first_overlapped_level;
      } else {
        assert(cfd->ioptions()->compaction_style == kCompactionStyleLevel);
        uint64_t next_file_number = versions_->current_next_file_number();
        // Start compaction from `first_overlapped_level`, one level down at a
        // time, until output level >= max_overlapped_level.
        // When max_overlapped_level == 0, we will still compact from L0 -> L1
        // (or LBase), and followed by a bottommost level intra-level compaction
        // at L1 (or LBase), if applicable.
        int level = first_overlapped_level;
        final_output_level = level;
        int output_level = 0, base_level = 0;
        for (;;) {
          // Always allow L0 -> L1 compaction
          if (level > 0) {
            if (cfd->ioptions()->level_compaction_dynamic_level_bytes) {
              assert(final_output_level < cfd->ioptions()->num_levels);
              if (final_output_level + 1 == cfd->ioptions()->num_levels) {
                break;
              }
            } else {
              // TODO(cbi): there is still a race condition here where
              //  if a background compaction compacts some file beyond
              //  current()->storage_info()->num_non_empty_levels() right after
              //  the check here.This should happen very infrequently and should
              //  not happen once a user populates the last level of the LSM.
              InstrumentedMutexLock l(&mutex_);
              // num_non_empty_levels may be lower after a compaction, so
              // we check for >= here.
              if (final_output_level + 1 >=
                  cfd->current()->storage_info()->num_non_empty_levels()) {
                break;
              }
            }
          }
          output_level = level + 1;
          if (cfd->ioptions()->level_compaction_dynamic_level_bytes &&
              level == 0) {
            output_level = ColumnFamilyData::kCompactToBaseLevel;
          }
          // Use max value for `max_file_num_to_ignore` to always compact
          // files down.
          s = RunManualCompaction(
              cfd, level, output_level, options, begin, end, exclusive,
              !trim_ts.empty() /* disallow_trivial_move */,
              std::numeric_limits<uint64_t>::max() /* max_file_num_to_ignore */,
              trim_ts,
              output_level == ColumnFamilyData::kCompactToBaseLevel
                  ? &base_level
                  : nullptr);
          if (!s.ok()) {
            break;
          }
          if (output_level == ColumnFamilyData::kCompactToBaseLevel) {
            assert(base_level > 0);
            level = base_level;
          } else {
            ++level;
          }
          final_output_level = level;
          TEST_SYNC_POINT("DBImpl::RunManualCompaction()::1");
          TEST_SYNC_POINT("DBImpl::RunManualCompaction()::2");
        }
        if (s.ok()) {
          assert(final_output_level > 0);
          // bottommost level intra-level compaction
          if ((options.bottommost_level_compaction ==
                   BottommostLevelCompaction::kIfHaveCompactionFilter &&
               (cfd->ioptions()->compaction_filter != nullptr ||
                cfd->ioptions()->compaction_filter_factory != nullptr)) ||
              options.bottommost_level_compaction ==
                  BottommostLevelCompaction::kForceOptimized ||
              options.bottommost_level_compaction ==
                  BottommostLevelCompaction::kForce) {
            // Use `next_file_number` as `max_file_num_to_ignore` to avoid
            // rewriting newly compacted files when it is kForceOptimized
            // or kIfHaveCompactionFilter with compaction filter set.
            s = RunManualCompaction(
                cfd, final_output_level, final_output_level, options, begin,
                end, exclusive, true /* disallow_trivial_move */,
                next_file_number /* max_file_num_to_ignore */, trim_ts);
          }
        }
      }
    }
  }
  if (!s.ok() || final_output_level == kInvalidLevel) {
    LogFlush(immutable_db_options_.info_log);
    return s;
  }

  if (options.change_level) {
    TEST_SYNC_POINT("DBImpl::CompactRange:BeforeRefit:1");
    TEST_SYNC_POINT("DBImpl::CompactRange:BeforeRefit:2");

    ROCKS_LOG_INFO(immutable_db_options_.info_log,
                   "[RefitLevel] waiting for background threads to stop");
    // TODO(hx235): remove `Enable/DisableManualCompaction` and
    // `Continue/PauseBackgroundWork` once we ensure registering RefitLevel()'s
    // range is sufficient (if not, what else is needed) for avoiding range
    // conflicts with other activities (e.g, compaction, flush) that are
    // currently avoided by `Enable/DisableManualCompaction` and
    // `Continue/PauseBackgroundWork`.
    DisableManualCompaction();
    s = PauseBackgroundWork();
    if (s.ok()) {
      TEST_SYNC_POINT("DBImpl::CompactRange:PreRefitLevel");
      s = ReFitLevel(cfd, final_output_level, options.target_level);
      TEST_SYNC_POINT("DBImpl::CompactRange:PostRefitLevel");
      // ContinueBackgroundWork always return Status::OK().
      Status temp_s = ContinueBackgroundWork();
      assert(temp_s.ok());
    }
    EnableManualCompaction();
    TEST_SYNC_POINT(
        "DBImpl::CompactRange:PostRefitLevel:ManualCompactionEnabled");
  }
  LogFlush(immutable_db_options_.info_log);

  {
    InstrumentedMutexLock l(&mutex_);
    // an automatic compaction that has been scheduled might have been
    // preempted by the manual compactions. Need to schedule it back.
    MaybeScheduleFlushOrCompaction();
  }

  return s;
}

Status DBImpl::CompactFiles(const CompactionOptions& compact_options,
                            ColumnFamilyHandle* column_family,
                            const std::vector<std::string>& input_file_names,
                            const int output_level, const int output_path_id,
                            std::vector<std::string>* const output_file_names,
                            CompactionJobInfo* compaction_job_info) {
  if (column_family == nullptr) {
    return Status::InvalidArgument("ColumnFamilyHandle must be non-null.");
  }

  auto cfd =
      static_cast_with_check<ColumnFamilyHandleImpl>(column_family)->cfd();
  assert(cfd);

  Status s;
  JobContext job_context(next_job_id_.fetch_add(1), true);
  LogBuffer log_buffer(InfoLogLevel::INFO_LEVEL,
                       immutable_db_options_.info_log.get());

  // Perform CompactFiles
  TEST_SYNC_POINT("TestCompactFiles::IngestExternalFile2");
  TEST_SYNC_POINT_CALLBACK(
      "TestCompactFiles:PausingManualCompaction:3",
      reinterpret_cast<void*>(
          const_cast<std::atomic<int>*>(&manual_compaction_paused_)));
  {
    InstrumentedMutexLock l(&mutex_);
    auto* current = cfd->current();
    current->Ref();

    s = CompactFilesImpl(compact_options, cfd, current, input_file_names,
                         output_file_names, output_level, output_path_id,
                         &job_context, &log_buffer, compaction_job_info);

    current->Unref();
  }

  // Find and delete obsolete files
  {
    InstrumentedMutexLock l(&mutex_);
    // If !s.ok(), this means that Compaction failed. In that case, we want
    // to delete all obsolete files we might have created and we force
    // FindObsoleteFiles(). This is because job_context does not
    // catch all created files if compaction failed.
    FindObsoleteFiles(&job_context, !s.ok());
  }  // release the mutex

  // delete unnecessary files if any, this is done outside the mutex
  if (job_context.HaveSomethingToClean() ||
      job_context.HaveSomethingToDelete() || !log_buffer.IsEmpty()) {
    // Have to flush the info logs before bg_compaction_scheduled_--
    // because if bg_flush_scheduled_ becomes 0 and the lock is
    // released, the deconstructor of DB can kick in and destroy all the
    // states of DB so info_log might not be available after that point.
    // It also applies to access other states that DB owns.
    log_buffer.FlushBufferToLog();
    if (job_context.HaveSomethingToDelete()) {
      // no mutex is locked here.  No need to Unlock() and Lock() here.
      PurgeObsoleteFiles(job_context);
    }
    job_context.Clean();
  }

  return s;
}

Status DBImpl::CompactFilesImpl(
    const CompactionOptions& compact_options, ColumnFamilyData* cfd,
    Version* version, const std::vector<std::string>& input_file_names,
    std::vector<std::string>* const output_file_names, const int output_level,
    int output_path_id, JobContext* job_context, LogBuffer* log_buffer,
    CompactionJobInfo* compaction_job_info) {
  mutex_.AssertHeld();

  if (shutting_down_.load(std::memory_order_acquire)) {
    return Status::ShutdownInProgress();
  }
  if (manual_compaction_paused_.load(std::memory_order_acquire) > 0) {
    return Status::Incomplete(Status::SubCode::kManualCompactionPaused);
  }

  std::unordered_set<uint64_t> input_set;
  for (const auto& file_name : input_file_names) {
    input_set.insert(TableFileNameToNumber(file_name));
  }

  ColumnFamilyMetaData cf_meta;
  // TODO(yhchiang): can directly use version here if none of the
  // following functions call is pluggable to external developers.
  version->GetColumnFamilyMetaData(&cf_meta);

  if (output_path_id < 0) {
    if (cfd->ioptions()->cf_paths.size() == 1U) {
      output_path_id = 0;
    } else {
      return Status::NotSupported(
          "Automatic output path selection is not "
          "yet supported in CompactFiles()");
    }
  }

  if (cfd->ioptions()->allow_ingest_behind &&
      output_level >= cfd->ioptions()->num_levels - 1) {
    return Status::InvalidArgument(
        "Exceed the maximum output level defined by "
        "the current compaction algorithm with ingest_behind --- " +
        std::to_string(cfd->ioptions()->num_levels - 1));
  }

  Status s = cfd->compaction_picker()->SanitizeCompactionInputFiles(
      &input_set, cf_meta, output_level);
  TEST_SYNC_POINT("DBImpl::CompactFilesImpl::PostSanitizeCompactionInputFiles");
  if (!s.ok()) {
    return s;
  }

  std::vector<CompactionInputFiles> input_files;
  s = cfd->compaction_picker()->GetCompactionInputsFromFileNumbers(
      &input_files, &input_set, version->storage_info(), compact_options);
  if (!s.ok()) {
    return s;
  }

  for (const auto& inputs : input_files) {
    if (cfd->compaction_picker()->AreFilesInCompaction(inputs.files)) {
      return Status::Aborted(
          "Some of the necessary compaction input "
          "files are already being compacted");
    }
  }
  bool sfm_reserved_compact_space = false;
  // First check if we have enough room to do the compaction
  bool enough_room = EnoughRoomForCompaction(
      cfd, input_files, &sfm_reserved_compact_space, log_buffer);

  if (!enough_room) {
    // m's vars will get set properly at the end of this function,
    // as long as status == CompactionTooLarge
    return Status::CompactionTooLarge();
  }

  // At this point, CompactFiles will be run.
  bg_compaction_scheduled_++;

  std::unique_ptr<Compaction> c;
  assert(cfd->compaction_picker());
  c.reset(cfd->compaction_picker()->CompactFiles(
      compact_options, input_files, output_level, version->storage_info(),
      *cfd->GetLatestMutableCFOptions(), mutable_db_options_, output_path_id));
  // we already sanitized the set of input files and checked for conflicts
  // without releasing the lock, so we're guaranteed a compaction can be formed.
  assert(c != nullptr);

  c->FinalizeInputInfo(version);

  // deletion compaction currently not allowed in CompactFiles.
  assert(!c->deletion_compaction());

  std::vector<SequenceNumber> snapshot_seqs;
  SequenceNumber earliest_write_conflict_snapshot;
  SnapshotChecker* snapshot_checker;
  GetSnapshotContext(job_context, &snapshot_seqs,
                     &earliest_write_conflict_snapshot, &snapshot_checker);

  std::unique_ptr<std::list<uint64_t>::iterator> pending_outputs_inserted_elem(
      new std::list<uint64_t>::iterator(
          CaptureCurrentFileNumberInPendingOutputs()));

  assert(is_snapshot_supported_ || snapshots_.empty());
  CompactionJobStats compaction_job_stats;
  CompactionJob compaction_job(
      job_context->job_id, c.get(), immutable_db_options_, mutable_db_options_,
      file_options_for_compaction_, versions_.get(), &shutting_down_,
      log_buffer, directories_.GetDbDir(),
      GetDataDir(c->column_family_data(), c->output_path_id()),
      GetDataDir(c->column_family_data(), 0), stats_, &mutex_, &error_handler_,
      snapshot_seqs, earliest_write_conflict_snapshot, snapshot_checker,
      job_context, table_cache_, &event_logger_,
      c->mutable_cf_options()->paranoid_file_checks,
      c->mutable_cf_options()->report_bg_io_stats, dbname_,
      &compaction_job_stats, Env::Priority::USER, io_tracer_,
      kManualCompactionCanceledFalse_, db_id_, db_session_id_,
      c->column_family_data()->GetFullHistoryTsLow(), c->trim_ts(),
      &blob_callback_, &bg_compaction_scheduled_,
      &bg_bottom_compaction_scheduled_);

  // Creating a compaction influences the compaction score because the score
  // takes running compactions into account (by skipping files that are already
  // being compacted). Since we just changed compaction score, we recalculate it
  // here.
  version->storage_info()->ComputeCompactionScore(*cfd->ioptions(),
                                                  *c->mutable_cf_options());

  compaction_job.Prepare();

  mutex_.Unlock();
  TEST_SYNC_POINT("CompactFilesImpl:0");
  TEST_SYNC_POINT("CompactFilesImpl:1");
  // Ignore the status here, as it will be checked in the Install down below...
  compaction_job.Run().PermitUncheckedError();
  TEST_SYNC_POINT("CompactFilesImpl:2");
  TEST_SYNC_POINT("CompactFilesImpl:3");
  mutex_.Lock();

  bool compaction_released = false;
  Status status =
      compaction_job.Install(*c->mutable_cf_options(), &compaction_released);
  if (!compaction_released) {
    c->ReleaseCompactionFiles(s);
  }
  if (status.ok()) {
    assert(compaction_job.io_status().ok());
    InstallSuperVersionAndScheduleWork(c->column_family_data(),
                                       &job_context->superversion_contexts[0],
                                       *c->mutable_cf_options());
  }
  // status above captures any error during compaction_job.Install, so its ok
  // not check compaction_job.io_status() explicitly if we're not calling
  // SetBGError
  compaction_job.io_status().PermitUncheckedError();
  // Need to make sure SstFileManager does its bookkeeping
  auto sfm = static_cast<SstFileManagerImpl*>(
      immutable_db_options_.sst_file_manager.get());
  if (sfm && sfm_reserved_compact_space) {
    sfm->OnCompactionCompletion(c.get());
  }

  ReleaseFileNumberFromPendingOutputs(pending_outputs_inserted_elem);

  if (compaction_job_info != nullptr) {
    BuildCompactionJobInfo(cfd, c.get(), s, compaction_job_stats,
                           job_context->job_id, compaction_job_info);
  }

  if (status.ok()) {
    // Done
  } else if (status.IsColumnFamilyDropped() || status.IsShutdownInProgress()) {
    // Ignore compaction errors found during shutting down
  } else if (status.IsManualCompactionPaused()) {
    // Don't report stopping manual compaction as error
    ROCKS_LOG_INFO(immutable_db_options_.info_log,
                   "[%s] [JOB %d] Stopping manual compaction",
                   c->column_family_data()->GetName().c_str(),
                   job_context->job_id);
  } else {
    ROCKS_LOG_WARN(immutable_db_options_.info_log,
                   "[%s] [JOB %d] Compaction error: %s",
                   c->column_family_data()->GetName().c_str(),
                   job_context->job_id, status.ToString().c_str());
    IOStatus io_s = compaction_job.io_status();
    if (!io_s.ok()) {
      error_handler_.SetBGError(io_s, BackgroundErrorReason::kCompaction);
    } else {
      error_handler_.SetBGError(status, BackgroundErrorReason::kCompaction);
    }
  }

  if (output_file_names != nullptr) {
    for (const auto& newf : c->edit()->GetNewFiles()) {
      output_file_names->push_back(TableFileName(
          c->immutable_options()->cf_paths, newf.second.fd.GetNumber(),
          newf.second.fd.GetPathId()));
    }

    for (const auto& blob_file : c->edit()->GetBlobFileAdditions()) {
      output_file_names->push_back(
          BlobFileName(c->immutable_options()->cf_paths.front().path,
                       blob_file.GetBlobFileNumber()));
    }
  }

  c.reset();

  bg_compaction_scheduled_--;
  if (bg_compaction_scheduled_ == 0) {
    bg_cv_.SignalAll();
  }
  MaybeScheduleFlushOrCompaction();
  TEST_SYNC_POINT("CompactFilesImpl:End");

  return status;
}

Status DBImpl::PauseBackgroundWork() {
  InstrumentedMutexLock guard_lock(&mutex_);
  bg_compaction_paused_++;
  while (bg_bottom_compaction_scheduled_ > 0 || bg_compaction_scheduled_ > 0 ||
         bg_flush_scheduled_ > 0) {
    bg_cv_.Wait();
  }
  bg_work_paused_++;
  return Status::OK();
}

Status DBImpl::ContinueBackgroundWork() {
  InstrumentedMutexLock guard_lock(&mutex_);
  if (bg_work_paused_ == 0) {
    return Status::InvalidArgument();
  }
  assert(bg_work_paused_ > 0);
  assert(bg_compaction_paused_ > 0);
  bg_compaction_paused_--;
  bg_work_paused_--;
  // It's sufficient to check just bg_work_paused_ here since
  // bg_work_paused_ is always no greater than bg_compaction_paused_
  if (bg_work_paused_ == 0) {
    MaybeScheduleFlushOrCompaction();
  }
  return Status::OK();
}

void DBImpl::NotifyOnCompactionBegin(ColumnFamilyData* cfd, Compaction* c,
                                     const Status& st,
                                     const CompactionJobStats& job_stats,
                                     int job_id) {
  if (immutable_db_options_.listeners.empty()) {
    return;
  }
  mutex_.AssertHeld();
  if (shutting_down_.load(std::memory_order_acquire)) {
    return;
  }
  if (c->is_manual_compaction() &&
      manual_compaction_paused_.load(std::memory_order_acquire) > 0) {
    return;
  }

  c->SetNotifyOnCompactionCompleted();
  // release lock while notifying events
  mutex_.Unlock();
  TEST_SYNC_POINT("DBImpl::NotifyOnCompactionBegin::UnlockMutex");
  {
    CompactionJobInfo info{};
    BuildCompactionJobInfo(cfd, c, st, job_stats, job_id, &info);
    for (auto listener : immutable_db_options_.listeners) {
      listener->OnCompactionBegin(this, info);
    }
    info.status.PermitUncheckedError();
  }
  mutex_.Lock();
}

void DBImpl::NotifyOnCompactionCompleted(
    ColumnFamilyData* cfd, Compaction* c, const Status& st,
    const CompactionJobStats& compaction_job_stats, const int job_id) {
  if (immutable_db_options_.listeners.size() == 0U) {
    return;
  }
  mutex_.AssertHeld();
  if (shutting_down_.load(std::memory_order_acquire)) {
    return;
  }

  if (c->ShouldNotifyOnCompactionCompleted() == false) {
    return;
  }

  // release lock while notifying events
  mutex_.Unlock();
  TEST_SYNC_POINT("DBImpl::NotifyOnCompactionCompleted::UnlockMutex");
  {
    CompactionJobInfo info{};
    BuildCompactionJobInfo(cfd, c, st, compaction_job_stats, job_id, &info);
    for (auto listener : immutable_db_options_.listeners) {
      listener->OnCompactionCompleted(this, info);
    }
  }
  mutex_.Lock();
  // no need to signal bg_cv_ as it will be signaled at the end of the
  // flush process.
}

// REQUIREMENT: block all background work by calling PauseBackgroundWork()
// before calling this function
Status DBImpl::ReFitLevel(ColumnFamilyData* cfd, int level, int target_level) {
  assert(level < cfd->NumberLevels());
  if (target_level >= cfd->NumberLevels()) {
    return Status::InvalidArgument("Target level exceeds number of levels");
  }

  const ReadOptions read_options(Env::IOActivity::kCompaction);

  SuperVersionContext sv_context(/* create_superversion */ true);

  InstrumentedMutexLock guard_lock(&mutex_);

  auto* vstorage = cfd->current()->storage_info();
  if (vstorage->LevelFiles(level).empty()) {
    return Status::OK();
  }
  // only allow one thread refitting
  if (refitting_level_) {
    ROCKS_LOG_INFO(immutable_db_options_.info_log,
                   "[ReFitLevel] another thread is refitting");
    return Status::NotSupported("another thread is refitting");
  }
  refitting_level_ = true;

  const MutableCFOptions mutable_cf_options = *cfd->GetLatestMutableCFOptions();
  // move to a smaller level
  int to_level = target_level;
  if (target_level < 0) {
    to_level = FindMinimumEmptyLevelFitting(cfd, mutable_cf_options, level);
  }

  if (to_level != level) {
    std::vector<CompactionInputFiles> input(1);
    input[0].level = level;
    for (auto& f : vstorage->LevelFiles(level)) {
      input[0].files.push_back(f);
    }
    InternalKey refit_level_smallest;
    InternalKey refit_level_largest;
    cfd->compaction_picker()->GetRange(input[0], &refit_level_smallest,
                                       &refit_level_largest);
    if (to_level > level) {
      if (level == 0) {
        refitting_level_ = false;
        return Status::NotSupported(
            "Cannot change from level 0 to other levels.");
      }
      // Check levels are empty for a trivial move
      for (int l = level + 1; l <= to_level; l++) {
        if (vstorage->NumLevelFiles(l) > 0) {
          refitting_level_ = false;
          return Status::NotSupported(
              "Levels between source and target are not empty for a move.");
        }
        if (cfd->RangeOverlapWithCompaction(refit_level_smallest.user_key(),
                                            refit_level_largest.user_key(),
                                            l)) {
          refitting_level_ = false;
          return Status::NotSupported(
              "Levels between source and target "
              "will have some ongoing compaction's output.");
        }
      }
    } else {
      // to_level < level
      // Check levels are empty for a trivial move
      for (int l = to_level; l < level; l++) {
        if (vstorage->NumLevelFiles(l) > 0) {
          refitting_level_ = false;
          return Status::NotSupported(
              "Levels between source and target are not empty for a move.");
        }
        if (cfd->RangeOverlapWithCompaction(refit_level_smallest.user_key(),
                                            refit_level_largest.user_key(),
                                            l)) {
          refitting_level_ = false;
          return Status::NotSupported(
              "Levels between source and target "
              "will have some ongoing compaction's output.");
        }
      }
    }
    ROCKS_LOG_DEBUG(immutable_db_options_.info_log,
                    "[%s] Before refitting:\n%s", cfd->GetName().c_str(),
                    cfd->current()->DebugString().data());

    std::unique_ptr<Compaction> c(new Compaction(
        vstorage, *cfd->ioptions(), mutable_cf_options, mutable_db_options_,
        {input}, to_level,
        MaxFileSizeForLevel(
            mutable_cf_options, to_level,
            cfd->ioptions()
                ->compaction_style) /* output file size limit, not applicable */
        ,
        LLONG_MAX /* max compaction bytes, not applicable */,
        0 /* output path ID, not applicable */, mutable_cf_options.compression,
        mutable_cf_options.compression_opts, Temperature::kUnknown,
        0 /* max_subcompactions, not applicable */,
        {} /* grandparents, not applicable */, false /* is manual */,
        "" /* trim_ts */, -1 /* score, not applicable */,
        false /* is deletion compaction, not applicable */,
        false /* l0_files_might_overlap, not applicable */,
        CompactionReason::kRefitLevel));
    cfd->compaction_picker()->RegisterCompaction(c.get());
    TEST_SYNC_POINT("DBImpl::ReFitLevel:PostRegisterCompaction");
    VersionEdit edit;
    edit.SetColumnFamily(cfd->GetID());

    for (const auto& f : vstorage->LevelFiles(level)) {
      edit.DeleteFile(level, f->fd.GetNumber());
      edit.AddFile(
          to_level, f->fd.GetNumber(), f->fd.GetPathId(), f->fd.GetFileSize(),
          f->smallest, f->largest, f->fd.smallest_seqno, f->fd.largest_seqno,
          f->marked_for_compaction, f->temperature, f->oldest_blob_file_number,
          f->oldest_ancester_time, f->file_creation_time, f->epoch_number,
          f->file_checksum, f->file_checksum_func_name, f->unique_id,
          f->compensated_range_deletion_size, f->tail_size,
          f->user_defined_timestamps_persisted);
    }
    ROCKS_LOG_DEBUG(immutable_db_options_.info_log,
                    "[%s] Apply version edit:\n%s", cfd->GetName().c_str(),
                    edit.DebugString().data());

    Status status =
        versions_->LogAndApply(cfd, mutable_cf_options, read_options, &edit,
                               &mutex_, directories_.GetDbDir());

    cfd->compaction_picker()->UnregisterCompaction(c.get());
    c.reset();

    InstallSuperVersionAndScheduleWork(cfd, &sv_context, mutable_cf_options);

    ROCKS_LOG_DEBUG(immutable_db_options_.info_log, "[%s] LogAndApply: %s\n",
                    cfd->GetName().c_str(), status.ToString().data());

    if (status.ok()) {
      ROCKS_LOG_DEBUG(immutable_db_options_.info_log,
                      "[%s] After refitting:\n%s", cfd->GetName().c_str(),
                      cfd->current()->DebugString().data());
    }
    sv_context.Clean();
    refitting_level_ = false;

    return status;
  }

  refitting_level_ = false;
  return Status::OK();
}

int DBImpl::NumberLevels(ColumnFamilyHandle* column_family) {
  auto cfh = static_cast_with_check<ColumnFamilyHandleImpl>(column_family);
  return cfh->cfd()->NumberLevels();
}

int DBImpl::MaxMemCompactionLevel(ColumnFamilyHandle* /*column_family*/) {
  return 0;
}

int DBImpl::Level0StopWriteTrigger(ColumnFamilyHandle* column_family) {
  auto cfh = static_cast_with_check<ColumnFamilyHandleImpl>(column_family);
  InstrumentedMutexLock l(&mutex_);
  return cfh->cfd()
      ->GetSuperVersion()
      ->mutable_cf_options.level0_stop_writes_trigger;
}

Status DBImpl::FlushAllColumnFamilies(const FlushOptions& flush_options,
                                      FlushReason flush_reason) {
  mutex_.AssertHeld();
  Status status;
  if (immutable_db_options_.atomic_flush) {
    mutex_.Unlock();
    status = AtomicFlushMemTables(flush_options, flush_reason);
    if (status.IsColumnFamilyDropped()) {
      status = Status::OK();
    }
    mutex_.Lock();
  } else {
    for (auto cfd : versions_->GetRefedColumnFamilySet()) {
      if (cfd->IsDropped()) {
        continue;
      }
      mutex_.Unlock();
      status = FlushMemTable(cfd, flush_options, flush_reason);
      TEST_SYNC_POINT("DBImpl::FlushAllColumnFamilies:1");
      TEST_SYNC_POINT("DBImpl::FlushAllColumnFamilies:2");
      mutex_.Lock();
      if (!status.ok() && !status.IsColumnFamilyDropped()) {
        break;
      } else if (status.IsColumnFamilyDropped()) {
        status = Status::OK();
      }
    }
  }
  return status;
}

Status DBImpl::Flush(const FlushOptions& flush_options,
                     ColumnFamilyHandle* column_family) {
  auto cfh = static_cast_with_check<ColumnFamilyHandleImpl>(column_family);
  ROCKS_LOG_INFO(immutable_db_options_.info_log, "[%s] Manual flush start.",
                 cfh->GetName().c_str());
  Status s;
  if (immutable_db_options_.atomic_flush) {
    s = AtomicFlushMemTables(flush_options, FlushReason::kManualFlush,
                             {cfh->cfd()});
  } else {
    s = FlushMemTable(cfh->cfd(), flush_options, FlushReason::kManualFlush);
  }

  ROCKS_LOG_INFO(immutable_db_options_.info_log,
                 "[%s] Manual flush finished, status: %s\n",
                 cfh->GetName().c_str(), s.ToString().c_str());
  return s;
}

Status DBImpl::Flush(const FlushOptions& flush_options,
                     const std::vector<ColumnFamilyHandle*>& column_families) {
  Status s;
  if (!immutable_db_options_.atomic_flush) {
    for (auto cfh : column_families) {
      s = Flush(flush_options, cfh);
      if (!s.ok()) {
        break;
      }
    }
  } else {
    ROCKS_LOG_INFO(immutable_db_options_.info_log,
                   "Manual atomic flush start.\n"
                   "=====Column families:=====");
    for (auto cfh : column_families) {
      auto cfhi = static_cast<ColumnFamilyHandleImpl*>(cfh);
      ROCKS_LOG_INFO(immutable_db_options_.info_log, "%s",
                     cfhi->GetName().c_str());
    }
    ROCKS_LOG_INFO(immutable_db_options_.info_log,
                   "=====End of column families list=====");
    autovector<ColumnFamilyData*> cfds;
    std::for_each(column_families.begin(), column_families.end(),
                  [&cfds](ColumnFamilyHandle* elem) {
                    auto cfh = static_cast<ColumnFamilyHandleImpl*>(elem);
                    cfds.emplace_back(cfh->cfd());
                  });
    s = AtomicFlushMemTables(flush_options, FlushReason::kManualFlush, cfds);
    ROCKS_LOG_INFO(immutable_db_options_.info_log,
                   "Manual atomic flush finished, status: %s\n"
                   "=====Column families:=====",
                   s.ToString().c_str());
    for (auto cfh : column_families) {
      auto cfhi = static_cast<ColumnFamilyHandleImpl*>(cfh);
      ROCKS_LOG_INFO(immutable_db_options_.info_log, "%s",
                     cfhi->GetName().c_str());
    }
    ROCKS_LOG_INFO(immutable_db_options_.info_log,
                   "=====End of column families list=====");
  }
  return s;
}

Status DBImpl::RunManualCompaction(
    ColumnFamilyData* cfd, int input_level, int output_level,
    const CompactRangeOptions& compact_range_options, const Slice* begin,
    const Slice* end, bool exclusive, bool disallow_trivial_move,
    uint64_t max_file_num_to_ignore, const std::string& trim_ts,
    int* final_output_level) {
  assert(input_level == ColumnFamilyData::kCompactAllLevels ||
         input_level >= 0);

  InternalKey begin_storage, end_storage;
  CompactionArg* ca = nullptr;

  bool scheduled = false;
  bool unscheduled = false;
  Env::Priority thread_pool_priority = Env::Priority::TOTAL;
  bool manual_conflict = false;

  ManualCompactionState manual(
      cfd, input_level, output_level, compact_range_options.target_path_id,
      exclusive, disallow_trivial_move, compact_range_options.canceled);
  // For universal compaction, we enforce every manual compaction to compact
  // all files.
  if (begin == nullptr ||
      cfd->ioptions()->compaction_style == kCompactionStyleUniversal ||
      cfd->ioptions()->compaction_style == kCompactionStyleFIFO) {
    manual.begin = nullptr;
  } else {
    begin_storage.SetMinPossibleForUserKey(*begin);
    manual.begin = &begin_storage;
  }
  if (end == nullptr ||
      cfd->ioptions()->compaction_style == kCompactionStyleUniversal ||
      cfd->ioptions()->compaction_style == kCompactionStyleFIFO) {
    manual.end = nullptr;
  } else {
    end_storage.SetMaxPossibleForUserKey(*end);
    manual.end = &end_storage;
  }

  TEST_SYNC_POINT("DBImpl::RunManualCompaction:0");
  TEST_SYNC_POINT("DBImpl::RunManualCompaction:1");
  InstrumentedMutexLock l(&mutex_);

  if (manual_compaction_paused_ > 0) {
    // Does not make sense to `AddManualCompaction()` in this scenario since
    // `DisableManualCompaction()` just waited for the manual compaction queue
    // to drain. So return immediately.
    TEST_SYNC_POINT("DBImpl::RunManualCompaction:PausedAtStart");
    manual.status =
        Status::Incomplete(Status::SubCode::kManualCompactionPaused);
    manual.done = true;
    return manual.status;
  }

  // When a manual compaction arrives, temporarily disable scheduling of
  // non-manual compactions and wait until the number of scheduled compaction
  // jobs drops to zero. This used to be needed to ensure that this manual
  // compaction can compact any range of keys/files. Now it is optional
  // (see `CompactRangeOptions::exclusive_manual_compaction`). The use case for
  // `exclusive_manual_compaction=true` is unclear beyond not trusting the code.
  //
  // HasPendingManualCompaction() is true when at least one thread is inside
  // RunManualCompaction(), i.e. during that time no other compaction will
  // get scheduled (see MaybeScheduleFlushOrCompaction).
  //
  // Note that the following loop doesn't stop more that one thread calling
  // RunManualCompaction() from getting to the second while loop below.
  // However, only one of them will actually schedule compaction, while
  // others will wait on a condition variable until it completes.

  AddManualCompaction(&manual);
  TEST_SYNC_POINT_CALLBACK("DBImpl::RunManualCompaction:NotScheduled", &mutex_);
  if (exclusive) {
    // Limitation: there's no way to wake up the below loop when user sets
    // `*manual.canceled`. So `CompactRangeOptions::exclusive_manual_compaction`
    // and `CompactRangeOptions::canceled` might not work well together.
    while (bg_bottom_compaction_scheduled_ > 0 ||
           bg_compaction_scheduled_ > 0) {
      if (manual_compaction_paused_ > 0 || manual.canceled == true) {
        // Pretend the error came from compaction so the below cleanup/error
        // handling code can process it.
        manual.done = true;
        manual.status =
            Status::Incomplete(Status::SubCode::kManualCompactionPaused);
        break;
      }
      TEST_SYNC_POINT("DBImpl::RunManualCompaction:WaitScheduled");
      ROCKS_LOG_INFO(
          immutable_db_options_.info_log,
          "[%s] Manual compaction waiting for all other scheduled background "
          "compactions to finish",
          cfd->GetName().c_str());
      bg_cv_.Wait();
    }
  }

  LogBuffer log_buffer(InfoLogLevel::INFO_LEVEL,
                       immutable_db_options_.info_log.get());

  ROCKS_LOG_BUFFER(&log_buffer, "[%s] Manual compaction starting",
                   cfd->GetName().c_str());

  // We don't check bg_error_ here, because if we get the error in compaction,
  // the compaction will set manual.status to bg_error_ and set manual.done to
  // true.
  while (!manual.done) {
    assert(HasPendingManualCompaction());
    manual_conflict = false;
    Compaction* compaction = nullptr;
    if (ShouldntRunManualCompaction(&manual) || (manual.in_progress == true) ||
        scheduled ||
        (((manual.manual_end = &manual.tmp_storage1) != nullptr) &&
         ((compaction = manual.cfd->CompactRange(
               *manual.cfd->GetLatestMutableCFOptions(), mutable_db_options_,
               manual.input_level, manual.output_level, compact_range_options,
               manual.begin, manual.end, &manual.manual_end, &manual_conflict,
               max_file_num_to_ignore, trim_ts)) == nullptr &&
          manual_conflict))) {
      if (!scheduled) {
        // There is a conflicting compaction
        if (manual_compaction_paused_ > 0 || manual.canceled == true) {
          // Stop waiting since it was canceled. Pretend the error came from
          // compaction so the below cleanup/error handling code can process it.
          manual.done = true;
          manual.status =
              Status::Incomplete(Status::SubCode::kManualCompactionPaused);
        }
      }
      if (!manual.done) {
        bg_cv_.Wait();
      }
      if (manual_compaction_paused_ > 0 && scheduled && !unscheduled) {
        assert(thread_pool_priority != Env::Priority::TOTAL);
        // unschedule all manual compactions
        auto unscheduled_task_num = env_->UnSchedule(
            GetTaskTag(TaskType::kManualCompaction), thread_pool_priority);
        if (unscheduled_task_num > 0) {
          ROCKS_LOG_INFO(
              immutable_db_options_.info_log,
              "[%s] Unscheduled %d number of manual compactions from the "
              "thread-pool",
              cfd->GetName().c_str(), unscheduled_task_num);
          // it may unschedule other manual compactions, notify others.
          bg_cv_.SignalAll();
        }
        unscheduled = true;
        TEST_SYNC_POINT("DBImpl::RunManualCompaction:Unscheduled");
      }
      if (scheduled && manual.incomplete == true) {
        assert(!manual.in_progress);
        scheduled = false;
        manual.incomplete = false;
      }
    } else if (!scheduled) {
      if (compaction == nullptr) {
        manual.done = true;
        if (final_output_level) {
          // No compaction needed or there is a conflicting compaction.
          // Still set `final_output_level` to the level where we would
          // have compacted to.
          *final_output_level = output_level;
          if (output_level == ColumnFamilyData::kCompactToBaseLevel) {
            *final_output_level = cfd->current()->storage_info()->base_level();
          }
        }
        bg_cv_.SignalAll();
        continue;
      }
      ca = new CompactionArg;
      ca->db = this;
      ca->prepicked_compaction = new PrepickedCompaction;
      ca->prepicked_compaction->manual_compaction_state = &manual;
      ca->prepicked_compaction->compaction = compaction;
      if (!RequestCompactionToken(
              cfd, true, &ca->prepicked_compaction->task_token, &log_buffer)) {
        // Don't throttle manual compaction, only count outstanding tasks.
        assert(false);
      }
      manual.incomplete = false;
      if (compaction->bottommost_level() &&
          env_->GetBackgroundThreads(Env::Priority::BOTTOM) > 0) {
        bg_bottom_compaction_scheduled_++;
        ca->compaction_pri_ = Env::Priority::BOTTOM;
        env_->Schedule(&DBImpl::BGWorkBottomCompaction, ca,
                       Env::Priority::BOTTOM,
                       GetTaskTag(TaskType::kManualCompaction),
                       &DBImpl::UnscheduleCompactionCallback);
        thread_pool_priority = Env::Priority::BOTTOM;
      } else {
        bg_compaction_scheduled_++;
        ca->compaction_pri_ = Env::Priority::LOW;
        env_->Schedule(&DBImpl::BGWorkCompaction, ca, Env::Priority::LOW,
                       GetTaskTag(TaskType::kManualCompaction),
                       &DBImpl::UnscheduleCompactionCallback);
        thread_pool_priority = Env::Priority::LOW;
      }
      scheduled = true;
      TEST_SYNC_POINT("DBImpl::RunManualCompaction:Scheduled");
      if (final_output_level) {
        *final_output_level = compaction->output_level();
      }
    }
  }

  log_buffer.FlushBufferToLog();
  assert(!manual.in_progress);
  assert(HasPendingManualCompaction());
  RemoveManualCompaction(&manual);
  // if the manual job is unscheduled, try schedule other jobs in case there's
  // any unscheduled compaction job which was blocked by exclusive manual
  // compaction.
  if (manual.status.IsIncomplete() &&
      manual.status.subcode() == Status::SubCode::kManualCompactionPaused) {
    MaybeScheduleFlushOrCompaction();
  }
  bg_cv_.SignalAll();
  return manual.status;
}

void DBImpl::GenerateFlushRequest(const autovector<ColumnFamilyData*>& cfds,
                                  FlushReason flush_reason, FlushRequest* req) {
  assert(req != nullptr);
  req->flush_reason = flush_reason;
  req->cfd_to_max_mem_id_to_persist.reserve(cfds.size());
  for (const auto cfd : cfds) {
    if (nullptr == cfd) {
      // cfd may be null, see DBImpl::ScheduleFlushes
      continue;
    }
    uint64_t max_memtable_id = cfd->imm()->GetLatestMemTableID();
    req->cfd_to_max_mem_id_to_persist.emplace(cfd, max_memtable_id);
  }
}

Status DBImpl::FlushMemTable(ColumnFamilyData* cfd,
                             const FlushOptions& flush_options,
                             FlushReason flush_reason,
                             bool entered_write_thread) {
  // This method should not be called if atomic_flush is true.
  assert(!immutable_db_options_.atomic_flush);
  if (!flush_options.wait && write_controller_.IsStopped()) {
    std::ostringstream oss;
    oss << "Writes have been stopped, thus unable to perform manual flush. "
           "Please try again later after writes are resumed";
    return Status::TryAgain(oss.str());
  }
  Status s;
  if (!flush_options.allow_write_stall) {
    bool flush_needed = true;
    s = WaitUntilFlushWouldNotStallWrites(cfd, &flush_needed);
    TEST_SYNC_POINT("DBImpl::FlushMemTable:StallWaitDone");
    if (!s.ok() || !flush_needed) {
      return s;
    }
  }

  const bool needs_to_join_write_thread = !entered_write_thread;
  autovector<FlushRequest> flush_reqs;
  autovector<uint64_t> memtable_ids_to_wait;
  {
    WriteContext context;
    InstrumentedMutexLock guard_lock(&mutex_);

    WriteThread::Writer w;
    WriteThread::Writer nonmem_w;
    if (needs_to_join_write_thread) {
      write_thread_.EnterUnbatched(&w, &mutex_);
      if (two_write_queues_) {
        nonmem_write_thread_.EnterUnbatched(&nonmem_w, &mutex_);
      }
    }
    WaitForPendingWrites();

    if (flush_reason != FlushReason::kErrorRecoveryRetryFlush &&
        flush_reason != FlushReason::kCatchUpAfterErrorRecovery &&
        (!cfd->mem()->IsEmpty() || !cached_recoverable_state_empty_.load())) {
      // Note that, when flush reason is kErrorRecoveryRetryFlush, during the
      // auto retry resume, we want to avoid creating new small memtables.
      // If flush reason is kCatchUpAfterErrorRecovery, we try to flush any new
      // memtable that filled up during recovery, and we also want to avoid
      // switching memtable to create small memtables.
      // Therefore, SwitchMemtable will not be called. Also, since ResumeImpl
      // will iterate through all the CFs and call FlushMemtable during auto
      // retry resume, it is possible that in some CFs,
      // cfd->imm()->NumNotFlushed() = 0. In this case, so no flush request will
      // be created and scheduled, status::OK() will be returned.
      s = SwitchMemtable(cfd, &context);
    }
    const uint64_t flush_memtable_id = std::numeric_limits<uint64_t>::max();
    if (s.ok()) {
      if (cfd->imm()->NumNotFlushed() != 0 || !cfd->mem()->IsEmpty() ||
          !cached_recoverable_state_empty_.load()) {
        FlushRequest req{flush_reason, {{cfd, flush_memtable_id}}};
        flush_reqs.emplace_back(std::move(req));
        memtable_ids_to_wait.emplace_back(cfd->imm()->GetLatestMemTableID());
      }
      if (immutable_db_options_.persist_stats_to_disk &&
          flush_reason != FlushReason::kErrorRecoveryRetryFlush) {
        ColumnFamilyData* cfd_stats =
            versions_->GetColumnFamilySet()->GetColumnFamily(
                kPersistentStatsColumnFamilyName);
        if (cfd_stats != nullptr && cfd_stats != cfd &&
            !cfd_stats->mem()->IsEmpty()) {
          // only force flush stats CF when it will be the only CF lagging
          // behind after the current flush
          bool stats_cf_flush_needed = true;
          for (auto* loop_cfd : *versions_->GetColumnFamilySet()) {
            if (loop_cfd == cfd_stats || loop_cfd == cfd) {
              continue;
            }
            if (loop_cfd->GetLogNumber() <= cfd_stats->GetLogNumber()) {
              stats_cf_flush_needed = false;
            }
          }
          if (stats_cf_flush_needed) {
            ROCKS_LOG_INFO(immutable_db_options_.info_log,
                           "Force flushing stats CF with manual flush of %s "
                           "to avoid holding old logs",
                           cfd->GetName().c_str());
            s = SwitchMemtable(cfd_stats, &context);
            FlushRequest req{flush_reason, {{cfd_stats, flush_memtable_id}}};
            flush_reqs.emplace_back(std::move(req));
            memtable_ids_to_wait.emplace_back(
                cfd_stats->imm()->GetLatestMemTableID());
          }
        }
      }
    }

    if (s.ok() && !flush_reqs.empty()) {
      for (const auto& req : flush_reqs) {
        assert(req.cfd_to_max_mem_id_to_persist.size() == 1);
        ColumnFamilyData* loop_cfd =
            req.cfd_to_max_mem_id_to_persist.begin()->first;
        loop_cfd->imm()->FlushRequested();
      }
      // If the caller wants to wait for this flush to complete, it indicates
      // that the caller expects the ColumnFamilyData not to be free'ed by
      // other threads which may drop the column family concurrently.
      // Therefore, we increase the cfd's ref count.
      if (flush_options.wait) {
        for (const auto& req : flush_reqs) {
          assert(req.cfd_to_max_mem_id_to_persist.size() == 1);
          ColumnFamilyData* loop_cfd =
              req.cfd_to_max_mem_id_to_persist.begin()->first;
          loop_cfd->Ref();
        }
      }
      for (const auto& req : flush_reqs) {
        SchedulePendingFlush(req);
      }
      MaybeScheduleFlushOrCompaction();
    }

    if (needs_to_join_write_thread) {
      write_thread_.ExitUnbatched(&w);
      if (two_write_queues_) {
        nonmem_write_thread_.ExitUnbatched(&nonmem_w);
      }
    }
  }
  TEST_SYNC_POINT("DBImpl::FlushMemTable:AfterScheduleFlush");
  TEST_SYNC_POINT("DBImpl::FlushMemTable:BeforeWaitForBgFlush");
  if (s.ok() && flush_options.wait) {
    autovector<ColumnFamilyData*> cfds;
    autovector<const uint64_t*> flush_memtable_ids;
    assert(flush_reqs.size() == memtable_ids_to_wait.size());
    for (size_t i = 0; i < flush_reqs.size(); ++i) {
      assert(flush_reqs[i].cfd_to_max_mem_id_to_persist.size() == 1);
      cfds.push_back(flush_reqs[i].cfd_to_max_mem_id_to_persist.begin()->first);
      flush_memtable_ids.push_back(&(memtable_ids_to_wait[i]));
    }
    s = WaitForFlushMemTables(
        cfds, flush_memtable_ids,
        (flush_reason == FlushReason::kErrorRecovery ||
         flush_reason == FlushReason::kErrorRecoveryRetryFlush));
    InstrumentedMutexLock lock_guard(&mutex_);
    for (auto* tmp_cfd : cfds) {
      tmp_cfd->UnrefAndTryDelete();
    }
  }
  TEST_SYNC_POINT("DBImpl::FlushMemTable:FlushMemTableFinished");
  return s;
}

Status DBImpl::AtomicFlushMemTables(
    const FlushOptions& flush_options, FlushReason flush_reason,
    const autovector<ColumnFamilyData*>& provided_candidate_cfds,
    bool entered_write_thread) {
  assert(immutable_db_options_.atomic_flush);
  if (!flush_options.wait && write_controller_.IsStopped()) {
    std::ostringstream oss;
    oss << "Writes have been stopped, thus unable to perform manual flush. "
           "Please try again later after writes are resumed";
    return Status::TryAgain(oss.str());
  }
  Status s;
  autovector<ColumnFamilyData*> candidate_cfds;
  if (provided_candidate_cfds.empty()) {
    // Generate candidate cfds if not provided
    {
      InstrumentedMutexLock l(&mutex_);
      for (ColumnFamilyData* cfd : *versions_->GetColumnFamilySet()) {
        if (!cfd->IsDropped() && cfd->initialized()) {
          cfd->Ref();
          candidate_cfds.push_back(cfd);
        }
      }
    }
  } else {
    candidate_cfds = provided_candidate_cfds;
  }

  if (!flush_options.allow_write_stall) {
    int num_cfs_to_flush = 0;
    for (auto cfd : candidate_cfds) {
      bool flush_needed = true;
      s = WaitUntilFlushWouldNotStallWrites(cfd, &flush_needed);
      if (!s.ok()) {
        // Unref the newly generated candidate cfds (when not provided) in
        // `candidate_cfds`
        if (provided_candidate_cfds.empty()) {
          for (auto candidate_cfd : candidate_cfds) {
            candidate_cfd->UnrefAndTryDelete();
          }
        }
        return s;
      } else if (flush_needed) {
        ++num_cfs_to_flush;
      }
    }
    if (0 == num_cfs_to_flush) {
      // Unref the newly generated candidate cfds (when not provided) in
      // `candidate_cfds`
      if (provided_candidate_cfds.empty()) {
        for (auto candidate_cfd : candidate_cfds) {
          candidate_cfd->UnrefAndTryDelete();
        }
      }
      return s;
    }
  }
  const bool needs_to_join_write_thread = !entered_write_thread;
  FlushRequest flush_req;
  autovector<ColumnFamilyData*> cfds;
  {
    WriteContext context;
    InstrumentedMutexLock guard_lock(&mutex_);

    WriteThread::Writer w;
    WriteThread::Writer nonmem_w;
    if (needs_to_join_write_thread) {
      write_thread_.EnterUnbatched(&w, &mutex_);
      if (two_write_queues_) {
        nonmem_write_thread_.EnterUnbatched(&nonmem_w, &mutex_);
      }
    }
    WaitForPendingWrites();

    SelectColumnFamiliesForAtomicFlush(&cfds, candidate_cfds);

    // Unref the newly generated candidate cfds (when not provided) in
    // `candidate_cfds`
    if (provided_candidate_cfds.empty()) {
      for (auto candidate_cfd : candidate_cfds) {
        candidate_cfd->UnrefAndTryDelete();
      }
    }

    for (auto cfd : cfds) {
      if ((cfd->mem()->IsEmpty() && cached_recoverable_state_empty_.load()) ||
          flush_reason == FlushReason::kErrorRecoveryRetryFlush ||
          flush_reason == FlushReason::kCatchUpAfterErrorRecovery) {
        continue;
      }
      cfd->Ref();
      s = SwitchMemtable(cfd, &context);
      cfd->UnrefAndTryDelete();
      if (!s.ok()) {
        break;
      }
    }
    if (s.ok()) {
      AssignAtomicFlushSeq(cfds);
      for (auto cfd : cfds) {
        cfd->imm()->FlushRequested();
      }
      // If the caller wants to wait for this flush to complete, it indicates
      // that the caller expects the ColumnFamilyData not to be free'ed by
      // other threads which may drop the column family concurrently.
      // Therefore, we increase the cfd's ref count.
      if (flush_options.wait) {
        for (auto cfd : cfds) {
          cfd->Ref();
        }
      }
      GenerateFlushRequest(cfds, flush_reason, &flush_req);
      SchedulePendingFlush(flush_req);
      MaybeScheduleFlushOrCompaction();
    }

    if (needs_to_join_write_thread) {
      write_thread_.ExitUnbatched(&w);
      if (two_write_queues_) {
        nonmem_write_thread_.ExitUnbatched(&nonmem_w);
      }
    }
  }
  TEST_SYNC_POINT("DBImpl::AtomicFlushMemTables:AfterScheduleFlush");
  TEST_SYNC_POINT("DBImpl::AtomicFlushMemTables:BeforeWaitForBgFlush");
  if (s.ok() && flush_options.wait) {
    autovector<const uint64_t*> flush_memtable_ids;
    for (auto& iter : flush_req.cfd_to_max_mem_id_to_persist) {
      flush_memtable_ids.push_back(&(iter.second));
    }
    s = WaitForFlushMemTables(
        cfds, flush_memtable_ids,
        (flush_reason == FlushReason::kErrorRecovery ||
         flush_reason == FlushReason::kErrorRecoveryRetryFlush));
    InstrumentedMutexLock lock_guard(&mutex_);
    for (auto* cfd : cfds) {
      cfd->UnrefAndTryDelete();
    }
  }
  return s;
}

// Calling FlushMemTable(), whether from DB::Flush() or from Backup Engine, can
// cause write stall, for example if one memtable is being flushed already.
// This method tries to avoid write stall (similar to CompactRange() behavior)
// it emulates how the SuperVersion / LSM would change if flush happens, checks
// it against various constrains and delays flush if it'd cause write stall.
// Caller should check status and flush_needed to see if flush already happened.
Status DBImpl::WaitUntilFlushWouldNotStallWrites(ColumnFamilyData* cfd,
                                                 bool* flush_needed) {
  {
    *flush_needed = true;
    InstrumentedMutexLock l(&mutex_);
    uint64_t orig_active_memtable_id = cfd->mem()->GetID();
    WriteStallCondition write_stall_condition = WriteStallCondition::kNormal;
    do {
      if (write_stall_condition != WriteStallCondition::kNormal) {
        // Same error handling as user writes: Don't wait if there's a
        // background error, even if it's a soft error. We might wait here
        // indefinitely as the pending flushes/compactions may never finish
        // successfully, resulting in the stall condition lasting indefinitely
        if (error_handler_.IsBGWorkStopped()) {
          return error_handler_.GetBGError();
        }

        TEST_SYNC_POINT("DBImpl::WaitUntilFlushWouldNotStallWrites:StallWait");
        ROCKS_LOG_INFO(immutable_db_options_.info_log,
                       "[%s] WaitUntilFlushWouldNotStallWrites"
                       " waiting on stall conditions to clear",
                       cfd->GetName().c_str());
        bg_cv_.Wait();
      }
      if (cfd->IsDropped()) {
        return Status::ColumnFamilyDropped();
      }
      if (shutting_down_.load(std::memory_order_acquire)) {
        return Status::ShutdownInProgress();
      }

      uint64_t earliest_memtable_id =
          std::min(cfd->mem()->GetID(), cfd->imm()->GetEarliestMemTableID());
      if (earliest_memtable_id > orig_active_memtable_id) {
        // We waited so long that the memtable we were originally waiting on was
        // flushed.
        *flush_needed = false;
        return Status::OK();
      }

      const auto& mutable_cf_options = *cfd->GetLatestMutableCFOptions();
      const auto* vstorage = cfd->current()->storage_info();

      // Skip stalling check if we're below auto-flush and auto-compaction
      // triggers. If it stalled in these conditions, that'd mean the stall
      // triggers are so low that stalling is needed for any background work. In
      // that case we shouldn't wait since background work won't be scheduled.
      if (cfd->imm()->NumNotFlushed() <
              cfd->ioptions()->min_write_buffer_number_to_merge &&
          vstorage->l0_delay_trigger_count() <
              mutable_cf_options.level0_file_num_compaction_trigger) {
        break;
      }

      // check whether one extra immutable memtable or an extra L0 file would
      // cause write stalling mode to be entered. It could still enter stall
      // mode due to pending compaction bytes, but that's less common
      // No extra immutable Memtable will be created if the current Memtable is
      // empty.
      int mem_to_flush = cfd->mem()->IsEmpty() ? 0 : 1;
      write_stall_condition = ColumnFamilyData::GetWriteStallConditionAndCause(
<<<<<<< HEAD
                                  cfd->imm()->NumNotFlushed() + mem_to_flush,
=======
                                  vstorage, cfd->imm()->NumNotFlushed() + 1,
>>>>>>> 40114824
                                  vstorage->l0_delay_trigger_count() + 1,
                                  mutable_cf_options, *cfd->ioptions())
                                  .first;
    } while (write_stall_condition != WriteStallCondition::kNormal);
  }
  return Status::OK();
}

// Wait for memtables to be flushed for multiple column families.
// let N = cfds.size()
// for i in [0, N),
//  1) if flush_memtable_ids[i] is not null, then the memtables with lower IDs
//     have to be flushed for THIS column family;
//  2) if flush_memtable_ids[i] is null, then all memtables in THIS column
//     family have to be flushed.
// Finish waiting when ALL column families finish flushing memtables.
// resuming_from_bg_err indicates whether the caller is trying to resume from
// background error or in normal processing.
Status DBImpl::WaitForFlushMemTables(
    const autovector<ColumnFamilyData*>& cfds,
    const autovector<const uint64_t*>& flush_memtable_ids,
    bool resuming_from_bg_err) {
  int num = static_cast<int>(cfds.size());
  // Wait until the compaction completes
  InstrumentedMutexLock l(&mutex_);
  Status s;
  // If the caller is trying to resume from bg error, then
  // error_handler_.IsDBStopped() is true.
  while (resuming_from_bg_err || !error_handler_.IsDBStopped()) {
    if (shutting_down_.load(std::memory_order_acquire)) {
      s = Status::ShutdownInProgress();
      return s;
    }
    // If an error has occurred during resumption, then no need to wait.
    // But flush operation may fail because of this error, so need to
    // return the status.
    if (!error_handler_.GetRecoveryError().ok()) {
      s = error_handler_.GetRecoveryError();
      break;
    }
    // If BGWorkStopped, which indicate that there is a BG error and
    // 1) soft error but requires no BG work, 2) no in auto_recovery_
    if (!resuming_from_bg_err && error_handler_.IsBGWorkStopped() &&
        error_handler_.GetBGError().severity() < Status::Severity::kHardError) {
      s = error_handler_.GetBGError();
      return s;
    }

    // Number of column families that have been dropped.
    int num_dropped = 0;
    // Number of column families that have finished flush.
    int num_finished = 0;
    for (int i = 0; i < num; ++i) {
      if (cfds[i]->IsDropped()) {
        ++num_dropped;
      } else if (cfds[i]->imm()->NumNotFlushed() == 0 ||
                 (flush_memtable_ids[i] != nullptr &&
                  cfds[i]->imm()->GetEarliestMemTableID() >
                      *flush_memtable_ids[i])) {
        ++num_finished;
      }
    }
    if (1 == num_dropped && 1 == num) {
      s = Status::ColumnFamilyDropped();
      return s;
    }
    // Column families involved in this flush request have either been dropped
    // or finished flush. Then it's time to finish waiting.
    if (num_dropped + num_finished == num) {
      break;
    }
    bg_cv_.Wait();
  }
  // If not resuming from bg error, and an error has caused the DB to stop,
  // then report the bg error to caller.
  if (!resuming_from_bg_err && error_handler_.IsDBStopped()) {
    s = error_handler_.GetBGError();
  }
  return s;
}

Status DBImpl::EnableAutoCompaction(
    const std::vector<ColumnFamilyHandle*>& column_family_handles) {
  Status s;
  for (auto cf_ptr : column_family_handles) {
    Status status =
        this->SetOptions(cf_ptr, {{"disable_auto_compactions", "false"}});
    if (!status.ok()) {
      s = status;
    }
  }

  return s;
}

// NOTE: Calling DisableManualCompaction() may overwrite the
// user-provided canceled variable in CompactRangeOptions
void DBImpl::DisableManualCompaction() {
  InstrumentedMutexLock l(&mutex_);
  manual_compaction_paused_.fetch_add(1, std::memory_order_release);

  // Mark the canceled as true when the cancellation is triggered by
  // manual_compaction_paused (may overwrite user-provided `canceled`)
  for (const auto& manual_compaction : manual_compaction_dequeue_) {
    manual_compaction->canceled = true;
  }

  // Wake up manual compactions waiting to start.
  bg_cv_.SignalAll();

  // Wait for any pending manual compactions to finish (typically through
  // failing with `Status::Incomplete`) prior to returning. This way we are
  // guaranteed no pending manual compaction will commit while manual
  // compactions are "disabled".
  while (HasPendingManualCompaction()) {
    bg_cv_.Wait();
  }
}

// NOTE: In contrast to DisableManualCompaction(), calling
// EnableManualCompaction() does NOT overwrite the user-provided *canceled
// variable to be false since there is NO CHANCE a canceled compaction
// is uncanceled. In other words, a canceled compaction must have been
// dropped out of the manual compaction queue, when we disable it.
void DBImpl::EnableManualCompaction() {
  InstrumentedMutexLock l(&mutex_);
  assert(manual_compaction_paused_ > 0);
  manual_compaction_paused_.fetch_sub(1, std::memory_order_release);
}

void DBImpl::MaybeScheduleFlushOrCompaction() {
  mutex_.AssertHeld();
  if (!opened_successfully_) {
    // Compaction may introduce data race to DB open
    return;
  }
  if (bg_work_paused_ > 0) {
    // we paused the background work
    return;
  } else if (error_handler_.IsBGWorkStopped() &&
             !error_handler_.IsRecoveryInProgress()) {
    // There has been a hard error and this call is not part of the recovery
    // sequence. Bail out here so we don't get into an endless loop of
    // scheduling BG work which will again call this function
    //
    // Note that a non-recovery flush can still be scheduled if
    // error_handler_.IsRecoveryInProgress() returns true. We rely on
    // BackgroundCallFlush() to check flush reason and drop non-recovery
    // flushes.
    return;
  } else if (shutting_down_.load(std::memory_order_acquire)) {
    // DB is being deleted; no more background compactions
    return;
  }
  auto bg_job_limits = GetBGJobLimits();
  bool is_flush_pool_empty =
      env_->GetBackgroundThreads(Env::Priority::HIGH) == 0;
  while (!is_flush_pool_empty && unscheduled_flushes_ > 0 &&
         bg_flush_scheduled_ < bg_job_limits.max_flushes) {
    TEST_SYNC_POINT_CALLBACK(
        "DBImpl::MaybeScheduleFlushOrCompaction:BeforeSchedule",
        &unscheduled_flushes_);
    bg_flush_scheduled_++;
    FlushThreadArg* fta = new FlushThreadArg;
    fta->db_ = this;
    fta->thread_pri_ = Env::Priority::HIGH;
    env_->Schedule(&DBImpl::BGWorkFlush, fta, Env::Priority::HIGH, this,
                   &DBImpl::UnscheduleFlushCallback);
    --unscheduled_flushes_;
    TEST_SYNC_POINT_CALLBACK(
        "DBImpl::MaybeScheduleFlushOrCompaction:AfterSchedule:0",
        &unscheduled_flushes_);
  }

  // special case -- if high-pri (flush) thread pool is empty, then schedule
  // flushes in low-pri (compaction) thread pool.
  if (is_flush_pool_empty) {
    while (unscheduled_flushes_ > 0 &&
           bg_flush_scheduled_ + bg_compaction_scheduled_ <
               bg_job_limits.max_flushes) {
      bg_flush_scheduled_++;
      FlushThreadArg* fta = new FlushThreadArg;
      fta->db_ = this;
      fta->thread_pri_ = Env::Priority::LOW;
      env_->Schedule(&DBImpl::BGWorkFlush, fta, Env::Priority::LOW, this,
                     &DBImpl::UnscheduleFlushCallback);
      --unscheduled_flushes_;
    }
  }

  if (bg_compaction_paused_ > 0) {
    // we paused the background compaction
    return;
  } else if (error_handler_.IsBGWorkStopped()) {
    // Compaction is not part of the recovery sequence from a hard error. We
    // might get here because recovery might do a flush and install a new
    // super version, which will try to schedule pending compactions. Bail
    // out here and let the higher level recovery handle compactions
    return;
  }

  if (HasExclusiveManualCompaction()) {
    // only manual compactions are allowed to run. don't schedule automatic
    // compactions
    TEST_SYNC_POINT("DBImpl::MaybeScheduleFlushOrCompaction:Conflict");
    return;
  }

  while (bg_compaction_scheduled_ + bg_bottom_compaction_scheduled_ <
             bg_job_limits.max_compactions &&
         unscheduled_compactions_ > 0) {
    CompactionArg* ca = new CompactionArg;
    ca->db = this;
    ca->compaction_pri_ = Env::Priority::LOW;
    ca->prepicked_compaction = nullptr;
    bg_compaction_scheduled_++;
    unscheduled_compactions_--;
    env_->Schedule(&DBImpl::BGWorkCompaction, ca, Env::Priority::LOW, this,
                   &DBImpl::UnscheduleCompactionCallback);
  }
}

DBImpl::BGJobLimits DBImpl::GetBGJobLimits() const {
  mutex_.AssertHeld();
  return GetBGJobLimits(mutable_db_options_.max_background_flushes,
                        mutable_db_options_.max_background_compactions,
                        mutable_db_options_.max_background_jobs,
                        write_controller_.NeedSpeedupCompaction());
}

DBImpl::BGJobLimits DBImpl::GetBGJobLimits(int max_background_flushes,
                                           int max_background_compactions,
                                           int max_background_jobs,
                                           bool parallelize_compactions) {
  BGJobLimits res;
  if (max_background_flushes == -1 && max_background_compactions == -1) {
    // for our first stab implementing max_background_jobs, simply allocate a
    // quarter of the threads to flushes.
    res.max_flushes = std::max(1, max_background_jobs / 4);
    res.max_compactions = std::max(1, max_background_jobs - res.max_flushes);
  } else {
    // compatibility code in case users haven't migrated to max_background_jobs,
    // which automatically computes flush/compaction limits
    res.max_flushes = std::max(1, max_background_flushes);
    res.max_compactions = std::max(1, max_background_compactions);
  }
  if (!parallelize_compactions) {
    // throttle background compactions until we deem necessary
    res.max_compactions = 1;
  }
  return res;
}

void DBImpl::AddToCompactionQueue(ColumnFamilyData* cfd) {
  assert(!cfd->queued_for_compaction());
  cfd->Ref();
  compaction_queue_.push_back(cfd);
  cfd->set_queued_for_compaction(true);
}

ColumnFamilyData* DBImpl::PopFirstFromCompactionQueue() {
  assert(!compaction_queue_.empty());
  auto cfd = *compaction_queue_.begin();
  compaction_queue_.pop_front();
  assert(cfd->queued_for_compaction());
  cfd->set_queued_for_compaction(false);
  return cfd;
}

DBImpl::FlushRequest DBImpl::PopFirstFromFlushQueue() {
  assert(!flush_queue_.empty());
  FlushRequest flush_req = std::move(flush_queue_.front());
  flush_queue_.pop_front();
  if (!immutable_db_options_.atomic_flush) {
    assert(flush_req.cfd_to_max_mem_id_to_persist.size() == 1);
  }
  for (const auto& elem : flush_req.cfd_to_max_mem_id_to_persist) {
    if (!immutable_db_options_.atomic_flush) {
      ColumnFamilyData* cfd = elem.first;
      assert(cfd);
      assert(cfd->queued_for_flush());
      cfd->set_queued_for_flush(false);
    }
  }
  return flush_req;
}

ColumnFamilyData* DBImpl::PickCompactionFromQueue(
    std::unique_ptr<TaskLimiterToken>* token, LogBuffer* log_buffer) {
  assert(!compaction_queue_.empty());
  assert(*token == nullptr);
  autovector<ColumnFamilyData*> throttled_candidates;
  ColumnFamilyData* cfd = nullptr;
  while (!compaction_queue_.empty()) {
    auto first_cfd = *compaction_queue_.begin();
    compaction_queue_.pop_front();
    assert(first_cfd->queued_for_compaction());
    if (!RequestCompactionToken(first_cfd, false, token, log_buffer)) {
      throttled_candidates.push_back(first_cfd);
      continue;
    }
    cfd = first_cfd;
    cfd->set_queued_for_compaction(false);
    break;
  }
  // Add throttled compaction candidates back to queue in the original order.
  for (auto iter = throttled_candidates.rbegin();
       iter != throttled_candidates.rend(); ++iter) {
    compaction_queue_.push_front(*iter);
  }
  return cfd;
}

void DBImpl::SchedulePendingFlush(const FlushRequest& flush_req) {
  mutex_.AssertHeld();
  if (reject_new_background_jobs_) {
    return;
  }
  if (flush_req.cfd_to_max_mem_id_to_persist.empty()) {
    return;
  }
  if (!immutable_db_options_.atomic_flush) {
    // For the non-atomic flush case, we never schedule multiple column
    // families in the same flush request.
    assert(flush_req.cfd_to_max_mem_id_to_persist.size() == 1);
    ColumnFamilyData* cfd =
        flush_req.cfd_to_max_mem_id_to_persist.begin()->first;
    assert(cfd);

    if (!cfd->queued_for_flush() && cfd->imm()->IsFlushPending()) {
      cfd->Ref();
      cfd->set_queued_for_flush(true);
      ++unscheduled_flushes_;
      flush_queue_.push_back(flush_req);
    }
  } else {
    for (auto& iter : flush_req.cfd_to_max_mem_id_to_persist) {
      ColumnFamilyData* cfd = iter.first;
      cfd->Ref();
    }
    ++unscheduled_flushes_;
    flush_queue_.push_back(flush_req);
  }
}

void DBImpl::SchedulePendingCompaction(ColumnFamilyData* cfd) {
  mutex_.AssertHeld();
  if (reject_new_background_jobs_) {
    return;
  }
  if (!cfd->queued_for_compaction() && cfd->NeedsCompaction()) {
    AddToCompactionQueue(cfd);
    ++unscheduled_compactions_;
  }
}

void DBImpl::SchedulePendingPurge(std::string fname, std::string dir_to_sync,
                                  FileType type, uint64_t number, int job_id) {
  mutex_.AssertHeld();
  if (reject_new_background_jobs_) {
    return;
  }
  PurgeFileInfo file_info(fname, dir_to_sync, type, number, job_id);
  purge_files_.insert({{number, std::move(file_info)}});
}

void DBImpl::BGWorkFlush(void* arg) {
  FlushThreadArg fta = *(reinterpret_cast<FlushThreadArg*>(arg));
  delete reinterpret_cast<FlushThreadArg*>(arg);

  IOSTATS_SET_THREAD_POOL_ID(fta.thread_pri_);
  TEST_SYNC_POINT("DBImpl::BGWorkFlush");
  static_cast_with_check<DBImpl>(fta.db_)->BackgroundCallFlush(fta.thread_pri_);
  TEST_SYNC_POINT("DBImpl::BGWorkFlush:done");
}

void DBImpl::BGWorkCompaction(void* arg) {
  CompactionArg ca = *(reinterpret_cast<CompactionArg*>(arg));
  delete reinterpret_cast<CompactionArg*>(arg);
  IOSTATS_SET_THREAD_POOL_ID(Env::Priority::LOW);
  TEST_SYNC_POINT("DBImpl::BGWorkCompaction");
  auto prepicked_compaction =
      static_cast<PrepickedCompaction*>(ca.prepicked_compaction);
  static_cast_with_check<DBImpl>(ca.db)->BackgroundCallCompaction(
      prepicked_compaction, Env::Priority::LOW);
  delete prepicked_compaction;
}

void DBImpl::BGWorkBottomCompaction(void* arg) {
  CompactionArg ca = *(static_cast<CompactionArg*>(arg));
  delete static_cast<CompactionArg*>(arg);
  IOSTATS_SET_THREAD_POOL_ID(Env::Priority::BOTTOM);
  TEST_SYNC_POINT("DBImpl::BGWorkBottomCompaction");
  auto* prepicked_compaction = ca.prepicked_compaction;
  assert(prepicked_compaction && prepicked_compaction->compaction);
  ca.db->BackgroundCallCompaction(prepicked_compaction, Env::Priority::BOTTOM);
  delete prepicked_compaction;
}

void DBImpl::BGWorkPurge(void* db) {
  IOSTATS_SET_THREAD_POOL_ID(Env::Priority::HIGH);
  TEST_SYNC_POINT("DBImpl::BGWorkPurge:start");
  reinterpret_cast<DBImpl*>(db)->BackgroundCallPurge();
  TEST_SYNC_POINT("DBImpl::BGWorkPurge:end");
}

void DBImpl::UnscheduleCompactionCallback(void* arg) {
  CompactionArg* ca_ptr = reinterpret_cast<CompactionArg*>(arg);
  Env::Priority compaction_pri = ca_ptr->compaction_pri_;
  if (Env::Priority::BOTTOM == compaction_pri) {
    // Decrement bg_bottom_compaction_scheduled_ if priority is BOTTOM
    ca_ptr->db->bg_bottom_compaction_scheduled_--;
  } else if (Env::Priority::LOW == compaction_pri) {
    // Decrement bg_compaction_scheduled_ if priority is LOW
    ca_ptr->db->bg_compaction_scheduled_--;
  }
  CompactionArg ca = *(ca_ptr);
  delete reinterpret_cast<CompactionArg*>(arg);
  if (ca.prepicked_compaction != nullptr) {
    // if it's a manual compaction, set status to ManualCompactionPaused
    if (ca.prepicked_compaction->manual_compaction_state) {
      ca.prepicked_compaction->manual_compaction_state->done = true;
      ca.prepicked_compaction->manual_compaction_state->status =
          Status::Incomplete(Status::SubCode::kManualCompactionPaused);
    }
    if (ca.prepicked_compaction->compaction != nullptr) {
      ca.prepicked_compaction->compaction->ReleaseCompactionFiles(
          Status::Incomplete(Status::SubCode::kManualCompactionPaused));
      delete ca.prepicked_compaction->compaction;
    }
    delete ca.prepicked_compaction;
  }
  TEST_SYNC_POINT("DBImpl::UnscheduleCompactionCallback");
}

void DBImpl::UnscheduleFlushCallback(void* arg) {
  // Decrement bg_flush_scheduled_ in flush callback
  reinterpret_cast<FlushThreadArg*>(arg)->db_->bg_flush_scheduled_--;
  Env::Priority flush_pri = reinterpret_cast<FlushThreadArg*>(arg)->thread_pri_;
  if (Env::Priority::LOW == flush_pri) {
    TEST_SYNC_POINT("DBImpl::UnscheduleLowFlushCallback");
  } else if (Env::Priority::HIGH == flush_pri) {
    TEST_SYNC_POINT("DBImpl::UnscheduleHighFlushCallback");
  }
  delete reinterpret_cast<FlushThreadArg*>(arg);
  TEST_SYNC_POINT("DBImpl::UnscheduleFlushCallback");
}

Status DBImpl::BackgroundFlush(bool* made_progress, JobContext* job_context,
                               LogBuffer* log_buffer, FlushReason* reason,
                               bool* flush_rescheduled_to_retain_udt,
                               Env::Priority thread_pri) {
  mutex_.AssertHeld();

  Status status;
  *reason = FlushReason::kOthers;
  // If BG work is stopped due to an error, but a recovery is in progress,
  // that means this flush is part of the recovery. So allow it to go through
  if (!error_handler_.IsBGWorkStopped()) {
    if (shutting_down_.load(std::memory_order_acquire)) {
      status = Status::ShutdownInProgress();
    }
  } else if (!error_handler_.IsRecoveryInProgress()) {
    status = error_handler_.GetBGError();
  }

  if (!status.ok()) {
    return status;
  }

  autovector<BGFlushArg> bg_flush_args;
  std::vector<SuperVersionContext>& superversion_contexts =
      job_context->superversion_contexts;
  autovector<ColumnFamilyData*> column_families_not_to_flush;
  while (!flush_queue_.empty()) {
    // This cfd is already referenced
    FlushRequest flush_req = PopFirstFromFlushQueue();
    FlushReason flush_reason = flush_req.flush_reason;
    if (!error_handler_.GetBGError().ok() && error_handler_.IsBGWorkStopped() &&
        flush_reason != FlushReason::kErrorRecovery &&
        flush_reason != FlushReason::kErrorRecoveryRetryFlush) {
      // Stop non-recovery flush when bg work is stopped
      // Note that we drop the flush request here.
      // Recovery thread should schedule further flushes after bg error
      // is cleared.
      status = error_handler_.GetBGError();
      assert(!status.ok());
      ROCKS_LOG_BUFFER(log_buffer,
                       "[JOB %d] Abort flush due to background error %s",
                       job_context->job_id, status.ToString().c_str());
      *reason = flush_reason;
      for (auto item : flush_req.cfd_to_max_mem_id_to_persist) {
        item.first->UnrefAndTryDelete();
      }
      return status;
    }
    if (!immutable_db_options_.atomic_flush &&
        ShouldRescheduleFlushRequestToRetainUDT(flush_req)) {
      assert(flush_req.cfd_to_max_mem_id_to_persist.size() == 1);
      ColumnFamilyData* cfd =
          flush_req.cfd_to_max_mem_id_to_persist.begin()->first;
      if (cfd->UnrefAndTryDelete()) {
        return Status::OK();
      }
      ROCKS_LOG_BUFFER(log_buffer,
                       "FlushRequest for column family %s is re-scheduled to "
                       "retain user-defined timestamps.",
                       cfd->GetName().c_str());
      // Reschedule the `FlushRequest` as is without checking dropped column
      // family etc. The follow-up job will do the check anyways, so save the
      // duplication. Column family is deduplicated by `SchdulePendingFlush` and
      // `PopFirstFromFlushQueue` contains at flush request enqueueing and
      // dequeueing time.
      // This flush request is rescheduled right after it's popped from the
      // queue while the db mutex is held, so there should be no other
      // FlushRequest for the same column family with higher `max_memtable_id`
      // in the queue to block the reschedule from succeeding.
#ifndef NDEBUG
      flush_req.reschedule_count += 1;
#endif /* !NDEBUG */
      SchedulePendingFlush(flush_req);
      *reason = flush_reason;
      *flush_rescheduled_to_retain_udt = true;
      return Status::TryAgain();
    }
    superversion_contexts.clear();
    superversion_contexts.reserve(
        flush_req.cfd_to_max_mem_id_to_persist.size());

    for (const auto& [cfd, max_memtable_id] :
         flush_req.cfd_to_max_mem_id_to_persist) {
      if (cfd->GetMempurgeUsed()) {
        // If imm() contains silent memtables (e.g.: because
        // MemPurge was activated), requesting a flush will
        // mark the imm_needed as true.
        cfd->imm()->FlushRequested();
      }

      if (cfd->IsDropped() || !cfd->imm()->IsFlushPending()) {
        // can't flush this CF, try next one
        column_families_not_to_flush.push_back(cfd);
        continue;
      }
      superversion_contexts.emplace_back(SuperVersionContext(true));
      bg_flush_args.emplace_back(cfd, max_memtable_id,
                                 &(superversion_contexts.back()), flush_reason);
    }
    // `MaybeScheduleFlushOrCompaction` schedules as many `BackgroundCallFlush`
    // jobs as the number of `FlushRequest` in the `flush_queue_`, a.k.a
    // `unscheduled_flushes_`. So it's sufficient to make each `BackgroundFlush`
    // handle one `FlushRequest` and each have a Status returned.
    if (!bg_flush_args.empty() || !column_families_not_to_flush.empty()) {
      TEST_SYNC_POINT_CALLBACK("DBImpl::BackgroundFlush:CheckFlushRequest:cb",
                               const_cast<int*>(&flush_req.reschedule_count));
      break;
    }
  }

  if (!bg_flush_args.empty()) {
    auto bg_job_limits = GetBGJobLimits();
    for (const auto& arg : bg_flush_args) {
      ColumnFamilyData* cfd = arg.cfd_;
      ROCKS_LOG_BUFFER(
          log_buffer,
          "Calling FlushMemTableToOutputFile with column "
          "family [%s], flush slots available %d, compaction slots available "
          "%d, "
          "flush slots scheduled %d, compaction slots scheduled %d",
          cfd->GetName().c_str(), bg_job_limits.max_flushes,
          bg_job_limits.max_compactions, bg_flush_scheduled_,
          bg_compaction_scheduled_);
    }
    status = FlushMemTablesToOutputFiles(bg_flush_args, made_progress,
                                         job_context, log_buffer, thread_pri);
    TEST_SYNC_POINT("DBImpl::BackgroundFlush:BeforeFlush");
// All the CFD/bg_flush_arg in the FlushReq must have the same flush reason, so
// just grab the first one
#ifndef NDEBUG
    for (const auto& bg_flush_arg : bg_flush_args) {
      assert(bg_flush_arg.flush_reason_ == bg_flush_args[0].flush_reason_);
    }
#endif /* !NDEBUG */
    *reason = bg_flush_args[0].flush_reason_;
    for (auto& arg : bg_flush_args) {
      ColumnFamilyData* cfd = arg.cfd_;
      if (cfd->UnrefAndTryDelete()) {
        arg.cfd_ = nullptr;
      }
    }
  }
  for (auto cfd : column_families_not_to_flush) {
    cfd->UnrefAndTryDelete();
  }
  return status;
}

void DBImpl::BackgroundCallFlush(Env::Priority thread_pri) {
  bool made_progress = false;
  JobContext job_context(next_job_id_.fetch_add(1), true);

  TEST_SYNC_POINT_CALLBACK("DBImpl::BackgroundCallFlush:start", nullptr);

  LogBuffer log_buffer(InfoLogLevel::INFO_LEVEL,
                       immutable_db_options_.info_log.get());
  TEST_SYNC_POINT("DBImpl::BackgroundCallFlush:Start:1");
  TEST_SYNC_POINT("DBImpl::BackgroundCallFlush:Start:2");
  {
    InstrumentedMutexLock l(&mutex_);
    assert(bg_flush_scheduled_);
    num_running_flushes_++;

    std::unique_ptr<std::list<uint64_t>::iterator>
        pending_outputs_inserted_elem(new std::list<uint64_t>::iterator(
            CaptureCurrentFileNumberInPendingOutputs()));
    FlushReason reason;
    bool flush_rescheduled_to_retain_udt = false;
    Status s =
        BackgroundFlush(&made_progress, &job_context, &log_buffer, &reason,
                        &flush_rescheduled_to_retain_udt, thread_pri);
    if (s.IsTryAgain() && flush_rescheduled_to_retain_udt) {
      bg_cv_.SignalAll();  // In case a waiter can proceed despite the error
      mutex_.Unlock();
      TEST_SYNC_POINT_CALLBACK("DBImpl::AfterRetainUDTReschedule:cb", nullptr);
      immutable_db_options_.clock->SleepForMicroseconds(
          100000);  // prevent hot loop
      mutex_.Lock();
    } else if (!s.ok() && !s.IsShutdownInProgress() &&
               !s.IsColumnFamilyDropped() &&
               reason != FlushReason::kErrorRecovery) {
      // Wait a little bit before retrying background flush in
      // case this is an environmental problem and we do not want to
      // chew up resources for failed flushes for the duration of
      // the problem.
      uint64_t error_cnt =
          default_cf_internal_stats_->BumpAndGetBackgroundErrorCount();
      bg_cv_.SignalAll();  // In case a waiter can proceed despite the error
      mutex_.Unlock();
      ROCKS_LOG_ERROR(immutable_db_options_.info_log,
                      "[JOB %d] Waiting after background flush error: %s"
                      "Accumulated background error counts: %" PRIu64,
                      job_context.job_id, s.ToString().c_str(), error_cnt);
      log_buffer.FlushBufferToLog();
      LogFlush(immutable_db_options_.info_log);
      immutable_db_options_.clock->SleepForMicroseconds(1000000);
      mutex_.Lock();
    }

    TEST_SYNC_POINT("DBImpl::BackgroundCallFlush:FlushFinish:0");
    ReleaseFileNumberFromPendingOutputs(pending_outputs_inserted_elem);
    // There is no need to do these clean up if the flush job is rescheduled
    // to retain user-defined timestamps because the job doesn't get to the
    // stage of actually flushing the MemTables.
    if (!flush_rescheduled_to_retain_udt) {
      // If flush failed, we want to delete all temporary files that we might
      // have created. Thus, we force full scan in FindObsoleteFiles()
      FindObsoleteFiles(&job_context, !s.ok() && !s.IsShutdownInProgress() &&
                                          !s.IsColumnFamilyDropped());
      // delete unnecessary files if any, this is done outside the mutex
      if (job_context.HaveSomethingToClean() ||
          job_context.HaveSomethingToDelete() || !log_buffer.IsEmpty()) {
        mutex_.Unlock();
        TEST_SYNC_POINT("DBImpl::BackgroundCallFlush:FilesFound");
        // Have to flush the info logs before bg_flush_scheduled_--
        // because if bg_flush_scheduled_ becomes 0 and the lock is
        // released, the deconstructor of DB can kick in and destroy all the
        // states of DB so info_log might not be available after that point.
        // It also applies to access other states that DB owns.
        log_buffer.FlushBufferToLog();
        if (job_context.HaveSomethingToDelete()) {
          PurgeObsoleteFiles(job_context);
        }
        job_context.Clean();
        mutex_.Lock();
      }
      TEST_SYNC_POINT("DBImpl::BackgroundCallFlush:ContextCleanedUp");
    }

    assert(num_running_flushes_ > 0);
    num_running_flushes_--;
    bg_flush_scheduled_--;
    // See if there's more work to be done
    MaybeScheduleFlushOrCompaction();
    atomic_flush_install_cv_.SignalAll();
    bg_cv_.SignalAll();
    // IMPORTANT: there should be no code after calling SignalAll. This call may
    // signal the DB destructor that it's OK to proceed with destruction. In
    // that case, all DB variables will be dealloacated and referencing them
    // will cause trouble.
  }
}

void DBImpl::BackgroundCallCompaction(PrepickedCompaction* prepicked_compaction,
                                      Env::Priority bg_thread_pri) {
  bool made_progress = false;
  JobContext job_context(next_job_id_.fetch_add(1), true);
  TEST_SYNC_POINT("BackgroundCallCompaction:0");
  LogBuffer log_buffer(InfoLogLevel::INFO_LEVEL,
                       immutable_db_options_.info_log.get());
  {
    InstrumentedMutexLock l(&mutex_);

    num_running_compactions_++;

    std::unique_ptr<std::list<uint64_t>::iterator>
        pending_outputs_inserted_elem(new std::list<uint64_t>::iterator(
            CaptureCurrentFileNumberInPendingOutputs()));

    assert((bg_thread_pri == Env::Priority::BOTTOM &&
            bg_bottom_compaction_scheduled_) ||
           (bg_thread_pri == Env::Priority::LOW && bg_compaction_scheduled_));
    Status s = BackgroundCompaction(&made_progress, &job_context, &log_buffer,
                                    prepicked_compaction, bg_thread_pri);
    TEST_SYNC_POINT("BackgroundCallCompaction:1");
    if (s.IsBusy()) {
      bg_cv_.SignalAll();  // In case a waiter can proceed despite the error
      mutex_.Unlock();
      immutable_db_options_.clock->SleepForMicroseconds(
          10000);  // prevent hot loop
      mutex_.Lock();
    } else if (!s.ok() && !s.IsShutdownInProgress() &&
               !s.IsManualCompactionPaused() && !s.IsColumnFamilyDropped()) {
      // Wait a little bit before retrying background compaction in
      // case this is an environmental problem and we do not want to
      // chew up resources for failed compactions for the duration of
      // the problem.
      uint64_t error_cnt =
          default_cf_internal_stats_->BumpAndGetBackgroundErrorCount();
      bg_cv_.SignalAll();  // In case a waiter can proceed despite the error
      mutex_.Unlock();
      log_buffer.FlushBufferToLog();
      ROCKS_LOG_ERROR(immutable_db_options_.info_log,
                      "Waiting after background compaction error: %s, "
                      "Accumulated background error counts: %" PRIu64,
                      s.ToString().c_str(), error_cnt);
      LogFlush(immutable_db_options_.info_log);
      immutable_db_options_.clock->SleepForMicroseconds(1000000);
      mutex_.Lock();
    } else if (s.IsManualCompactionPaused()) {
      assert(prepicked_compaction);
      ManualCompactionState* m = prepicked_compaction->manual_compaction_state;
      assert(m);
      ROCKS_LOG_BUFFER(&log_buffer, "[%s] [JOB %d] Manual compaction paused",
                       m->cfd->GetName().c_str(), job_context.job_id);
    }

    ReleaseFileNumberFromPendingOutputs(pending_outputs_inserted_elem);

    // If compaction failed, we want to delete all temporary files that we
    // might have created (they might not be all recorded in job_context in
    // case of a failure). Thus, we force full scan in FindObsoleteFiles()
    FindObsoleteFiles(&job_context, !s.ok() && !s.IsShutdownInProgress() &&
                                        !s.IsManualCompactionPaused() &&
                                        !s.IsColumnFamilyDropped() &&
                                        !s.IsBusy());
    TEST_SYNC_POINT("DBImpl::BackgroundCallCompaction:FoundObsoleteFiles");

    // delete unnecessary files if any, this is done outside the mutex
    if (job_context.HaveSomethingToClean() ||
        job_context.HaveSomethingToDelete() || !log_buffer.IsEmpty()) {
      mutex_.Unlock();
      // Have to flush the info logs before bg_compaction_scheduled_--
      // because if bg_flush_scheduled_ becomes 0 and the lock is
      // released, the deconstructor of DB can kick in and destroy all the
      // states of DB so info_log might not be available after that point.
      // It also applies to access other states that DB owns.
      log_buffer.FlushBufferToLog();
      if (job_context.HaveSomethingToDelete()) {
        PurgeObsoleteFiles(job_context);
        TEST_SYNC_POINT("DBImpl::BackgroundCallCompaction:PurgedObsoleteFiles");
      }
      job_context.Clean();
      mutex_.Lock();
    }

    assert(num_running_compactions_ > 0);
    num_running_compactions_--;

    if (bg_thread_pri == Env::Priority::LOW) {
      bg_compaction_scheduled_--;
    } else {
      assert(bg_thread_pri == Env::Priority::BOTTOM);
      bg_bottom_compaction_scheduled_--;
    }

    // See if there's more work to be done
    MaybeScheduleFlushOrCompaction();

    if (prepicked_compaction != nullptr &&
        prepicked_compaction->task_token != nullptr) {
      // Releasing task tokens affects (and asserts on) the DB state, so
      // must be done before we potentially signal the DB close process to
      // proceed below.
      prepicked_compaction->task_token.reset();
    }

    if (made_progress ||
        (bg_compaction_scheduled_ == 0 &&
         bg_bottom_compaction_scheduled_ == 0) ||
        HasPendingManualCompaction() || unscheduled_compactions_ == 0) {
      // signal if
      // * made_progress -- need to wakeup DelayWrite
      // * bg_{bottom,}_compaction_scheduled_ == 0 -- need to wakeup ~DBImpl
      // * HasPendingManualCompaction -- need to wakeup RunManualCompaction
      // If none of this is true, there is no need to signal since nobody is
      // waiting for it
      bg_cv_.SignalAll();
    }
    // IMPORTANT: there should be no code after calling SignalAll. This call may
    // signal the DB destructor that it's OK to proceed with destruction. In
    // that case, all DB variables will be dealloacated and referencing them
    // will cause trouble.
  }
}

Status DBImpl::BackgroundCompaction(bool* made_progress,
                                    JobContext* job_context,
                                    LogBuffer* log_buffer,
                                    PrepickedCompaction* prepicked_compaction,
                                    Env::Priority thread_pri) {
  ManualCompactionState* manual_compaction =
      prepicked_compaction == nullptr
          ? nullptr
          : prepicked_compaction->manual_compaction_state;
  *made_progress = false;
  mutex_.AssertHeld();
  TEST_SYNC_POINT("DBImpl::BackgroundCompaction:Start");

  const ReadOptions read_options(Env::IOActivity::kCompaction);

  bool is_manual = (manual_compaction != nullptr);
  std::unique_ptr<Compaction> c;
  if (prepicked_compaction != nullptr &&
      prepicked_compaction->compaction != nullptr) {
    c.reset(prepicked_compaction->compaction);
  }
  bool is_prepicked = is_manual || c;

  // (manual_compaction->in_progress == false);
  bool trivial_move_disallowed =
      is_manual && manual_compaction->disallow_trivial_move;

  CompactionJobStats compaction_job_stats;
  Status status;
  if (!error_handler_.IsBGWorkStopped()) {
    if (shutting_down_.load(std::memory_order_acquire)) {
      status = Status::ShutdownInProgress();
    } else if (is_manual &&
               manual_compaction->canceled.load(std::memory_order_acquire)) {
      status = Status::Incomplete(Status::SubCode::kManualCompactionPaused);
    }
  } else {
    status = error_handler_.GetBGError();
    // If we get here, it means a hard error happened after this compaction
    // was scheduled by MaybeScheduleFlushOrCompaction(), but before it got
    // a chance to execute. Since we didn't pop a cfd from the compaction
    // queue, increment unscheduled_compactions_
    unscheduled_compactions_++;
  }

  if (!status.ok()) {
    if (is_manual) {
      manual_compaction->status = status;
      manual_compaction->done = true;
      manual_compaction->in_progress = false;
      manual_compaction = nullptr;
    }
    if (c) {
      c->ReleaseCompactionFiles(status);
      c.reset();
    }
    return status;
  }

  if (is_manual) {
    // another thread cannot pick up the same work
    manual_compaction->in_progress = true;
  }

  TEST_SYNC_POINT("DBImpl::BackgroundCompaction:InProgress");

  std::unique_ptr<TaskLimiterToken> task_token;

  bool sfm_reserved_compact_space = false;
  if (is_manual) {
    ManualCompactionState* m = manual_compaction;
    assert(m->in_progress);
    if (!c) {
      m->done = true;
      m->manual_end = nullptr;
      ROCKS_LOG_BUFFER(
          log_buffer,
          "[%s] Manual compaction from level-%d from %s .. "
          "%s; nothing to do\n",
          m->cfd->GetName().c_str(), m->input_level,
          (m->begin ? m->begin->DebugString(true).c_str() : "(begin)"),
          (m->end ? m->end->DebugString(true).c_str() : "(end)"));
    } else {
      // First check if we have enough room to do the compaction
      bool enough_room = EnoughRoomForCompaction(
          m->cfd, *(c->inputs()), &sfm_reserved_compact_space, log_buffer);

      if (!enough_room) {
        // Then don't do the compaction
        c->ReleaseCompactionFiles(status);
        c.reset();
        // m's vars will get set properly at the end of this function,
        // as long as status == CompactionTooLarge
        status = Status::CompactionTooLarge();
      } else {
        ROCKS_LOG_BUFFER(
            log_buffer,
            "[%s] Manual compaction from level-%d to level-%d from %s .. "
            "%s; will stop at %s\n",
            m->cfd->GetName().c_str(), m->input_level, c->output_level(),
            (m->begin ? m->begin->DebugString(true).c_str() : "(begin)"),
            (m->end ? m->end->DebugString(true).c_str() : "(end)"),
            ((m->done || m->manual_end == nullptr)
                 ? "(end)"
                 : m->manual_end->DebugString(true).c_str()));
      }
    }
  } else if (!is_prepicked && !compaction_queue_.empty()) {
    if (HasExclusiveManualCompaction()) {
      // Can't compact right now, but try again later
      TEST_SYNC_POINT("DBImpl::BackgroundCompaction()::Conflict");

      // Stay in the compaction queue.
      unscheduled_compactions_++;

      return Status::OK();
    }

    auto cfd = PickCompactionFromQueue(&task_token, log_buffer);
    if (cfd == nullptr) {
      // Can't find any executable task from the compaction queue.
      // All tasks have been throttled by compaction thread limiter.
      ++unscheduled_compactions_;
      return Status::Busy();
    }

    // We unreference here because the following code will take a Ref() on
    // this cfd if it is going to use it (Compaction class holds a
    // reference).
    // This will all happen under a mutex so we don't have to be afraid of
    // somebody else deleting it.
    if (cfd->UnrefAndTryDelete()) {
      // This was the last reference of the column family, so no need to
      // compact.
      return Status::OK();
    }

    // Pick up latest mutable CF Options and use it throughout the
    // compaction job
    // Compaction makes a copy of the latest MutableCFOptions. It should be used
    // throughout the compaction procedure to make sure consistency. It will
    // eventually be installed into SuperVersion
    auto* mutable_cf_options = cfd->GetLatestMutableCFOptions();
    if (!mutable_cf_options->disable_auto_compactions && !cfd->IsDropped()) {
      // NOTE: try to avoid unnecessary copy of MutableCFOptions if
      // compaction is not necessary. Need to make sure mutex is held
      // until we make a copy in the following code
      TEST_SYNC_POINT("DBImpl::BackgroundCompaction():BeforePickCompaction");
      c.reset(cfd->PickCompaction(*mutable_cf_options, mutable_db_options_,
                                  log_buffer));
      TEST_SYNC_POINT("DBImpl::BackgroundCompaction():AfterPickCompaction");

      if (c != nullptr) {
        bool enough_room = EnoughRoomForCompaction(
            cfd, *(c->inputs()), &sfm_reserved_compact_space, log_buffer);

        if (!enough_room) {
          // Then don't do the compaction
          c->ReleaseCompactionFiles(status);
          c->column_family_data()
              ->current()
              ->storage_info()
              ->ComputeCompactionScore(*(c->immutable_options()),
                                       *(c->mutable_cf_options()));
          AddToCompactionQueue(cfd);
          ++unscheduled_compactions_;

          c.reset();
          // Don't need to sleep here, because BackgroundCallCompaction
          // will sleep if !s.ok()
          status = Status::CompactionTooLarge();
        } else {
          // update statistics
          size_t num_files = 0;
          for (auto& each_level : *c->inputs()) {
            num_files += each_level.files.size();
          }
          RecordInHistogram(stats_, NUM_FILES_IN_SINGLE_COMPACTION, num_files);

          // There are three things that can change compaction score:
          // 1) When flush or compaction finish. This case is covered by
          // InstallSuperVersionAndScheduleWork
          // 2) When MutableCFOptions changes. This case is also covered by
          // InstallSuperVersionAndScheduleWork, because this is when the new
          // options take effect.
          // 3) When we Pick a new compaction, we "remove" those files being
          // compacted from the calculation, which then influences compaction
          // score. Here we check if we need the new compaction even without the
          // files that are currently being compacted. If we need another
          // compaction, we might be able to execute it in parallel, so we add
          // it to the queue and schedule a new thread.
          if (cfd->NeedsCompaction()) {
            // Yes, we need more compactions!
            AddToCompactionQueue(cfd);
            ++unscheduled_compactions_;
            MaybeScheduleFlushOrCompaction();
          }
        }
      }
    }
  }

  IOStatus io_s;
  bool compaction_released = false;
  if (!c) {
    // Nothing to do
    ROCKS_LOG_BUFFER(log_buffer, "Compaction nothing to do");
  } else if (c->deletion_compaction()) {
    // TODO(icanadi) Do we want to honor snapshots here? i.e. not delete old
    // file if there is alive snapshot pointing to it
    TEST_SYNC_POINT_CALLBACK("DBImpl::BackgroundCompaction:BeforeCompaction",
                             c->column_family_data());
    assert(c->num_input_files(1) == 0);
    assert(c->column_family_data()->ioptions()->compaction_style ==
           kCompactionStyleFIFO);

    compaction_job_stats.num_input_files = c->num_input_files(0);

    NotifyOnCompactionBegin(c->column_family_data(), c.get(), status,
                            compaction_job_stats, job_context->job_id);

    for (const auto& f : *c->inputs(0)) {
      c->edit()->DeleteFile(c->level(), f->fd.GetNumber());
    }
    status = versions_->LogAndApply(
        c->column_family_data(), *c->mutable_cf_options(), read_options,
        c->edit(), &mutex_, directories_.GetDbDir(),
        /*new_descriptor_log=*/false, /*column_family_options=*/nullptr,
        [&c, &compaction_released](const Status& s) {
          c->ReleaseCompactionFiles(s);
          compaction_released = true;
        });
    io_s = versions_->io_status();
    InstallSuperVersionAndScheduleWork(c->column_family_data(),
                                       &job_context->superversion_contexts[0],
                                       *c->mutable_cf_options());
    ROCKS_LOG_BUFFER(log_buffer, "[%s] Deleted %d files\n",
                     c->column_family_data()->GetName().c_str(),
                     c->num_input_files(0));
    *made_progress = true;
    TEST_SYNC_POINT_CALLBACK("DBImpl::BackgroundCompaction:AfterCompaction",
                             c->column_family_data());
  } else if (!trivial_move_disallowed && c->IsTrivialMove()) {
    TEST_SYNC_POINT("DBImpl::BackgroundCompaction:TrivialMove");
    TEST_SYNC_POINT_CALLBACK("DBImpl::BackgroundCompaction:BeforeCompaction",
                             c->column_family_data());
    // Instrument for event update
    // TODO(yhchiang): add op details for showing trivial-move.
    ThreadStatusUtil::SetColumnFamily(c->column_family_data());
    ThreadStatusUtil::SetThreadOperation(ThreadStatus::OP_COMPACTION);

    compaction_job_stats.num_input_files = c->num_input_files(0);

    NotifyOnCompactionBegin(c->column_family_data(), c.get(), status,
                            compaction_job_stats, job_context->job_id);

    // Move files to next level
    int32_t moved_files = 0;
    int64_t moved_bytes = 0;
    for (unsigned int l = 0; l < c->num_input_levels(); l++) {
      if (c->level(l) == c->output_level()) {
        continue;
      }
      for (size_t i = 0; i < c->num_input_files(l); i++) {
        FileMetaData* f = c->input(l, i);
        c->edit()->DeleteFile(c->level(l), f->fd.GetNumber());
        c->edit()->AddFile(
            c->output_level(), f->fd.GetNumber(), f->fd.GetPathId(),
            f->fd.GetFileSize(), f->smallest, f->largest, f->fd.smallest_seqno,
            f->fd.largest_seqno, f->marked_for_compaction, f->temperature,
            f->oldest_blob_file_number, f->oldest_ancester_time,
            f->file_creation_time, f->epoch_number, f->file_checksum,
            f->file_checksum_func_name, f->unique_id,
            f->compensated_range_deletion_size, f->tail_size,
            f->user_defined_timestamps_persisted);

        ROCKS_LOG_BUFFER(
            log_buffer,
            "[%s] Moving #%" PRIu64 " to level-%d %" PRIu64 " bytes\n",
            c->column_family_data()->GetName().c_str(), f->fd.GetNumber(),
            c->output_level(), f->fd.GetFileSize());
        ++moved_files;
        moved_bytes += f->fd.GetFileSize();
      }
    }
    if (c->compaction_reason() == CompactionReason::kLevelMaxLevelSize &&
        c->immutable_options()->compaction_pri == kRoundRobin) {
      int start_level = c->start_level();
      if (start_level > 0) {
        auto vstorage = c->input_version()->storage_info();
        c->edit()->AddCompactCursor(
            start_level,
            vstorage->GetNextCompactCursor(start_level, c->num_input_files(0)));
      }
    }
    status = versions_->LogAndApply(
        c->column_family_data(), *c->mutable_cf_options(), read_options,
        c->edit(), &mutex_, directories_.GetDbDir(),
        /*new_descriptor_log=*/false, /*column_family_options=*/nullptr,
        [&c, &compaction_released](const Status& s) {
          c->ReleaseCompactionFiles(s);
          compaction_released = true;
        });
    io_s = versions_->io_status();
    // Use latest MutableCFOptions
    InstallSuperVersionAndScheduleWork(c->column_family_data(),
                                       &job_context->superversion_contexts[0],
                                       *c->mutable_cf_options());

    VersionStorageInfo::LevelSummaryStorage tmp;
    c->column_family_data()->internal_stats()->IncBytesMoved(c->output_level(),
                                                             moved_bytes);
    {
      event_logger_.LogToBuffer(log_buffer)
          << "job" << job_context->job_id << "event"
          << "trivial_move"
          << "destination_level" << c->output_level() << "files" << moved_files
          << "total_files_size" << moved_bytes;
    }
    ROCKS_LOG_BUFFER(
        log_buffer,
        "[%s] Moved #%d files to level-%d %" PRIu64 " bytes %s: %s\n",
        c->column_family_data()->GetName().c_str(), moved_files,
        c->output_level(), moved_bytes, status.ToString().c_str(),
        c->column_family_data()->current()->storage_info()->LevelSummary(&tmp));
    *made_progress = true;

    // Clear Instrument
    ThreadStatusUtil::ResetThreadStatus();
    TEST_SYNC_POINT_CALLBACK("DBImpl::BackgroundCompaction:AfterCompaction",
                             c->column_family_data());
  } else if (!is_prepicked && c->output_level() > 0 &&
             c->output_level() ==
                 c->column_family_data()
                     ->current()
                     ->storage_info()
                     ->MaxOutputLevel(
                         immutable_db_options_.allow_ingest_behind) &&
             env_->GetBackgroundThreads(Env::Priority::BOTTOM) > 0) {
    // Forward compactions involving last level to the bottom pool if it exists,
    // such that compactions unlikely to contribute to write stalls can be
    // delayed or deprioritized.
    TEST_SYNC_POINT("DBImpl::BackgroundCompaction:ForwardToBottomPriPool");
    CompactionArg* ca = new CompactionArg;
    ca->db = this;
    ca->compaction_pri_ = Env::Priority::BOTTOM;
    ca->prepicked_compaction = new PrepickedCompaction;
    ca->prepicked_compaction->compaction = c.release();
    ca->prepicked_compaction->manual_compaction_state = nullptr;
    // Transfer requested token, so it doesn't need to do it again.
    ca->prepicked_compaction->task_token = std::move(task_token);
    ++bg_bottom_compaction_scheduled_;
    assert(c == nullptr);
    env_->Schedule(&DBImpl::BGWorkBottomCompaction, ca, Env::Priority::BOTTOM,
                   this, &DBImpl::UnscheduleCompactionCallback);
  } else {
    TEST_SYNC_POINT_CALLBACK("DBImpl::BackgroundCompaction:BeforeCompaction",
                             c->column_family_data());
    int output_level __attribute__((__unused__));
    output_level = c->output_level();
    TEST_SYNC_POINT_CALLBACK("DBImpl::BackgroundCompaction:NonTrivial",
                             &output_level);
    std::vector<SequenceNumber> snapshot_seqs;
    SequenceNumber earliest_write_conflict_snapshot;
    SnapshotChecker* snapshot_checker;
    GetSnapshotContext(job_context, &snapshot_seqs,
                       &earliest_write_conflict_snapshot, &snapshot_checker);
    assert(is_snapshot_supported_ || snapshots_.empty());

    CompactionJob compaction_job(
        job_context->job_id, c.get(), immutable_db_options_,
        mutable_db_options_, file_options_for_compaction_, versions_.get(),
        &shutting_down_, log_buffer, directories_.GetDbDir(),
        GetDataDir(c->column_family_data(), c->output_path_id()),
        GetDataDir(c->column_family_data(), 0), stats_, &mutex_,
        &error_handler_, snapshot_seqs, earliest_write_conflict_snapshot,
        snapshot_checker, job_context, table_cache_, &event_logger_,
        c->mutable_cf_options()->paranoid_file_checks,
        c->mutable_cf_options()->report_bg_io_stats, dbname_,
        &compaction_job_stats, thread_pri, io_tracer_,
        is_manual ? manual_compaction->canceled
                  : kManualCompactionCanceledFalse_,
        db_id_, db_session_id_, c->column_family_data()->GetFullHistoryTsLow(),
        c->trim_ts(), &blob_callback_, &bg_compaction_scheduled_,
        &bg_bottom_compaction_scheduled_);
    compaction_job.Prepare();

    NotifyOnCompactionBegin(c->column_family_data(), c.get(), status,
                            compaction_job_stats, job_context->job_id);
    mutex_.Unlock();
    TEST_SYNC_POINT_CALLBACK(
        "DBImpl::BackgroundCompaction:NonTrivial:BeforeRun", nullptr);
    // Should handle error?
    compaction_job.Run().PermitUncheckedError();
    TEST_SYNC_POINT("DBImpl::BackgroundCompaction:NonTrivial:AfterRun");
    mutex_.Lock();
    status =
        compaction_job.Install(*c->mutable_cf_options(), &compaction_released);
    io_s = compaction_job.io_status();
    if (status.ok()) {
      InstallSuperVersionAndScheduleWork(c->column_family_data(),
                                         &job_context->superversion_contexts[0],
                                         *c->mutable_cf_options());
    }
    *made_progress = true;
    TEST_SYNC_POINT_CALLBACK("DBImpl::BackgroundCompaction:AfterCompaction",
                             c->column_family_data());
  }

  if (status.ok() && !io_s.ok()) {
    status = io_s;
  } else {
    io_s.PermitUncheckedError();
  }

  if (c != nullptr) {
    if (!compaction_released) {
      c->ReleaseCompactionFiles(status);
    } else {
#ifndef NDEBUG
      // Sanity checking that compaction files are freed.
      for (size_t i = 0; i < c->num_input_levels(); i++) {
        for (size_t j = 0; j < c->inputs(i)->size(); j++) {
          assert(!c->input(i, j)->being_compacted);
        }
      }
      std::unordered_set<Compaction*>* cip = c->column_family_data()
                                                 ->compaction_picker()
                                                 ->compactions_in_progress();
      assert(cip->find(c.get()) == cip->end());
#endif
    }

    *made_progress = true;

    // Need to make sure SstFileManager does its bookkeeping
    auto sfm = static_cast<SstFileManagerImpl*>(
        immutable_db_options_.sst_file_manager.get());
    if (sfm && sfm_reserved_compact_space) {
      sfm->OnCompactionCompletion(c.get());
    }

    NotifyOnCompactionCompleted(c->column_family_data(), c.get(), status,
                                compaction_job_stats, job_context->job_id);
  }

  if (status.ok() || status.IsCompactionTooLarge() ||
      status.IsManualCompactionPaused()) {
    // Done
  } else if (status.IsColumnFamilyDropped() || status.IsShutdownInProgress()) {
    // Ignore compaction errors found during shutting down
  } else {
    ROCKS_LOG_WARN(immutable_db_options_.info_log, "Compaction error: %s",
                   status.ToString().c_str());
    if (!io_s.ok()) {
      // Error while writing to MANIFEST.
      // In fact, versions_->io_status() can also be the result of renaming
      // CURRENT file. With current code, it's just difficult to tell. So just
      // be pessimistic and try write to a new MANIFEST.
      // TODO: distinguish between MANIFEST write and CURRENT renaming
      auto err_reason = versions_->io_status().ok()
                            ? BackgroundErrorReason::kCompaction
                            : BackgroundErrorReason::kManifestWrite;
      error_handler_.SetBGError(io_s, err_reason);
    } else {
      error_handler_.SetBGError(status, BackgroundErrorReason::kCompaction);
    }
    if (c != nullptr && !is_manual && !error_handler_.IsBGWorkStopped()) {
      // Put this cfd back in the compaction queue so we can retry after some
      // time
      auto cfd = c->column_family_data();
      assert(cfd != nullptr);
      // Since this compaction failed, we need to recompute the score so it
      // takes the original input files into account
      c->column_family_data()
          ->current()
          ->storage_info()
          ->ComputeCompactionScore(*(c->immutable_options()),
                                   *(c->mutable_cf_options()));
      if (!cfd->queued_for_compaction()) {
        AddToCompactionQueue(cfd);
        ++unscheduled_compactions_;
      }
    }
  }
  // this will unref its input_version and column_family_data
  c.reset();

  if (is_manual) {
    ManualCompactionState* m = manual_compaction;
    if (!status.ok()) {
      m->status = status;
      m->done = true;
    }
    // For universal compaction:
    //   Because universal compaction always happens at level 0, so one
    //   compaction will pick up all overlapped files. No files will be
    //   filtered out due to size limit and left for a successive compaction.
    //   So we can safely conclude the current compaction.
    //
    //   Also note that, if we don't stop here, then the current compaction
    //   writes a new file back to level 0, which will be used in successive
    //   compaction. Hence the manual compaction will never finish.
    //
    // Stop the compaction if manual_end points to nullptr -- this means
    // that we compacted the whole range. manual_end should always point
    // to nullptr in case of universal compaction
    if (m->manual_end == nullptr) {
      m->done = true;
    }
    if (!m->done) {
      // We only compacted part of the requested range.  Update *m
      // to the range that is left to be compacted.
      // Universal and FIFO compactions should always compact the whole range
      assert(m->cfd->ioptions()->compaction_style !=
                 kCompactionStyleUniversal ||
             m->cfd->ioptions()->num_levels > 1);
      assert(m->cfd->ioptions()->compaction_style != kCompactionStyleFIFO);
      m->tmp_storage = *m->manual_end;
      m->begin = &m->tmp_storage;
      m->incomplete = true;
    }
    m->in_progress = false;  // not being processed anymore
  }
  TEST_SYNC_POINT("DBImpl::BackgroundCompaction:Finish");
  return status;
}

bool DBImpl::HasPendingManualCompaction() {
  return (!manual_compaction_dequeue_.empty());
}

void DBImpl::AddManualCompaction(DBImpl::ManualCompactionState* m) {
  assert(manual_compaction_paused_ == 0);
  manual_compaction_dequeue_.push_back(m);
}

void DBImpl::RemoveManualCompaction(DBImpl::ManualCompactionState* m) {
  // Remove from queue
  std::deque<ManualCompactionState*>::iterator it =
      manual_compaction_dequeue_.begin();
  while (it != manual_compaction_dequeue_.end()) {
    if (m == (*it)) {
      it = manual_compaction_dequeue_.erase(it);
      return;
    }
    ++it;
  }
  assert(false);
  return;
}

bool DBImpl::ShouldntRunManualCompaction(ManualCompactionState* m) {
  if (m->exclusive) {
    return (bg_bottom_compaction_scheduled_ > 0 ||
            bg_compaction_scheduled_ > 0);
  }
  std::deque<ManualCompactionState*>::iterator it =
      manual_compaction_dequeue_.begin();
  bool seen = false;
  while (it != manual_compaction_dequeue_.end()) {
    if (m == (*it)) {
      ++it;
      seen = true;
      continue;
    } else if (MCOverlap(m, (*it)) && (!seen && !(*it)->in_progress)) {
      // Consider the other manual compaction *it, conflicts if:
      // overlaps with m
      // and (*it) is ahead in the queue and is not yet in progress
      return true;
    }
    ++it;
  }
  return false;
}

bool DBImpl::HaveManualCompaction(ColumnFamilyData* cfd) {
  // Remove from priority queue
  std::deque<ManualCompactionState*>::iterator it =
      manual_compaction_dequeue_.begin();
  while (it != manual_compaction_dequeue_.end()) {
    if ((*it)->exclusive) {
      return true;
    }
    if ((cfd == (*it)->cfd) && (!((*it)->in_progress || (*it)->done))) {
      // Allow automatic compaction if manual compaction is
      // in progress
      return true;
    }
    ++it;
  }
  return false;
}

bool DBImpl::HasExclusiveManualCompaction() {
  // Remove from priority queue
  std::deque<ManualCompactionState*>::iterator it =
      manual_compaction_dequeue_.begin();
  while (it != manual_compaction_dequeue_.end()) {
    if ((*it)->exclusive) {
      return true;
    }
    ++it;
  }
  return false;
}

bool DBImpl::MCOverlap(ManualCompactionState* m, ManualCompactionState* m1) {
  if ((m->exclusive) || (m1->exclusive)) {
    return true;
  }
  if (m->cfd != m1->cfd) {
    return false;
  }
  return false;
}

void DBImpl::BuildCompactionJobInfo(
    const ColumnFamilyData* cfd, Compaction* c, const Status& st,
    const CompactionJobStats& compaction_job_stats, const int job_id,
    CompactionJobInfo* compaction_job_info) const {
  assert(compaction_job_info != nullptr);
  compaction_job_info->cf_id = cfd->GetID();
  compaction_job_info->cf_name = cfd->GetName();
  compaction_job_info->status = st;
  compaction_job_info->thread_id = env_->GetThreadID();
  compaction_job_info->job_id = job_id;
  compaction_job_info->base_input_level = c->start_level();
  compaction_job_info->output_level = c->output_level();
  compaction_job_info->stats = compaction_job_stats;
  const auto& input_table_properties = c->GetInputTableProperties();
  const auto& output_table_properties = c->GetOutputTableProperties();
  compaction_job_info->table_properties.insert(input_table_properties.begin(),
                                               input_table_properties.end());
  compaction_job_info->table_properties.insert(output_table_properties.begin(),
                                               output_table_properties.end());
  compaction_job_info->compaction_reason = c->compaction_reason();
  compaction_job_info->compression = c->output_compression();

  const ReadOptions read_options(Env::IOActivity::kCompaction);
  for (size_t i = 0; i < c->num_input_levels(); ++i) {
    for (const auto fmd : *c->inputs(i)) {
      const FileDescriptor& desc = fmd->fd;
      const uint64_t file_number = desc.GetNumber();
      auto fn = TableFileName(c->immutable_options()->cf_paths, file_number,
                              desc.GetPathId());
      compaction_job_info->input_files.push_back(fn);
      compaction_job_info->input_file_infos.push_back(CompactionFileInfo{
          static_cast<int>(i), file_number, fmd->oldest_blob_file_number});
    }
  }

  for (const auto& newf : c->edit()->GetNewFiles()) {
    const FileMetaData& meta = newf.second;
    const FileDescriptor& desc = meta.fd;
    const uint64_t file_number = desc.GetNumber();
    compaction_job_info->output_files.push_back(TableFileName(
        c->immutable_options()->cf_paths, file_number, desc.GetPathId()));
    compaction_job_info->output_file_infos.push_back(CompactionFileInfo{
        newf.first, file_number, meta.oldest_blob_file_number});
  }
  compaction_job_info->blob_compression_type =
      c->mutable_cf_options()->blob_compression_type;

  // Update BlobFilesInfo.
  for (const auto& blob_file : c->edit()->GetBlobFileAdditions()) {
    BlobFileAdditionInfo blob_file_addition_info(
        BlobFileName(c->immutable_options()->cf_paths.front().path,
                     blob_file.GetBlobFileNumber()) /*blob_file_path*/,
        blob_file.GetBlobFileNumber(), blob_file.GetTotalBlobCount(),
        blob_file.GetTotalBlobBytes());
    compaction_job_info->blob_file_addition_infos.emplace_back(
        std::move(blob_file_addition_info));
  }

  // Update BlobFilesGarbageInfo.
  for (const auto& blob_file : c->edit()->GetBlobFileGarbages()) {
    BlobFileGarbageInfo blob_file_garbage_info(
        BlobFileName(c->immutable_options()->cf_paths.front().path,
                     blob_file.GetBlobFileNumber()) /*blob_file_path*/,
        blob_file.GetBlobFileNumber(), blob_file.GetGarbageBlobCount(),
        blob_file.GetGarbageBlobBytes());
    compaction_job_info->blob_file_garbage_infos.emplace_back(
        std::move(blob_file_garbage_info));
  }
}

// SuperVersionContext gets created and destructed outside of the lock --
// we use this conveniently to:
// * malloc one SuperVersion() outside of the lock -- new_superversion
// * delete SuperVersion()s outside of the lock -- superversions_to_free
//
// However, if InstallSuperVersionAndScheduleWork() gets called twice with the
// same sv_context, we can't reuse the SuperVersion() that got
// malloced because
// first call already used it. In that rare case, we take a hit and create a
// new SuperVersion() inside of the mutex. We do similar thing
// for superversion_to_free

void DBImpl::InstallSuperVersionAndScheduleWork(
    ColumnFamilyData* cfd, SuperVersionContext* sv_context,
    const MutableCFOptions& mutable_cf_options) {
  mutex_.AssertHeld();

  // Update max_total_in_memory_state_
  size_t old_memtable_size = 0;
  auto* old_sv = cfd->GetSuperVersion();
  if (old_sv) {
    old_memtable_size = old_sv->mutable_cf_options.write_buffer_size *
                        old_sv->mutable_cf_options.max_write_buffer_number;
  }

  // this branch is unlikely to step in
  if (UNLIKELY(sv_context->new_superversion == nullptr)) {
    sv_context->NewSuperVersion();
  }
  cfd->InstallSuperVersion(sv_context, mutable_cf_options);

  // There may be a small data race here. The snapshot tricking bottommost
  // compaction may already be released here. But assuming there will always be
  // newer snapshot created and released frequently, the compaction will be
  // triggered soon anyway.
  bottommost_files_mark_threshold_ = kMaxSequenceNumber;
  for (auto* my_cfd : *versions_->GetColumnFamilySet()) {
    if (!my_cfd->ioptions()->allow_ingest_behind) {
      bottommost_files_mark_threshold_ = std::min(
          bottommost_files_mark_threshold_,
          my_cfd->current()->storage_info()->bottommost_files_mark_threshold());
    }
  }

  // Whenever we install new SuperVersion, we might need to issue new flushes or
  // compactions.
  SchedulePendingCompaction(cfd);
  MaybeScheduleFlushOrCompaction();

  // Update max_total_in_memory_state_
  max_total_in_memory_state_ = max_total_in_memory_state_ - old_memtable_size +
                               mutable_cf_options.write_buffer_size *
                                   mutable_cf_options.max_write_buffer_number;
}

// ShouldPurge is called by FindObsoleteFiles when doing a full scan,
// and db mutex (mutex_) should already be held.
// Actually, the current implementation of FindObsoleteFiles with
// full_scan=true can issue I/O requests to obtain list of files in
// directories, e.g. env_->getChildren while holding db mutex.
bool DBImpl::ShouldPurge(uint64_t file_number) const {
  return files_grabbed_for_purge_.find(file_number) ==
             files_grabbed_for_purge_.end() &&
         purge_files_.find(file_number) == purge_files_.end();
}

// MarkAsGrabbedForPurge is called by FindObsoleteFiles, and db mutex
// (mutex_) should already be held.
void DBImpl::MarkAsGrabbedForPurge(uint64_t file_number) {
  files_grabbed_for_purge_.insert(file_number);
}

void DBImpl::SetSnapshotChecker(SnapshotChecker* snapshot_checker) {
  InstrumentedMutexLock l(&mutex_);
  // snapshot_checker_ should only set once. If we need to set it multiple
  // times, we need to make sure the old one is not deleted while it is still
  // using by a compaction job.
  assert(!snapshot_checker_);
  snapshot_checker_.reset(snapshot_checker);
}

void DBImpl::GetSnapshotContext(
    JobContext* job_context, std::vector<SequenceNumber>* snapshot_seqs,
    SequenceNumber* earliest_write_conflict_snapshot,
    SnapshotChecker** snapshot_checker_ptr) {
  mutex_.AssertHeld();
  assert(job_context != nullptr);
  assert(snapshot_seqs != nullptr);
  assert(earliest_write_conflict_snapshot != nullptr);
  assert(snapshot_checker_ptr != nullptr);

  *snapshot_checker_ptr = snapshot_checker_.get();
  if (use_custom_gc_ && *snapshot_checker_ptr == nullptr) {
    *snapshot_checker_ptr = DisableGCSnapshotChecker::Instance();
  }
  if (*snapshot_checker_ptr != nullptr) {
    // If snapshot_checker is used, that means the flush/compaction may
    // contain values not visible to snapshot taken after
    // flush/compaction job starts. Take a snapshot and it will appear
    // in snapshot_seqs and force compaction iterator to consider such
    // snapshots.
    const Snapshot* job_snapshot =
        GetSnapshotImpl(false /*write_conflict_boundary*/, false /*lock*/);
    job_context->job_snapshot.reset(new ManagedSnapshot(this, job_snapshot));
  }
  *snapshot_seqs = snapshots_.GetAll(earliest_write_conflict_snapshot);
}

Status DBImpl::WaitForCompact(
    const WaitForCompactOptions& wait_for_compact_options) {
  InstrumentedMutexLock l(&mutex_);
  if (wait_for_compact_options.flush) {
    Status s = DBImpl::FlushAllColumnFamilies(FlushOptions(),
                                              FlushReason::kManualFlush);
    if (!s.ok()) {
      return s;
    }
  } else if (wait_for_compact_options.close_db &&
             has_unpersisted_data_.load(std::memory_order_relaxed) &&
             !mutable_db_options_.avoid_flush_during_shutdown) {
    Status s =
        DBImpl::FlushAllColumnFamilies(FlushOptions(), FlushReason::kShutDown);
    if (!s.ok()) {
      return s;
    }
  }
  TEST_SYNC_POINT("DBImpl::WaitForCompact:StartWaiting");
  const auto deadline = immutable_db_options_.clock->NowMicros() +
                        wait_for_compact_options.timeout.count();
  for (;;) {
    if (shutting_down_.load(std::memory_order_acquire)) {
      return Status::ShutdownInProgress();
    }
    if (bg_work_paused_ && wait_for_compact_options.abort_on_pause) {
      return Status::Aborted();
    }
    if ((bg_bottom_compaction_scheduled_ || bg_compaction_scheduled_ ||
         bg_flush_scheduled_ || unscheduled_compactions_ ||
         unscheduled_flushes_ || error_handler_.IsRecoveryInProgress()) &&
        (error_handler_.GetBGError().ok())) {
      if (wait_for_compact_options.timeout.count()) {
        if (bg_cv_.TimedWait(deadline)) {
          return Status::TimedOut();
        }
      } else {
        bg_cv_.Wait();
      }
    } else if (wait_for_compact_options.close_db) {
      reject_new_background_jobs_ = true;
      mutex_.Unlock();
      Status s = Close();
      mutex_.Lock();
      if (!s.ok()) {
        reject_new_background_jobs_ = false;
      }
      return s;
    } else {
      return error_handler_.GetBGError();
    }
  }
}

}  // namespace ROCKSDB_NAMESPACE<|MERGE_RESOLUTION|>--- conflicted
+++ resolved
@@ -93,6 +93,7 @@
   // Write stall entered because of the accumulation of write buffers can be
   // alleviated if we continue with the flush instead of postponing it.
   const auto& mutable_cf_options = *cfd->GetLatestMutableCFOptions();
+  const auto* vstorage = cfd->current()->storage_info();
 
   // Taking the status of the active Memtable into consideration so that we are
   // not just checking if DB is currently already in write stall mode.
@@ -102,7 +103,8 @@
                          : 0;
   WriteStallCondition write_stall =
       ColumnFamilyData::GetWriteStallConditionAndCause(
-          cfd->imm()->NumNotFlushed() + mem_to_flush, /*num_l0_files=*/0,
+          vstorage, cfd->imm()->NumNotFlushed() + mem_to_flush,
+          /*num_l0_files=*/0,
           /*num_compaction_needed_bytes=*/0, mutable_cf_options,
           *cfd->ioptions())
           .first;
@@ -2599,15 +2601,13 @@
       // No extra immutable Memtable will be created if the current Memtable is
       // empty.
       int mem_to_flush = cfd->mem()->IsEmpty() ? 0 : 1;
-      write_stall_condition = ColumnFamilyData::GetWriteStallConditionAndCause(
-<<<<<<< HEAD
-                                  cfd->imm()->NumNotFlushed() + mem_to_flush,
-=======
-                                  vstorage, cfd->imm()->NumNotFlushed() + 1,
->>>>>>> 40114824
-                                  vstorage->l0_delay_trigger_count() + 1,
-                                  mutable_cf_options, *cfd->ioptions())
-                                  .first;
+      write_stall_condition =
+          ColumnFamilyData::GetWriteStallConditionAndCause(
+              vstorage, cfd->imm()->NumNotFlushed() + mem_to_flush,
+              vstorage->l0_delay_trigger_count() + 1,
+              vstorage->estimated_compaction_needed_bytes(), mutable_cf_options,
+              *cfd->ioptions())
+              .first;
     } while (write_stall_condition != WriteStallCondition::kNormal);
   }
   return Status::OK();
