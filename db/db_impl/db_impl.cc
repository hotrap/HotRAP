--- conflicted
+++ resolved
@@ -1245,7 +1245,7 @@
       file_options_for_compaction_ = fs_->OptimizeForCompactionTableWrite(
           file_options_for_compaction_, immutable_db_options_);
       versions_->ChangeFileOptions(mutable_db_options_);
-      //TODO(xiez): clarify why apply optimize for read to write options
+      // TODO(xiez): clarify why apply optimize for read to write options
       file_options_for_compaction_ = fs_->OptimizeForCompactionTableRead(
           file_options_for_compaction_, immutable_db_options_);
       file_options_for_compaction_.compaction_readahead_size =
@@ -1955,18 +1955,9 @@
     }
     assert(!last_user_key_.empty());
     ralt->ScanResult(iter_ == fast_disk_it_);
-<<<<<<< HEAD
-    if (records_to_promote_.empty()) {
-      if (!last_user_key_.empty()) {
-        ralt->AccessRange(seek_user_key_, last_user_key_, num_accessed_bytes_,
-                          0);
-      }
-=======
     if (iter_ == fast_disk_it_) {
       assert(records_to_promote_.empty());
-      ralt->AccessRange(seek_user_key_, last_user_key_, num_accessed_bytes_,
-                        sequence_);
->>>>>>> d214b77a
+      ralt->AccessRange(seek_user_key_, last_user_key_, num_accessed_bytes_, 0);
       num_accessed_bytes_ = 0;
       return;
     }
@@ -2447,8 +2438,8 @@
     std::string* timestamp = timestamps ? &(*timestamps)[keys_read] : nullptr;
 
     LookupKey lkey(keys[keys_read], consistent_seqnum, read_options.timestamp);
-    auto cfh =
-        static_cast_with_check<ColumnFamilyHandleImpl>(column_family[keys_read]);
+    auto cfh = static_cast_with_check<ColumnFamilyHandleImpl>(
+        column_family[keys_read]);
     SequenceNumber max_covering_tombstone_seq = 0;
     auto mgd_iter = multiget_cf_data.find(cfh->cfd()->GetID());
     assert(mgd_iter != multiget_cf_data.end());
@@ -3871,8 +3862,7 @@
 void DBImpl::CleanupSuperVersion(SuperVersion* sv) {
   // Release SuperVersion
   if (sv->Unref()) {
-    bool defer_purge =
-            immutable_db_options().avoid_unnecessary_blocking_io;
+    bool defer_purge = immutable_db_options().avoid_unnecessary_blocking_io;
     {
       InstrumentedMutexLock l(&mutex_);
       sv->Cleanup();
@@ -5485,8 +5475,7 @@
     }
   }
 
-  bool defer_purge =
-          immutable_db_options().avoid_unnecessary_blocking_io;
+  bool defer_purge = immutable_db_options().avoid_unnecessary_blocking_io;
   {
     InstrumentedMutexLock l(&mutex_);
     for (auto sv : sv_list) {
