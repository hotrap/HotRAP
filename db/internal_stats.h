//  Copyright (c) 2011-present, Facebook, Inc.  All rights reserved.
//  This source code is licensed under both the GPLv2 (found in the
//  COPYING file in the root directory) and Apache 2.0 License
//  (found in the LICENSE.Apache file in the root directory).
//
// Copyright (c) 2011 The LevelDB Authors. All rights reserved.
// Use of this source code is governed by a BSD-style license that can be
// found in the LICENSE file. See the AUTHORS file for names of contributors.
//

#pragma once

#include <atomic>
#include <map>
#include <memory>
#include <string>
#include <vector>

#include "cache/cache_entry_roles.h"
#include "db/version_set.h"
#include "rocksdb/system_clock.h"
#include "util/hash_containers.h"
#include "util/timers.h"

namespace ROCKSDB_NAMESPACE {

template <class Stats>
class CacheEntryStatsCollector;
class DBImpl;
class MemTableList;

// Config for retrieving a property's value.
struct DBPropertyInfo {
  bool need_out_of_mutex;

  // gcc had an internal error for initializing union of pointer-to-member-
  // functions. Workaround is to populate exactly one of the following function
  // pointers with a non-nullptr value.

  // @param value Value-result argument for storing the property's string value
  // @param suffix Argument portion of the property. For example, suffix would
  //      be "5" for the property "rocksdb.num-files-at-level5". So far, only
  //      certain string properties take an argument.
  bool (InternalStats::*handle_string)(std::string* value, Slice suffix);

  // @param value Value-result argument for storing the property's uint64 value
  // @param db Many of the int properties rely on DBImpl methods.
  // @param version Version is needed in case the property is retrieved without
  //      holding db mutex, which is only supported for int properties.
  bool (InternalStats::*handle_int)(uint64_t* value, DBImpl* db,
                                    Version* version);

  // @param props Map of general properties to populate
  // @param suffix Argument portion of the property. (see handle_string)
  bool (InternalStats::*handle_map)(std::map<std::string, std::string>* props,
                                    Slice suffix);

  // handle the string type properties rely on DBImpl methods
  // @param value Value-result argument for storing the property's string value
  bool (DBImpl::*handle_string_dbimpl)(std::string* value);
};

extern const DBPropertyInfo* GetPropertyInfo(const Slice& property);

#undef SCORE
enum class LevelStatType {
  INVALID = 0,
  NUM_FILES,
  COMPACTED_FILES,
  SIZE_BYTES,
  SCORE,
  READ_GB,
  RN_GB,
  RNP1_GB,
  WRITE_GB,
  W_NEW_GB,
  MOVED_GB,
  WRITE_AMP,
  READ_MBPS,
  WRITE_MBPS,
  COMP_SEC,
  COMP_CPU_SEC,
  COMP_COUNT,
  AVG_SEC,
  KEY_IN,
  KEY_DROP,
  R_BLOB_GB,
  W_BLOB_GB,
  TOTAL  // total number of types
};

struct LevelStat {
  // This what will be L?.property_name in the flat map returned to the user
  std::string property_name;
  // This will be what we will print in the header in the cli
  std::string header_name;
};

struct DBStatInfo {
  // This what will be property_name in the flat map returned to the user
  std::string property_name;
};

enum class TimerType : size_t {
  kUpdateFilesByCompactionPri = 0,
  kCompaction,
  kGetKeyValueFromLevelsBelow,
  kInvalidateOld,
  kTakeRange,
  kScheduleSwitchMut,
  kSwitchMutablePromotionCache,
  kCheckStablyHot,
  kCheckNewerVersion,
  kWriteBackToMutablePromotionCache,
  kEnd,
};
constexpr size_t timer_num = static_cast<size_t>(TimerType::kEnd);

extern const char* timer_names[];

enum class PerLevelTimerType {
  kPickSST,
  kProcessKeyValueCompaction,  // start_level
  kEnd,
};
constexpr size_t per_level_timer_num =
    static_cast<size_t>(PerLevelTimerType::kEnd);
extern const char* per_level_timer_names[];

class InternalStats {
 public:
  static const std::map<LevelStatType, LevelStat> compaction_level_stats;

  enum InternalCFStatsType {
    MEMTABLE_LIMIT_DELAYS,
    MEMTABLE_LIMIT_STOPS,
    L0_FILE_COUNT_LIMIT_DELAYS,
    L0_FILE_COUNT_LIMIT_STOPS,
    PENDING_COMPACTION_BYTES_LIMIT_DELAYS,
    PENDING_COMPACTION_BYTES_LIMIT_STOPS,
    // Write slowdown caused by l0 file count limit while there is ongoing L0
    // compaction
    L0_FILE_COUNT_LIMIT_DELAYS_WITH_ONGOING_COMPACTION,
    // Write stop caused by l0 file count limit while there is ongoing L0
    // compaction
    L0_FILE_COUNT_LIMIT_STOPS_WITH_ONGOING_COMPACTION,
    WRITE_STALLS_ENUM_MAX,
    // End of all write stall stats
    BYTES_FLUSHED,
    BYTES_INGESTED_ADD_FILE,
    INGESTED_NUM_FILES_TOTAL,
    INGESTED_LEVEL0_NUM_FILES_TOTAL,
    INGESTED_NUM_KEYS_TOTAL,
    INTERNAL_CF_STATS_ENUM_MAX,
  };

  enum InternalDBStatsType {
    kIntStatsWalFileBytes,
    kIntStatsWalFileSynced,
    kIntStatsBytesWritten,
    kIntStatsNumKeysWritten,
    kIntStatsWriteDoneByOther,
    kIntStatsWriteDoneBySelf,
    kIntStatsWriteWithWal,
    // TODO(hx235): Currently `kIntStatsWriteStallMicros` only measures
    // "delayed" time of CF-scope write stalls, not including the "stopped" time
    // nor any DB-scope write stalls (e.g, ones triggered by
    // `WriteBufferManager`).
    //
    // However, the word "write stall" includes both "delayed" and "stopped"
    // (see `WriteStallCondition`) and DB-scope writes stalls (see
    // `WriteStallCause`).
    //
    // So we should improve, rename or clarify it
    kIntStatsWriteStallMicros,
    kIntStatsWriteBufferManagerLimitStopsCounts,
    kIntStatsNumMax,
  };

  static const std::map<InternalDBStatsType, DBStatInfo> db_stats_type_to_info;

  InternalStats(int num_levels, SystemClock* clock, ColumnFamilyData* cfd);

  // Per level compaction stats
  struct CompactionOutputsStats {
    uint64_t num_output_records = 0;
    uint64_t bytes_written = 0;
    uint64_t bytes_written_blob = 0;
    uint64_t num_output_files = 0;
    uint64_t num_output_files_blob = 0;

    void Add(const CompactionOutputsStats& stats) {
      this->num_output_records += stats.num_output_records;
      this->bytes_written += stats.bytes_written;
      this->bytes_written_blob += stats.bytes_written_blob;
      this->num_output_files += stats.num_output_files;
      this->num_output_files_blob += stats.num_output_files_blob;
    }
  };

  // Per level compaction stats.  comp_stats_[level] stores the stats for
  // compactions that produced data for the specified "level".
  struct CompactionStats {
    uint64_t micros;
    uint64_t cpu_micros;

    // The number of bytes read from all non-output levels (table files)
    uint64_t bytes_read_non_output_levels;

    // The number of bytes read from the compaction output level (table files)
    uint64_t bytes_read_output_level;

    // The number of bytes read from blob files
    uint64_t bytes_read_blob;

    // Total number of bytes written to table files during compaction
    uint64_t bytes_written;

    // Total number of bytes written to blob files during compaction
    uint64_t bytes_written_blob;

    // Total number of bytes moved to the output level (table files)
    uint64_t bytes_moved;

    // The number of compaction input files in all non-output levels (table
    // files)
    int num_input_files_in_non_output_levels;

    // The number of compaction input files in the output level (table files)
    int num_input_files_in_output_level;

    // The number of compaction output files (table files)
    int num_output_files;

    // The number of compaction output files (blob files)
    int num_output_files_blob;

    // Total incoming entries during compaction between levels N and N+1
    uint64_t num_input_records;

    // Accumulated diff number of entries
    // (num input entries - num output entries) for compaction levels N and N+1
    uint64_t num_dropped_records;

    // Total output entries from compaction
    uint64_t num_output_records;

    // Number of compactions done
    int count;

    // Number of compactions done per CompactionReason
    int counts[static_cast<int>(CompactionReason::kNumOfReasons)]{};

    explicit CompactionStats()
        : micros(0),
          cpu_micros(0),
          bytes_read_non_output_levels(0),
          bytes_read_output_level(0),
          bytes_read_blob(0),
          bytes_written(0),
          bytes_written_blob(0),
          bytes_moved(0),
          num_input_files_in_non_output_levels(0),
          num_input_files_in_output_level(0),
          num_output_files(0),
          num_output_files_blob(0),
          num_input_records(0),
          num_dropped_records(0),
          num_output_records(0),
          count(0) {
      int num_of_reasons = static_cast<int>(CompactionReason::kNumOfReasons);
      for (int i = 0; i < num_of_reasons; i++) {
        counts[i] = 0;
      }
    }

    explicit CompactionStats(CompactionReason reason, int c)
        : micros(0),
          cpu_micros(0),
          bytes_read_non_output_levels(0),
          bytes_read_output_level(0),
          bytes_read_blob(0),
          bytes_written(0),
          bytes_written_blob(0),
          bytes_moved(0),
          num_input_files_in_non_output_levels(0),
          num_input_files_in_output_level(0),
          num_output_files(0),
          num_output_files_blob(0),
          num_input_records(0),
          num_dropped_records(0),
          num_output_records(0),
          count(c) {
      int num_of_reasons = static_cast<int>(CompactionReason::kNumOfReasons);
      for (int i = 0; i < num_of_reasons; i++) {
        counts[i] = 0;
      }
      int r = static_cast<int>(reason);
      if (r >= 0 && r < num_of_reasons) {
        counts[r] = c;
      } else {
        count = 0;
      }
    }

    CompactionStats(const CompactionStats& c)
        : micros(c.micros),
          cpu_micros(c.cpu_micros),
          bytes_read_non_output_levels(c.bytes_read_non_output_levels),
          bytes_read_output_level(c.bytes_read_output_level),
          bytes_read_blob(c.bytes_read_blob),
          bytes_written(c.bytes_written),
          bytes_written_blob(c.bytes_written_blob),
          bytes_moved(c.bytes_moved),
          num_input_files_in_non_output_levels(
              c.num_input_files_in_non_output_levels),
          num_input_files_in_output_level(c.num_input_files_in_output_level),
          num_output_files(c.num_output_files),
          num_output_files_blob(c.num_output_files_blob),
          num_input_records(c.num_input_records),
          num_dropped_records(c.num_dropped_records),
          num_output_records(c.num_output_records),
          count(c.count) {
      int num_of_reasons = static_cast<int>(CompactionReason::kNumOfReasons);
      for (int i = 0; i < num_of_reasons; i++) {
        counts[i] = c.counts[i];
      }
    }

    CompactionStats& operator=(const CompactionStats& c) {
      micros = c.micros;
      cpu_micros = c.cpu_micros;
      bytes_read_non_output_levels = c.bytes_read_non_output_levels;
      bytes_read_output_level = c.bytes_read_output_level;
      bytes_read_blob = c.bytes_read_blob;
      bytes_written = c.bytes_written;
      bytes_written_blob = c.bytes_written_blob;
      bytes_moved = c.bytes_moved;
      num_input_files_in_non_output_levels =
          c.num_input_files_in_non_output_levels;
      num_input_files_in_output_level = c.num_input_files_in_output_level;
      num_output_files = c.num_output_files;
      num_output_files_blob = c.num_output_files_blob;
      num_input_records = c.num_input_records;
      num_dropped_records = c.num_dropped_records;
      num_output_records = c.num_output_records;
      count = c.count;

      int num_of_reasons = static_cast<int>(CompactionReason::kNumOfReasons);
      for (int i = 0; i < num_of_reasons; i++) {
        counts[i] = c.counts[i];
      }
      return *this;
    }

    void Clear() {
      this->micros = 0;
      this->cpu_micros = 0;
      this->bytes_read_non_output_levels = 0;
      this->bytes_read_output_level = 0;
      this->bytes_read_blob = 0;
      this->bytes_written = 0;
      this->bytes_written_blob = 0;
      this->bytes_moved = 0;
      this->num_input_files_in_non_output_levels = 0;
      this->num_input_files_in_output_level = 0;
      this->num_output_files = 0;
      this->num_output_files_blob = 0;
      this->num_input_records = 0;
      this->num_dropped_records = 0;
      this->num_output_records = 0;
      this->count = 0;
      int num_of_reasons = static_cast<int>(CompactionReason::kNumOfReasons);
      for (int i = 0; i < num_of_reasons; i++) {
        counts[i] = 0;
      }
    }

    void Add(const CompactionStats& c) {
      this->micros += c.micros;
      this->cpu_micros += c.cpu_micros;
      this->bytes_read_non_output_levels += c.bytes_read_non_output_levels;
      this->bytes_read_output_level += c.bytes_read_output_level;
      this->bytes_read_blob += c.bytes_read_blob;
      this->bytes_written += c.bytes_written;
      this->bytes_written_blob += c.bytes_written_blob;
      this->bytes_moved += c.bytes_moved;
      this->num_input_files_in_non_output_levels +=
          c.num_input_files_in_non_output_levels;
      this->num_input_files_in_output_level +=
          c.num_input_files_in_output_level;
      this->num_output_files += c.num_output_files;
      this->num_output_files_blob += c.num_output_files_blob;
      this->num_input_records += c.num_input_records;
      this->num_dropped_records += c.num_dropped_records;
      this->num_output_records += c.num_output_records;
      this->count += c.count;
      int num_of_reasons = static_cast<int>(CompactionReason::kNumOfReasons);
      for (int i = 0; i < num_of_reasons; i++) {
        counts[i] += c.counts[i];
      }
    }

    void Add(const CompactionOutputsStats& stats) {
      this->num_output_files += static_cast<int>(stats.num_output_files);
      this->num_output_records += stats.num_output_records;
      this->bytes_written += stats.bytes_written;
      this->bytes_written_blob += stats.bytes_written_blob;
      this->num_output_files_blob +=
          static_cast<int>(stats.num_output_files_blob);
    }

    void Subtract(const CompactionStats& c) {
      this->micros -= c.micros;
      this->cpu_micros -= c.cpu_micros;
      this->bytes_read_non_output_levels -= c.bytes_read_non_output_levels;
      this->bytes_read_output_level -= c.bytes_read_output_level;
      this->bytes_read_blob -= c.bytes_read_blob;
      this->bytes_written -= c.bytes_written;
      this->bytes_written_blob -= c.bytes_written_blob;
      this->bytes_moved -= c.bytes_moved;
      this->num_input_files_in_non_output_levels -=
          c.num_input_files_in_non_output_levels;
      this->num_input_files_in_output_level -=
          c.num_input_files_in_output_level;
      this->num_output_files -= c.num_output_files;
      this->num_output_files_blob -= c.num_output_files_blob;
      this->num_input_records -= c.num_input_records;
      this->num_dropped_records -= c.num_dropped_records;
      this->num_output_records -= c.num_output_records;
      this->count -= c.count;
      int num_of_reasons = static_cast<int>(CompactionReason::kNumOfReasons);
      for (int i = 0; i < num_of_reasons; i++) {
        counts[i] -= c.counts[i];
      }
    }

    void ResetCompactionReason(CompactionReason reason) {
      int num_of_reasons = static_cast<int>(CompactionReason::kNumOfReasons);
      assert(count == 1);  // only support update one compaction reason
      for (int i = 0; i < num_of_reasons; i++) {
        counts[i] = 0;
      }
      int r = static_cast<int>(reason);
      assert(r >= 0 && r < num_of_reasons);
      counts[r] = 1;
    }
  };

  // Compaction stats, for per_key_placement compaction, it includes 2 levels
  // stats: the last level and the penultimate level.
  struct CompactionStatsFull {
    // the stats for the target primary output level
    CompactionStats stats;

    // stats for penultimate level output if exist
    bool has_penultimate_level_output = false;
    CompactionStats penultimate_level_stats;

    explicit CompactionStatsFull() : stats(), penultimate_level_stats() {}

    explicit CompactionStatsFull(CompactionReason reason, int c)
        : stats(reason, c), penultimate_level_stats(reason, c){};

    uint64_t TotalBytesWritten() const {
      uint64_t bytes_written = stats.bytes_written + stats.bytes_written_blob;
      if (has_penultimate_level_output) {
        bytes_written += penultimate_level_stats.bytes_written +
                         penultimate_level_stats.bytes_written_blob;
      }
      return bytes_written;
    }

    uint64_t DroppedRecords() {
      uint64_t output_records = stats.num_output_records;
      if (has_penultimate_level_output) {
        output_records += penultimate_level_stats.num_output_records;
      }
      if (stats.num_input_records > output_records) {
        return stats.num_input_records - output_records;
      }
      return 0;
    }

    void SetMicros(uint64_t val) {
      stats.micros = val;
      penultimate_level_stats.micros = val;
    }

    void AddCpuMicros(uint64_t val) {
      stats.cpu_micros += val;
      penultimate_level_stats.cpu_micros += val;
    }
  };

  // For use with CacheEntryStatsCollector
  struct CacheEntryRoleStats {
    uint64_t cache_capacity = 0;
    uint64_t cache_usage = 0;
    size_t table_size = 0;
    size_t occupancy = 0;
    std::string cache_id;
    std::array<uint64_t, kNumCacheEntryRoles> total_charges;
    std::array<size_t, kNumCacheEntryRoles> entry_counts;
    uint32_t collection_count = 0;
    uint32_t copies_of_last_collection = 0;
    uint64_t last_start_time_micros_ = 0;
    uint64_t last_end_time_micros_ = 0;
    uint32_t hash_seed = 0;

    void Clear() {
      // Wipe everything except collection_count
      uint32_t saved_collection_count = collection_count;
      *this = CacheEntryRoleStats();
      collection_count = saved_collection_count;
    }

    void BeginCollection(Cache*, SystemClock*, uint64_t start_time_micros);
    std::function<void(const Slice& key, Cache::ObjectPtr value, size_t charge,
                       const Cache::CacheItemHelper* helper)>
    GetEntryCallback();
    void EndCollection(Cache*, SystemClock*, uint64_t end_time_micros);
    void SkippedCollection();

    std::string ToString(SystemClock* clock) const;
    void ToMap(std::map<std::string, std::string>* values,
               SystemClock* clock) const;

   private:
    uint64_t GetLastDurationMicros() const;
  };

  void Clear() {
    for (int i = 0; i < kIntStatsNumMax; i++) {
      db_stats_[i].store(0);
    }
    for (int i = 0; i < INTERNAL_CF_STATS_ENUM_MAX; i++) {
      cf_stats_count_[i] = 0;
      cf_stats_value_[i] = 0;
    }
    for (auto& comp_stat : comp_stats_) {
      comp_stat.Clear();
    }
    per_key_placement_comp_stats_.Clear();
    for (auto& h : file_read_latency_) {
      h.Clear();
    }
    blob_file_read_latency_.Clear();
    cf_stats_snapshot_.Clear();
    db_stats_snapshot_.Clear();
    bg_error_count_ = 0;
    started_at_ = clock_->NowMicros();
    has_cf_change_since_dump_ = true;
  }

  void AddCompactionStats(int level, Env::Priority thread_pri,
                          const CompactionStats& stats) {
    comp_stats_[level].Add(stats);
    comp_stats_by_pri_[thread_pri].Add(stats);
  }

  void AddCompactionStats(int level, Env::Priority thread_pri,
                          const CompactionStatsFull& comp_stats_full) {
    AddCompactionStats(level, thread_pri, comp_stats_full.stats);
    if (comp_stats_full.has_penultimate_level_output) {
      per_key_placement_comp_stats_.Add(
          comp_stats_full.penultimate_level_stats);
    }
  }

  void IncBytesMoved(int level, uint64_t amount) {
    comp_stats_[level].bytes_moved += amount;
  }

  void IncRandReadBytes(size_t level, uint64_t n) {
    assert(rand_read_bytes_.size() > level);
    rand_read_bytes_[level].fetch_add(n, std::memory_order_relaxed);
  }

  void AddCFStats(InternalCFStatsType type, uint64_t value) {
    has_cf_change_since_dump_ = true;
    cf_stats_value_[type] += value;
    ++cf_stats_count_[type];
  }

  void AddDBStats(InternalDBStatsType type, uint64_t value,
                  bool concurrent = false) {
    auto& v = db_stats_[type];
    if (concurrent) {
      v.fetch_add(value, std::memory_order_relaxed);
    } else {
      v.store(v.load(std::memory_order_relaxed) + value,
              std::memory_order_relaxed);
    }
  }

  uint64_t GetDBStats(InternalDBStatsType type) {
    return db_stats_[type].load(std::memory_order_relaxed);
  }

  HistogramImpl* GetFileReadHist(int level) {
    return &file_read_latency_[level];
  }

  HistogramImpl* GetBlobFileReadHist() { return &blob_file_read_latency_; }

  uint64_t GetBackgroundErrorCount() const { return bg_error_count_; }

  uint64_t BumpAndGetBackgroundErrorCount() { return ++bg_error_count_; }

  bool GetStringProperty(const DBPropertyInfo& property_info,
                         const Slice& property, std::string* value);

  bool GetMapProperty(const DBPropertyInfo& property_info,
                      const Slice& property,
                      std::map<std::string, std::string>* value);

  bool GetIntProperty(const DBPropertyInfo& property_info, uint64_t* value,
                      DBImpl* db);

  bool GetIntPropertyOutOfMutex(const DBPropertyInfo& property_info,
                                Version* version, uint64_t* value);

  // Unless there is a recent enough collection of the stats, collect and
  // saved new cache entry stats. If `foreground`, require data to be more
  // recent to skip re-collection.
  //
  // This should only be called while NOT holding the DB mutex.
  void CollectCacheEntryStats(bool foreground);

  const uint64_t* TEST_GetCFStatsValue() const { return cf_stats_value_; }

  const std::vector<CompactionStats>& TEST_GetCompactionStats() const {
    return comp_stats_;
  }

  const CompactionStats& TEST_GetPerKeyPlacementCompactionStats() const {
    return per_key_placement_comp_stats_;
  }

  void TEST_GetCacheEntryRoleStats(CacheEntryRoleStats* stats, bool foreground);

  // Store a mapping from the user-facing DB::Properties string to our
  // DBPropertyInfo struct used internally for retrieving properties.
  static const UnorderedMap<std::string, DBPropertyInfo> ppt_name_to_info;

  static const std::string kPeriodicCFStats;

  TypedTimers<TimerType>& hotrap_timers() { return hotrap_timers_; }
  TypedTimersPerLevel<PerLevelTimerType>& hotrap_timers_per_level() {
    return hotrap_timers_per_level_;
  }

 private:
  void DumpDBMapStats(std::map<std::string, std::string>* db_stats);
  void DumpDBStats(std::string* value);

  void DumpDBMapStatsWriteStall(std::map<std::string, std::string>* value);
  void DumpDBStatsWriteStall(std::string* value);

  void DumpCFMapStats(std::map<std::string, std::string>* cf_stats);
  void DumpCFMapStats(
      const VersionStorageInfo* vstorage,
      std::map<int, std::map<LevelStatType, double>>* level_stats,
      CompactionStats* compaction_stats_sum);
  void DumpCFMapStatsByPriority(
      std::map<int, std::map<LevelStatType, double>>* priorities_stats);
  void DumpCFStats(std::string* value);
  // if is_periodic = true, it is an internal call by RocksDB periodically to
  // dump the status.
  void DumpCFStatsNoFileHistogram(bool is_periodic, std::string* value);
  // if is_periodic = true, it is an internal call by RocksDB periodically to
  // dump the status.
  void DumpCFFileHistogram(std::string* value);

  void DumpCFMapStatsWriteStall(std::map<std::string, std::string>* value);
  void DumpCFStatsWriteStall(std::string* value,
                             uint64_t* total_stall_count = nullptr);

  Cache* GetBlockCacheForStats();
  Cache* GetBlobCacheForStats();

  // Per-DB stats
  std::atomic<uint64_t> db_stats_[kIntStatsNumMax];
  // Per-ColumnFamily stats
  uint64_t cf_stats_value_[INTERNAL_CF_STATS_ENUM_MAX];
  uint64_t cf_stats_count_[INTERNAL_CF_STATS_ENUM_MAX];
  // Initialize/reference the collector in constructor so that we don't need
  // additional synchronization in InternalStats, relying on synchronization
  // in CacheEntryStatsCollector::GetStats. This collector is pinned in cache
  // (through a shared_ptr) so that it does not get immediately ejected from
  // a full cache, which would force a re-scan on the next GetStats.
  std::shared_ptr<CacheEntryStatsCollector<CacheEntryRoleStats>>
      cache_entry_stats_collector_;
  // Per-ColumnFamily/level compaction stats
  std::vector<CompactionStats> comp_stats_;
  std::vector<CompactionStats> comp_stats_by_pri_;
  CompactionStats per_key_placement_comp_stats_;
  std::vector<HistogramImpl> file_read_latency_;
  HistogramImpl blob_file_read_latency_;
  bool has_cf_change_since_dump_;
  // How many periods of no change since the last time stats are dumped for
  // a periodic dump.
  int no_cf_change_period_since_dump_ = 0;
  uint64_t last_histogram_num = std::numeric_limits<uint64_t>::max();
  static const int kMaxNoChangePeriodSinceDump;

  std::vector<std::atomic<uint64_t>> rand_read_bytes_;

  // Used to compute per-interval statistics
  struct CFStatsSnapshot {
    // ColumnFamily-level stats
    CompactionStats comp_stats;
    uint64_t ingest_bytes_flush;  // Bytes written to L0 (Flush)
<<<<<<< HEAD
    uint64_t stall_count;         // Stall count
=======
    uint64_t stall_count;         // Total counts of CF-scope write stalls
>>>>>>> d84e0aae
    // Stats from compaction jobs - bytes written, bytes read, duration.
    uint64_t compact_bytes_write;
    uint64_t compact_bytes_read;
    uint64_t compact_micros;
    double seconds_up;

    // AddFile specific stats
    uint64_t ingest_bytes_addfile;     // Total Bytes ingested
    uint64_t ingest_files_addfile;     // Total number of files ingested
    uint64_t ingest_l0_files_addfile;  // Total number of files ingested to L0
    uint64_t ingest_keys_addfile;      // Total number of keys ingested

    CFStatsSnapshot()
        : ingest_bytes_flush(0),
          stall_count(0),
          compact_bytes_write(0),
          compact_bytes_read(0),
          compact_micros(0),
          seconds_up(0),
          ingest_bytes_addfile(0),
          ingest_files_addfile(0),
          ingest_l0_files_addfile(0),
          ingest_keys_addfile(0) {}

    void Clear() {
      comp_stats.Clear();
      ingest_bytes_flush = 0;
      stall_count = 0;
      compact_bytes_write = 0;
      compact_bytes_read = 0;
      compact_micros = 0;
      seconds_up = 0;
      ingest_bytes_addfile = 0;
      ingest_files_addfile = 0;
      ingest_l0_files_addfile = 0;
      ingest_keys_addfile = 0;
    }
  } cf_stats_snapshot_;

  struct DBStatsSnapshot {
    // DB-level stats
    uint64_t ingest_bytes;    // Bytes written by user
    uint64_t wal_bytes;       // Bytes written to WAL
    uint64_t wal_synced;      // Number of times WAL is synced
    uint64_t write_with_wal;  // Number of writes that request WAL
    // These count the number of writes processed by the calling thread or
    // another thread.
    uint64_t write_other;
    uint64_t write_self;
    // Total number of keys written. write_self and write_other measure number
    // of write requests written, Each of the write request can contain updates
    // to multiple keys. num_keys_written is total number of keys updated by all
    // those writes.
    uint64_t num_keys_written;
    // Total time writes delayed by stalls.
    uint64_t write_stall_micros;
    double seconds_up;

    DBStatsSnapshot()
        : ingest_bytes(0),
          wal_bytes(0),
          wal_synced(0),
          write_with_wal(0),
          write_other(0),
          write_self(0),
          num_keys_written(0),
          write_stall_micros(0),
          seconds_up(0) {}

    void Clear() {
      ingest_bytes = 0;
      wal_bytes = 0;
      wal_synced = 0;
      write_with_wal = 0;
      write_other = 0;
      write_self = 0;
      num_keys_written = 0;
      write_stall_micros = 0;
      seconds_up = 0;
    }
  } db_stats_snapshot_;

  // Handler functions for getting property values. They use "value" as a value-
  // result argument, and return true upon successfully setting "value".
  bool HandleNumFilesAtLevel(std::string* value, Slice suffix);
  bool HandleCompressionRatioAtLevelPrefix(std::string* value, Slice suffix);
  bool HandleLevelStats(std::string* value, Slice suffix);
  bool HandleStats(std::string* value, Slice suffix);
  bool HandleCompactionStats(std::string* value, Slice suffix);
  bool HandleRandReadBytes(std::string* value, Slice suffix);
  bool HandleCompactionCPUMicros(uint64_t* value, DBImpl* /*db*/,
                                 Version* /*version*/);
  bool HandleCFMapStats(std::map<std::string, std::string>* compaction_stats,
                        Slice suffix);
  bool HandleCFStats(std::string* value, Slice suffix);
  bool HandleCFStatsNoFileHistogram(std::string* value, Slice suffix);
  bool HandleCFFileHistogram(std::string* value, Slice suffix);
  bool HandleCFStatsPeriodic(std::string* value, Slice suffix);
  bool HandleCFWriteStallStats(std::string* value, Slice suffix);
  bool HandleCFWriteStallStatsMap(std::map<std::string, std::string>* values,
                                  Slice suffix);
  bool HandleDBMapStats(std::map<std::string, std::string>* compaction_stats,
                        Slice suffix);
  bool HandleDBStats(std::string* value, Slice suffix);
  bool HandleDBWriteStallStats(std::string* value, Slice suffix);
  bool HandleDBWriteStallStatsMap(std::map<std::string, std::string>* values,
                                  Slice suffix);
  bool HandleSsTables(std::string* value, Slice suffix);
  bool HandleAggregatedTableProperties(std::string* value, Slice suffix);
  bool HandleAggregatedTablePropertiesAtLevel(std::string* value, Slice suffix);
  bool HandleAggregatedTablePropertiesMap(
      std::map<std::string, std::string>* values, Slice suffix);
  bool HandleAggregatedTablePropertiesAtLevelMap(
      std::map<std::string, std::string>* values, Slice suffix);
  bool HandleNumImmutableMemTable(uint64_t* value, DBImpl* db,
                                  Version* version);
  bool HandleNumImmutableMemTableFlushed(uint64_t* value, DBImpl* db,
                                         Version* version);
  bool HandleMemTableFlushPending(uint64_t* value, DBImpl* db,
                                  Version* version);
  bool HandleNumRunningFlushes(uint64_t* value, DBImpl* db, Version* version);
  bool HandleCompactionPending(uint64_t* value, DBImpl* db, Version* version);
  bool HandleNumRunningCompactions(uint64_t* value, DBImpl* db,
                                   Version* version);
  bool HandleBackgroundErrors(uint64_t* value, DBImpl* db, Version* version);
  bool HandleCurSizeActiveMemTable(uint64_t* value, DBImpl* db,
                                   Version* version);
  bool HandleCurSizeAllMemTables(uint64_t* value, DBImpl* db, Version* version);
  bool HandleSizeAllMemTables(uint64_t* value, DBImpl* db, Version* version);
  bool HandleNumEntriesActiveMemTable(uint64_t* value, DBImpl* db,
                                      Version* version);
  bool HandleNumEntriesImmMemTables(uint64_t* value, DBImpl* db,
                                    Version* version);
  bool HandleNumDeletesActiveMemTable(uint64_t* value, DBImpl* db,
                                      Version* version);
  bool HandleNumDeletesImmMemTables(uint64_t* value, DBImpl* db,
                                    Version* version);
  bool HandleEstimateNumKeys(uint64_t* value, DBImpl* db, Version* version);
  bool HandleNumSnapshots(uint64_t* value, DBImpl* db, Version* version);
  bool HandleOldestSnapshotTime(uint64_t* value, DBImpl* db, Version* version);
  bool HandleOldestSnapshotSequence(uint64_t* value, DBImpl* db,
                                    Version* version);
  bool HandleNumLiveVersions(uint64_t* value, DBImpl* db, Version* version);
  bool HandleCurrentSuperVersionNumber(uint64_t* value, DBImpl* db,
                                       Version* version);
  bool HandleIsFileDeletionsEnabled(uint64_t* value, DBImpl* db,
                                    Version* version);
  bool HandleBaseLevel(uint64_t* value, DBImpl* db, Version* version);
  bool HandleTotalSstFilesSize(uint64_t* value, DBImpl* db, Version* version);
  bool HandleLiveSstFilesSize(uint64_t* value, DBImpl* db, Version* version);
  bool HandleObsoleteSstFilesSize(uint64_t* value, DBImpl* db,
                                  Version* version);
  bool HandleEstimatePendingCompactionBytes(uint64_t* value, DBImpl* db,
                                            Version* version);
  bool HandleEstimateTableReadersMem(uint64_t* value, DBImpl* db,
                                     Version* version);
  bool HandleEstimateLiveDataSize(uint64_t* value, DBImpl* db,
                                  Version* version);
  bool HandleMinLogNumberToKeep(uint64_t* value, DBImpl* db, Version* version);
  bool HandleMinObsoleteSstNumberToKeep(uint64_t* value, DBImpl* db,
                                        Version* version);
  bool HandleActualDelayedWriteRate(uint64_t* value, DBImpl* db,
                                    Version* version);
  bool HandleIsWriteStopped(uint64_t* value, DBImpl* db, Version* version);
  bool HandleEstimateOldestKeyTime(uint64_t* value, DBImpl* db,
                                   Version* version);
  bool HandleBlockCacheCapacity(uint64_t* value, DBImpl* db, Version* version);
  bool HandleBlockCacheUsage(uint64_t* value, DBImpl* db, Version* version);
  bool HandleBlockCachePinnedUsage(uint64_t* value, DBImpl* db,
                                   Version* version);
  bool HandleBlockCacheEntryStatsInternal(std::string* value, bool fast);
  bool HandleBlockCacheEntryStatsMapInternal(
      std::map<std::string, std::string>* values, bool fast);
  bool HandleBlockCacheEntryStats(std::string* value, Slice suffix);
  bool HandleBlockCacheEntryStatsMap(std::map<std::string, std::string>* values,
                                     Slice suffix);
  bool HandleFastBlockCacheEntryStats(std::string* value, Slice suffix);
  bool HandleFastBlockCacheEntryStatsMap(
      std::map<std::string, std::string>* values, Slice suffix);
  bool HandleLiveSstFilesSizeAtTemperature(std::string* value, Slice suffix);
  bool HandleNumBlobFiles(uint64_t* value, DBImpl* db, Version* version);
  bool HandleBlobStats(std::string* value, Slice suffix);
  bool HandleTotalBlobFileSize(uint64_t* value, DBImpl* db, Version* version);
  bool HandleLiveBlobFileSize(uint64_t* value, DBImpl* db, Version* version);
  bool HandleLiveBlobFileGarbageSize(uint64_t* value, DBImpl* db,
                                     Version* version);
  bool HandleBlobCacheCapacity(uint64_t* value, DBImpl* db, Version* version);
  bool HandleBlobCacheUsage(uint64_t* value, DBImpl* db, Version* version);
  bool HandleBlobCachePinnedUsage(uint64_t* value, DBImpl* db,
                                  Version* version);

  // Total number of background errors encountered. Every time a flush task
  // or compaction task fails, this counter is incremented. The failure can
  // be caused by any possible reason, including file system errors, out of
  // resources, or input file corruption. Failing when retrying the same flush
  // or compaction will cause the counter to increase too.
  uint64_t bg_error_count_;

  TypedTimers<TimerType> hotrap_timers_;
  TypedTimersPerLevel<PerLevelTimerType> hotrap_timers_per_level_;

  const int number_levels_;
  SystemClock* clock_;
  ColumnFamilyData* cfd_;
  uint64_t started_at_;
};

<<<<<<< HEAD
#else

class InternalStats {
 public:
  enum InternalCFStatsType {
    L0_FILE_COUNT_LIMIT_SLOWDOWNS,
    LOCKED_L0_FILE_COUNT_LIMIT_SLOWDOWNS,
    MEMTABLE_LIMIT_STOPS,
    MEMTABLE_LIMIT_SLOWDOWNS,
    L0_FILE_COUNT_LIMIT_STOPS,
    LOCKED_L0_FILE_COUNT_LIMIT_STOPS,
    PENDING_COMPACTION_BYTES_LIMIT_SLOWDOWNS,
    PENDING_COMPACTION_BYTES_LIMIT_STOPS,
    WRITE_STALLS_ENUM_MAX,
    BYTES_FLUSHED,
    BYTES_INGESTED_ADD_FILE,
    INGESTED_NUM_FILES_TOTAL,
    INGESTED_LEVEL0_NUM_FILES_TOTAL,
    INGESTED_NUM_KEYS_TOTAL,
    INTERNAL_CF_STATS_ENUM_MAX,
  };

  enum InternalDBStatsType {
    kIntStatsWalFileBytes,
    kIntStatsWalFileSynced,
    kIntStatsBytesWritten,
    kIntStatsNumKeysWritten,
    kIntStatsWriteDoneByOther,
    kIntStatsWriteDoneBySelf,
    kIntStatsWriteWithWal,
    kIntStatsWriteStallMicros,
    kIntStatsNumMax,
  };

  InternalStats(int /*num_levels*/, SystemClock* /*clock*/,
                ColumnFamilyData* /*cfd*/) {}

  struct CompactionStats {
    uint64_t micros;
    uint64_t cpu_micros;
    uint64_t bytes_read_non_output_levels;
    uint64_t bytes_read_output_level;
    uint64_t bytes_read_blob;
    uint64_t bytes_written;
    uint64_t bytes_written_blob;
    uint64_t bytes_moved;
    int num_input_files_in_non_output_levels;
    int num_input_files_in_output_level;
    int num_output_files;
    int num_output_files_blob;
    uint64_t num_input_records;
    uint64_t num_dropped_records;
    int count;

    explicit CompactionStats() {}

    explicit CompactionStats(CompactionReason /*reason*/, int /*c*/) {}

    explicit CompactionStats(const CompactionStats& /*c*/) {}

    void Add(const CompactionStats& /*c*/) {}

    void Subtract(const CompactionStats& /*c*/) {}
  };

  void AddCompactionStats(int /*level*/, Env::Priority /*thread_pri*/,
                          const CompactionStats& /*stats*/) {}

  void IncBytesMoved(int /*level*/, uint64_t /*amount*/) {}

  void AddCFStats(InternalCFStatsType /*type*/, uint64_t /*value*/) {}

  void AddDBStats(InternalDBStatsType /*type*/, uint64_t /*value*/,
                  bool /*concurrent */ = false) {}

  HistogramImpl* GetFileReadHist(int /*level*/) { return nullptr; }

  HistogramImpl* GetBlobFileReadHist() { return nullptr; }

  uint64_t GetBackgroundErrorCount() const { return 0; }

  uint64_t BumpAndGetBackgroundErrorCount() { return 0; }

  bool GetStringProperty(const DBPropertyInfo& /*property_info*/,
                         const Slice& /*property*/, std::string* /*value*/) {
    return false;
  }

  bool GetMapProperty(const DBPropertyInfo& /*property_info*/,
                      const Slice& /*property*/,
                      std::map<std::string, std::string>* /*value*/) {
    return false;
  }

  bool GetIntProperty(const DBPropertyInfo& /*property_info*/,
                      uint64_t* /*value*/, DBImpl* /*db*/) const {
    return false;
  }

  bool GetIntPropertyOutOfMutex(const DBPropertyInfo& /*property_info*/,
                                Version* /*version*/,
                                uint64_t* /*value*/) const {
    return false;
  }
};
#endif  // !ROCKSDB_LITE

=======
>>>>>>> d84e0aae
}  // namespace ROCKSDB_NAMESPACE<|MERGE_RESOLUTION|>--- conflicted
+++ resolved
@@ -712,11 +712,7 @@
     // ColumnFamily-level stats
     CompactionStats comp_stats;
     uint64_t ingest_bytes_flush;  // Bytes written to L0 (Flush)
-<<<<<<< HEAD
-    uint64_t stall_count;         // Stall count
-=======
     uint64_t stall_count;         // Total counts of CF-scope write stalls
->>>>>>> d84e0aae
     // Stats from compaction jobs - bytes written, bytes read, duration.
     uint64_t compact_bytes_write;
     uint64_t compact_bytes_read;
@@ -924,114 +920,4 @@
   uint64_t started_at_;
 };
 
-<<<<<<< HEAD
-#else
-
-class InternalStats {
- public:
-  enum InternalCFStatsType {
-    L0_FILE_COUNT_LIMIT_SLOWDOWNS,
-    LOCKED_L0_FILE_COUNT_LIMIT_SLOWDOWNS,
-    MEMTABLE_LIMIT_STOPS,
-    MEMTABLE_LIMIT_SLOWDOWNS,
-    L0_FILE_COUNT_LIMIT_STOPS,
-    LOCKED_L0_FILE_COUNT_LIMIT_STOPS,
-    PENDING_COMPACTION_BYTES_LIMIT_SLOWDOWNS,
-    PENDING_COMPACTION_BYTES_LIMIT_STOPS,
-    WRITE_STALLS_ENUM_MAX,
-    BYTES_FLUSHED,
-    BYTES_INGESTED_ADD_FILE,
-    INGESTED_NUM_FILES_TOTAL,
-    INGESTED_LEVEL0_NUM_FILES_TOTAL,
-    INGESTED_NUM_KEYS_TOTAL,
-    INTERNAL_CF_STATS_ENUM_MAX,
-  };
-
-  enum InternalDBStatsType {
-    kIntStatsWalFileBytes,
-    kIntStatsWalFileSynced,
-    kIntStatsBytesWritten,
-    kIntStatsNumKeysWritten,
-    kIntStatsWriteDoneByOther,
-    kIntStatsWriteDoneBySelf,
-    kIntStatsWriteWithWal,
-    kIntStatsWriteStallMicros,
-    kIntStatsNumMax,
-  };
-
-  InternalStats(int /*num_levels*/, SystemClock* /*clock*/,
-                ColumnFamilyData* /*cfd*/) {}
-
-  struct CompactionStats {
-    uint64_t micros;
-    uint64_t cpu_micros;
-    uint64_t bytes_read_non_output_levels;
-    uint64_t bytes_read_output_level;
-    uint64_t bytes_read_blob;
-    uint64_t bytes_written;
-    uint64_t bytes_written_blob;
-    uint64_t bytes_moved;
-    int num_input_files_in_non_output_levels;
-    int num_input_files_in_output_level;
-    int num_output_files;
-    int num_output_files_blob;
-    uint64_t num_input_records;
-    uint64_t num_dropped_records;
-    int count;
-
-    explicit CompactionStats() {}
-
-    explicit CompactionStats(CompactionReason /*reason*/, int /*c*/) {}
-
-    explicit CompactionStats(const CompactionStats& /*c*/) {}
-
-    void Add(const CompactionStats& /*c*/) {}
-
-    void Subtract(const CompactionStats& /*c*/) {}
-  };
-
-  void AddCompactionStats(int /*level*/, Env::Priority /*thread_pri*/,
-                          const CompactionStats& /*stats*/) {}
-
-  void IncBytesMoved(int /*level*/, uint64_t /*amount*/) {}
-
-  void AddCFStats(InternalCFStatsType /*type*/, uint64_t /*value*/) {}
-
-  void AddDBStats(InternalDBStatsType /*type*/, uint64_t /*value*/,
-                  bool /*concurrent */ = false) {}
-
-  HistogramImpl* GetFileReadHist(int /*level*/) { return nullptr; }
-
-  HistogramImpl* GetBlobFileReadHist() { return nullptr; }
-
-  uint64_t GetBackgroundErrorCount() const { return 0; }
-
-  uint64_t BumpAndGetBackgroundErrorCount() { return 0; }
-
-  bool GetStringProperty(const DBPropertyInfo& /*property_info*/,
-                         const Slice& /*property*/, std::string* /*value*/) {
-    return false;
-  }
-
-  bool GetMapProperty(const DBPropertyInfo& /*property_info*/,
-                      const Slice& /*property*/,
-                      std::map<std::string, std::string>* /*value*/) {
-    return false;
-  }
-
-  bool GetIntProperty(const DBPropertyInfo& /*property_info*/,
-                      uint64_t* /*value*/, DBImpl* /*db*/) const {
-    return false;
-  }
-
-  bool GetIntPropertyOutOfMutex(const DBPropertyInfo& /*property_info*/,
-                                Version* /*version*/,
-                                uint64_t* /*value*/) const {
-    return false;
-  }
-};
-#endif  // !ROCKSDB_LITE
-
-=======
->>>>>>> d84e0aae
 }  // namespace ROCKSDB_NAMESPACE