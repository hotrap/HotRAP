--- conflicted
+++ resolved
@@ -109,11 +109,8 @@
   kGetKeyValueFromLevelsBelow,
   kInvalidateOld,
   kTakeRange,
-<<<<<<< HEAD
+  kSwitchMutablePromotionCache,
   kSort,
-=======
-  kSwitchMutablePromotionCache,
->>>>>>> 5ea1a6a3
   kCheckStablyHot,
   kCheckNewerVersion,
   kWriteBackToMutablePromotionCache,
@@ -359,7 +356,7 @@
       this->num_dropped_records += c.num_dropped_records;
       this->count += c.count;
       int num_of_reasons = static_cast<int>(CompactionReason::kNumOfReasons);
-      for (int i = 0; i< num_of_reasons; i++) {
+      for (int i = 0; i < num_of_reasons; i++) {
         counts[i] += c.counts[i];
       }
     }
@@ -566,8 +563,8 @@
   struct CFStatsSnapshot {
     // ColumnFamily-level stats
     CompactionStats comp_stats;
-    uint64_t ingest_bytes_flush;      // Bytes written to L0 (Flush)
-    uint64_t stall_count;             // Stall count
+    uint64_t ingest_bytes_flush;  // Bytes written to L0 (Flush)
+    uint64_t stall_count;         // Stall count
     // Stats from compaction jobs - bytes written, bytes read, duration.
     uint64_t compact_bytes_write;
     uint64_t compact_bytes_read;
@@ -609,10 +606,10 @@
 
   struct DBStatsSnapshot {
     // DB-level stats
-    uint64_t ingest_bytes;            // Bytes written by user
-    uint64_t wal_bytes;               // Bytes written to WAL
-    uint64_t wal_synced;              // Number of times WAL is synced
-    uint64_t write_with_wal;          // Number of writes that request WAL
+    uint64_t ingest_bytes;    // Bytes written by user
+    uint64_t wal_bytes;       // Bytes written to WAL
+    uint64_t wal_synced;      // Number of times WAL is synced
+    uint64_t write_with_wal;  // Number of writes that request WAL
     // These count the number of writes processed by the calling thread or
     // another thread.
     uint64_t write_other;
@@ -847,13 +844,14 @@
     return false;
   }
 
-  bool GetIntProperty(const DBPropertyInfo& /*property_info*/, uint64_t* /*value*/,
-                      DBImpl* /*db*/) const {
+  bool GetIntProperty(const DBPropertyInfo& /*property_info*/,
+                      uint64_t* /*value*/, DBImpl* /*db*/) const {
     return false;
   }
 
   bool GetIntPropertyOutOfMutex(const DBPropertyInfo& /*property_info*/,
-                                Version* /*version*/, uint64_t* /*value*/) const {
+                                Version* /*version*/,
+                                uint64_t* /*value*/) const {
     return false;
   }
 };
