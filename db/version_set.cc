//  Copyright (c) 2011-present, Facebook, Inc.  All rights reserved.
//  This source code is licensed under both the GPLv2 (found in the
//  COPYING file in the root directory) and Apache 2.0 License
//  (found in the LICENSE.Apache file in the root directory).
//
// Copyright (c) 2011 The LevelDB Authors. All rights reserved.
// Use of this source code is governed by a BSD-style license that can be
// found in the LICENSE file. See the AUTHORS file for names of contributors.

#include "db/version_set.h"

#include <algorithm>
#include <array>
#include <cassert>
#include <cinttypes>
#include <cstdio>
#include <list>
#include <map>
#include <set>
#include <string>
#include <tuple>
#include <unordered_map>
#include <utility>
#include <vector>

#include "db/blob/blob_fetcher.h"
#include "db/blob/blob_file_cache.h"
#include "db/blob/blob_file_reader.h"
#include "db/blob/blob_index.h"
#include "db/blob/blob_log_format.h"
#include "db/column_family.h"
#include "db/compaction/compaction.h"
#include "db/compaction/file_pri.h"
#include "db/internal_stats.h"
#include "db/log_reader.h"
#include "db/log_writer.h"
#include "db/memtable.h"
#include "db/merge_context.h"
#include "db/merge_helper.h"
#include "db/pinned_iterators_manager.h"
#include "db/promotion_cache.h"
#include "db/table_cache.h"
#include "db/version_builder.h"
#include "db/version_edit.h"
#include "db/version_edit_handler.h"
#include "file/filename.h"
#include "file/random_access_file_reader.h"
#include "file/read_write_util.h"
#include "file/writable_file_writer.h"
#include "logging/logging.h"
#include "monitoring/file_read_sample.h"
#include "monitoring/instrumented_mutex.h"
#include "monitoring/perf_context_imp.h"
#include "monitoring/persistent_stats_history.h"
#include "options/cf_options.h"
#include "options/options_helper.h"
#include "rocksdb/env.h"
#include "rocksdb/merge_operator.h"
#include "rocksdb/write_buffer_manager.h"
#include "table/format.h"
#include "table/get_context.h"
#include "table/internal_iterator.h"
#include "table/merging_iterator.h"
#include "table/meta_blocks.h"
#include "table/multiget_context.h"
#include "table/plain/plain_table_factory.h"
#include "table/table_reader.h"
#include "table/two_level_iterator.h"
#include "test_util/sync_point.h"
#include "util/cast_util.h"
#include "util/coding.h"
#include "util/stop_watch.h"
#include "util/string_util.h"
#include "util/user_comparator_wrapper.h"

namespace ROCKSDB_NAMESPACE {

namespace {

// Find File in LevelFilesBrief data structure
// Within an index range defined by left and right
int FindFileInRange(const InternalKeyComparator& icmp,
                    const LevelFilesBrief& file_level, const Slice& key,
                    uint32_t left, uint32_t right) {
  auto cmp = [&](const FdWithKeyRange& f, const Slice& k) -> bool {
    return icmp.InternalKeyComparator::Compare(f.largest_key, k) < 0;
  };
  const auto& b = file_level.files;
  return static_cast<int>(std::lower_bound(b + left, b + right, key, cmp) - b);
}

Status OverlapWithIterator(const Comparator* ucmp,
                           const Slice& smallest_user_key,
                           const Slice& largest_user_key,
                           InternalIterator* iter, bool* overlap) {
  InternalKey range_start(smallest_user_key, kMaxSequenceNumber,
                          kValueTypeForSeek);
  iter->Seek(range_start.Encode());
  if (!iter->status().ok()) {
    return iter->status();
  }

  *overlap = false;
  if (iter->Valid()) {
    ParsedInternalKey seek_result;
    Status s = ParseInternalKey(iter->key(), &seek_result,
                                false /* log_err_key */);  // TODO
    if (!s.ok()) return s;

    if (ucmp->CompareWithoutTimestamp(seek_result.user_key, largest_user_key) <=
        0) {
      *overlap = true;
    }
  }

  return iter->status();
}

// Class to help choose the next file to search for the particular key.
// Searches and returns files level by level.
// We can search level-by-level since entries never hop across
// levels. Therefore we are guaranteed that if we find data
// in a smaller level, later levels are irrelevant (unless we
// are MergeInProgress).
class FilePicker {
 public:
  FilePicker(const Slice& user_key, const Slice& ikey,
             autovector<LevelFilesBrief>* file_levels, unsigned int num_levels,
             FileIndexer* file_indexer, const Comparator* user_comparator,
             const InternalKeyComparator* internal_comparator,
             unsigned int prev_level = static_cast<unsigned int>(-1))
      : num_levels_(num_levels),
        curr_level_(prev_level),
        returned_file_level_(static_cast<unsigned int>(-1)),
        hit_file_level_(static_cast<unsigned int>(-1)),
        search_left_bound_(0),
        search_right_bound_(FileIndexer::kLevelMaxIndex),
        level_files_brief_(file_levels),
        is_hit_file_last_in_level_(false),
        curr_file_level_(nullptr),
        user_key_(user_key),
        ikey_(ikey),
        file_indexer_(file_indexer),
        user_comparator_(user_comparator),
        internal_comparator_(internal_comparator) {
    // Setup member variables to search first level.
    search_ended_ = !PrepareNextLevel();
    if (!search_ended_) {
      // Prefetch Level 0 table data to avoid cache miss if possible.
      for (unsigned int i = 0; i < (*level_files_brief_)[curr_level_].num_files;
           ++i) {
        auto* r = (*level_files_brief_)[curr_level_].files[i].fd.table_reader;
        if (r) {
          r->Prepare(ikey);
        }
      }
    }
  }

  int GetCurrentLevel() const { return curr_level_; }

  FdWithKeyRange* GetNextFile() {
    while (!search_ended_) {  // Loops over different levels.
      while (curr_index_in_curr_level_ < curr_file_level_->num_files) {
        // Loops over all files in current level.
        FdWithKeyRange* f = &curr_file_level_->files[curr_index_in_curr_level_];
        hit_file_level_ = curr_level_;
        is_hit_file_last_in_level_ =
            curr_index_in_curr_level_ == curr_file_level_->num_files - 1;
        int cmp_largest = -1;

        // Do key range filtering of files or/and fractional cascading if:
        // (1) not all the files are in level 0, or
        // (2) there are more than 3 current level files
        // If there are only 3 or less current level files in the system, we
        // skip the key range filtering. In this case, more likely, the system
        // is highly tuned to minimize number of tables queried by each query,
        // so it is unlikely that key range filtering is more efficient than
        // querying the files.
        if (num_levels_ > 1 || curr_file_level_->num_files > 3) {
          // Check if key is within a file's range. If search left bound and
          // right bound point to the same find, we are sure key falls in
          // range.
          assert(curr_level_ == 0 ||
                 curr_index_in_curr_level_ == start_index_in_curr_level_ ||
                 user_comparator_->CompareWithoutTimestamp(
                     user_key_, ExtractUserKey(f->smallest_key)) <= 0);

          int cmp_smallest = user_comparator_->CompareWithoutTimestamp(
              user_key_, ExtractUserKey(f->smallest_key));
          if (cmp_smallest >= 0) {
            cmp_largest = user_comparator_->CompareWithoutTimestamp(
                user_key_, ExtractUserKey(f->largest_key));
          }

          // Setup file search bound for the next level based on the
          // comparison results
          if (curr_level_ > 0) {
            file_indexer_->GetNextLevelIndex(
                curr_level_, curr_index_in_curr_level_, cmp_smallest,
                cmp_largest, &search_left_bound_, &search_right_bound_);
          }
          // Key falls out of current file's range
          if (cmp_smallest < 0 || cmp_largest > 0) {
            if (curr_level_ == 0) {
              ++curr_index_in_curr_level_;
              continue;
            } else {
              // Search next level.
              break;
            }
          }
        }

        returned_file_level_ = curr_level_;
        if (curr_level_ > 0 && cmp_largest < 0) {
          // No more files to search in this level.
          search_ended_ = !PrepareNextLevel();
        } else {
          ++curr_index_in_curr_level_;
        }
        return f;
      }
      // Start searching next level.
      search_ended_ = !PrepareNextLevel();
    }
    // Search ended.
    return nullptr;
  }

  // getter for current file level
  // for GET_HIT_L0, GET_HIT_L1 & GET_HIT_L2_AND_UP counts
  unsigned int GetHitFileLevel() { return hit_file_level_; }

  // Returns true if the most recent "hit file" (i.e., one returned by
  // GetNextFile()) is at the last index in its level.
  bool IsHitFileLastInLevel() { return is_hit_file_last_in_level_; }

 private:
  unsigned int num_levels_;
  unsigned int curr_level_;
  unsigned int returned_file_level_;
  unsigned int hit_file_level_;
  int32_t search_left_bound_;
  int32_t search_right_bound_;
  autovector<LevelFilesBrief>* level_files_brief_;
  bool search_ended_;
  bool is_hit_file_last_in_level_;
  LevelFilesBrief* curr_file_level_;
  unsigned int curr_index_in_curr_level_;
  unsigned int start_index_in_curr_level_;
  Slice user_key_;
  Slice ikey_;
  FileIndexer* file_indexer_;
  const Comparator* user_comparator_;
  const InternalKeyComparator* internal_comparator_;

  // Setup local variables to search next level.
  // Returns false if there are no more levels to search.
  bool PrepareNextLevel() {
    curr_level_++;
    while (curr_level_ < num_levels_) {
      curr_file_level_ = &(*level_files_brief_)[curr_level_];
      if (curr_file_level_->num_files == 0) {
        // When current level is empty, the search bound generated from upper
        // level must be [0, -1] or [0, FileIndexer::kLevelMaxIndex] if it is
        // also empty.
        assert(search_left_bound_ == 0);
        assert(search_right_bound_ == -1 ||
               search_right_bound_ == FileIndexer::kLevelMaxIndex);
        // Since current level is empty, it will need to search all files in
        // the next level
        search_left_bound_ = 0;
        search_right_bound_ = FileIndexer::kLevelMaxIndex;
        curr_level_++;
        continue;
      }

      // Some files may overlap each other. We find
      // all files that overlap user_key and process them in order from
      // newest to oldest. In the context of merge-operator, this can occur at
      // any level. Otherwise, it only occurs at Level-0 (since Put/Deletes
      // are always compacted into a single entry).
      int32_t start_index;
      if (curr_level_ == 0) {
        // On Level-0, we read through all files to check for overlap.
        start_index = 0;
      } else {
        // On Level-n (n>=1), files are sorted. Binary search to find the
        // earliest file whose largest key >= ikey. Search left bound and
        // right bound are used to narrow the range.
        if (search_left_bound_ <= search_right_bound_) {
          if (search_right_bound_ == FileIndexer::kLevelMaxIndex) {
            search_right_bound_ =
                static_cast<int32_t>(curr_file_level_->num_files) - 1;
          }
          // `search_right_bound_` is an inclusive upper-bound, but since it was
          // determined based on user key, it is still possible the lookup key
          // falls to the right of `search_right_bound_`'s corresponding file.
          // So, pass a limit one higher, which allows us to detect this case.
          start_index =
              FindFileInRange(*internal_comparator_, *curr_file_level_, ikey_,
                              static_cast<uint32_t>(search_left_bound_),
                              static_cast<uint32_t>(search_right_bound_) + 1);
          if (start_index == search_right_bound_ + 1) {
            // `ikey_` comes after `search_right_bound_`. The lookup key does
            // not exist on this level, so let's skip this level and do a full
            // binary search on the next level.
            search_left_bound_ = 0;
            search_right_bound_ = FileIndexer::kLevelMaxIndex;
            curr_level_++;
            continue;
          }
        } else {
          // search_left_bound > search_right_bound, key does not exist in
          // this level. Since no comparison is done in this level, it will
          // need to search all files in the next level.
          search_left_bound_ = 0;
          search_right_bound_ = FileIndexer::kLevelMaxIndex;
          curr_level_++;
          continue;
        }
      }
      start_index_in_curr_level_ = start_index;
      curr_index_in_curr_level_ = start_index;

      return true;
    }
    // curr_level_ = num_levels_. So, no more levels to search.
    return false;
  }
};

class FilePickerMultiGet {
 private:
  struct FilePickerContext;

 public:
  FilePickerMultiGet(MultiGetRange* range,
                     autovector<LevelFilesBrief>* file_levels,
                     unsigned int num_levels, FileIndexer* file_indexer,
                     const Comparator* user_comparator,
                     const InternalKeyComparator* internal_comparator)
      : num_levels_(num_levels),
        curr_level_(static_cast<unsigned int>(-1)),
        returned_file_level_(static_cast<unsigned int>(-1)),
        hit_file_level_(static_cast<unsigned int>(-1)),
        range_(range),
        batch_iter_(range->begin()),
        batch_iter_prev_(range->begin()),
        upper_key_(range->begin()),
        maybe_repeat_key_(false),
        current_level_range_(*range, range->begin(), range->end()),
        current_file_range_(*range, range->begin(), range->end()),
        level_files_brief_(file_levels),
        is_hit_file_last_in_level_(false),
        curr_file_level_(nullptr),
        file_indexer_(file_indexer),
        user_comparator_(user_comparator),
        internal_comparator_(internal_comparator) {
    for (auto iter = range_->begin(); iter != range_->end(); ++iter) {
      fp_ctx_array_[iter.index()] =
          FilePickerContext(0, FileIndexer::kLevelMaxIndex);
    }

    // Setup member variables to search first level.
    search_ended_ = !PrepareNextLevel();
    if (!search_ended_) {
      // REVISIT
      // Prefetch Level 0 table data to avoid cache miss if possible.
      // As of now, only PlainTableReader and CuckooTableReader do any
      // prefetching. This may not be necessary anymore once we implement
      // batching in those table readers
      for (unsigned int i = 0; i < (*level_files_brief_)[0].num_files; ++i) {
        auto* r = (*level_files_brief_)[0].files[i].fd.table_reader;
        if (r) {
          for (auto iter = range_->begin(); iter != range_->end(); ++iter) {
            r->Prepare(iter->ikey);
          }
        }
      }
    }
  }

  int GetCurrentLevel() const { return curr_level_; }

  // Iterates through files in the current level until it finds a file that
  // contains at least one key from the MultiGet batch
  bool GetNextFileInLevelWithKeys(MultiGetRange* next_file_range,
                                  size_t* file_index, FdWithKeyRange** fd,
                                  bool* is_last_key_in_file) {
    size_t curr_file_index = *file_index;
    FdWithKeyRange* f = nullptr;
    bool file_hit = false;
    int cmp_largest = -1;
    if (curr_file_index >= curr_file_level_->num_files) {
      // In the unlikely case the next key is a duplicate of the current key,
      // and the current key is the last in the level and the internal key
      // was not found, we need to skip lookup for the remaining keys and
      // reset the search bounds
      if (batch_iter_ != current_level_range_.end()) {
        ++batch_iter_;
        for (; batch_iter_ != current_level_range_.end(); ++batch_iter_) {
          struct FilePickerContext& fp_ctx = fp_ctx_array_[batch_iter_.index()];
          fp_ctx.search_left_bound = 0;
          fp_ctx.search_right_bound = FileIndexer::kLevelMaxIndex;
        }
      }
      return false;
    }
    // Loops over keys in the MultiGet batch until it finds a file with
    // atleast one of the keys. Then it keeps moving forward until the
    // last key in the batch that falls in that file
    while (batch_iter_ != current_level_range_.end() &&
           (fp_ctx_array_[batch_iter_.index()].curr_index_in_curr_level ==
                curr_file_index ||
            !file_hit)) {
      struct FilePickerContext& fp_ctx = fp_ctx_array_[batch_iter_.index()];
      f = &curr_file_level_->files[fp_ctx.curr_index_in_curr_level];
      Slice& user_key = batch_iter_->ukey_without_ts;

      // Do key range filtering of files or/and fractional cascading if:
      // (1) not all the files are in level 0, or
      // (2) there are more than 3 current level files
      // If there are only 3 or less current level files in the system, we
      // skip the key range filtering. In this case, more likely, the system
      // is highly tuned to minimize number of tables queried by each query,
      // so it is unlikely that key range filtering is more efficient than
      // querying the files.
      if (num_levels_ > 1 || curr_file_level_->num_files > 3) {
        // Check if key is within a file's range. If search left bound and
        // right bound point to the same find, we are sure key falls in
        // range.
        int cmp_smallest = user_comparator_->CompareWithoutTimestamp(
            user_key, false, ExtractUserKey(f->smallest_key), true);

        assert(curr_level_ == 0 ||
               fp_ctx.curr_index_in_curr_level ==
                   fp_ctx.start_index_in_curr_level ||
               cmp_smallest <= 0);

        if (cmp_smallest >= 0) {
          cmp_largest = user_comparator_->CompareWithoutTimestamp(
              user_key, false, ExtractUserKey(f->largest_key), true);
        } else {
          cmp_largest = -1;
        }

        // Setup file search bound for the next level based on the
        // comparison results
        if (curr_level_ > 0) {
          file_indexer_->GetNextLevelIndex(
              curr_level_, fp_ctx.curr_index_in_curr_level, cmp_smallest,
              cmp_largest, &fp_ctx.search_left_bound,
              &fp_ctx.search_right_bound);
        }
        // Key falls out of current file's range
        if (cmp_smallest < 0 || cmp_largest > 0) {
          next_file_range->SkipKey(batch_iter_);
        } else {
          file_hit = true;
        }
      } else {
        file_hit = true;
      }
      if (cmp_largest == 0) {
        // cmp_largest is 0, which means the next key will not be in this
        // file, so stop looking further. However, its possible there are
        // duplicates in the batch, so find the upper bound for the batch
        // in this file (upper_key_) by skipping past the duplicates. We
        // leave batch_iter_ as is since we may have to pick up from there
        // for the next file, if this file has a merge value rather than
        // final value
        upper_key_ = batch_iter_;
        ++upper_key_;
        while (upper_key_ != current_level_range_.end() &&
               user_comparator_->CompareWithoutTimestamp(
                   batch_iter_->ukey_without_ts, false,
                   upper_key_->ukey_without_ts, false) == 0) {
          ++upper_key_;
        }
        break;
      } else {
        if (curr_level_ == 0) {
          // We need to look through all files in level 0
          ++fp_ctx.curr_index_in_curr_level;
        }
        ++batch_iter_;
      }
      if (!file_hit) {
        curr_file_index =
            (batch_iter_ != current_level_range_.end())
                ? fp_ctx_array_[batch_iter_.index()].curr_index_in_curr_level
                : curr_file_level_->num_files;
      }
    }

    *fd = f;
    *file_index = curr_file_index;
    *is_last_key_in_file = cmp_largest == 0;
    if (!*is_last_key_in_file) {
      // If the largest key in the batch overlapping the file is not the
      // largest key in the file, upper_ley_ would not have been updated so
      // update it here
      upper_key_ = batch_iter_;
    }
    return file_hit;
  }

  FdWithKeyRange* GetNextFile() {
    while (!search_ended_) {
      // Start searching next level.
      if (batch_iter_ == current_level_range_.end()) {
        search_ended_ = !PrepareNextLevel();
        continue;
      } else {
        if (maybe_repeat_key_) {
          maybe_repeat_key_ = false;
          // Check if we found the final value for the last key in the
          // previous lookup range. If we did, then there's no need to look
          // any further for that key, so advance batch_iter_. Else, keep
          // batch_iter_ positioned on that key so we look it up again in
          // the next file
          // For L0, always advance the key because we will look in the next
          // file regardless for all keys not found yet
          if (current_level_range_.CheckKeyDone(batch_iter_) ||
              curr_level_ == 0) {
            batch_iter_ = upper_key_;
          }
        }
        // batch_iter_prev_ will become the start key for the next file
        // lookup
        batch_iter_prev_ = batch_iter_;
      }

      MultiGetRange next_file_range(current_level_range_, batch_iter_prev_,
                                    current_level_range_.end());
      size_t curr_file_index =
          (batch_iter_ != current_level_range_.end())
              ? fp_ctx_array_[batch_iter_.index()].curr_index_in_curr_level
              : curr_file_level_->num_files;
      FdWithKeyRange* f;
      bool is_last_key_in_file;
      if (!GetNextFileInLevelWithKeys(&next_file_range, &curr_file_index, &f,
                                      &is_last_key_in_file)) {
        search_ended_ = !PrepareNextLevel();
      } else {
        if (is_last_key_in_file) {
          // Since cmp_largest is 0, batch_iter_ still points to the last key
          // that falls in this file, instead of the next one. Increment
          // the file index for all keys between batch_iter_ and upper_key_
          auto tmp_iter = batch_iter_;
          while (tmp_iter != upper_key_) {
            ++(fp_ctx_array_[tmp_iter.index()].curr_index_in_curr_level);
            ++tmp_iter;
          }
          maybe_repeat_key_ = true;
        }
        // Set the range for this file
        current_file_range_ =
            MultiGetRange(next_file_range, batch_iter_prev_, upper_key_);
        returned_file_level_ = curr_level_;
        hit_file_level_ = curr_level_;
        is_hit_file_last_in_level_ =
            curr_file_index == curr_file_level_->num_files - 1;
        return f;
      }
    }

    // Search ended
    return nullptr;
  }

  // getter for current file level
  // for GET_HIT_L0, GET_HIT_L1 & GET_HIT_L2_AND_UP counts
  unsigned int GetHitFileLevel() { return hit_file_level_; }

  // Returns true if the most recent "hit file" (i.e., one returned by
  // GetNextFile()) is at the last index in its level.
  bool IsHitFileLastInLevel() { return is_hit_file_last_in_level_; }

  const MultiGetRange& CurrentFileRange() { return current_file_range_; }

 private:
  unsigned int num_levels_;
  unsigned int curr_level_;
  unsigned int returned_file_level_;
  unsigned int hit_file_level_;

  struct FilePickerContext {
    int32_t search_left_bound;
    int32_t search_right_bound;
    unsigned int curr_index_in_curr_level;
    unsigned int start_index_in_curr_level;

    FilePickerContext(int32_t left, int32_t right)
        : search_left_bound(left),
          search_right_bound(right),
          curr_index_in_curr_level(0),
          start_index_in_curr_level(0) {}

    FilePickerContext() = default;
  };
  std::array<FilePickerContext, MultiGetContext::MAX_BATCH_SIZE> fp_ctx_array_;
  MultiGetRange* range_;
  // Iterator to iterate through the keys in a MultiGet batch, that gets reset
  // at the beginning of each level. Each call to GetNextFile() will position
  // batch_iter_ at or right after the last key that was found in the returned
  // SST file
  MultiGetRange::Iterator batch_iter_;
  // An iterator that records the previous position of batch_iter_, i.e last
  // key found in the previous SST file, in order to serve as the start of
  // the batch key range for the next SST file
  MultiGetRange::Iterator batch_iter_prev_;
  MultiGetRange::Iterator upper_key_;
  bool maybe_repeat_key_;
  MultiGetRange current_level_range_;
  MultiGetRange current_file_range_;
  autovector<LevelFilesBrief>* level_files_brief_;
  bool search_ended_;
  bool is_hit_file_last_in_level_;
  LevelFilesBrief* curr_file_level_;
  FileIndexer* file_indexer_;
  const Comparator* user_comparator_;
  const InternalKeyComparator* internal_comparator_;

  // Setup local variables to search next level.
  // Returns false if there are no more levels to search.
  bool PrepareNextLevel() {
    if (curr_level_ == 0) {
      MultiGetRange::Iterator mget_iter = current_level_range_.begin();
      if (fp_ctx_array_[mget_iter.index()].curr_index_in_curr_level <
          curr_file_level_->num_files) {
        batch_iter_prev_ = current_level_range_.begin();
        upper_key_ = batch_iter_ = current_level_range_.begin();
        return true;
      }
    }

    curr_level_++;
    // Reset key range to saved value
    while (curr_level_ < num_levels_) {
      bool level_contains_keys = false;
      curr_file_level_ = &(*level_files_brief_)[curr_level_];
      if (curr_file_level_->num_files == 0) {
        // When current level is empty, the search bound generated from upper
        // level must be [0, -1] or [0, FileIndexer::kLevelMaxIndex] if it is
        // also empty.

        for (auto mget_iter = current_level_range_.begin();
             mget_iter != current_level_range_.end(); ++mget_iter) {
          struct FilePickerContext& fp_ctx = fp_ctx_array_[mget_iter.index()];

          assert(fp_ctx.search_left_bound == 0);
          assert(fp_ctx.search_right_bound == -1 ||
                 fp_ctx.search_right_bound == FileIndexer::kLevelMaxIndex);
          // Since current level is empty, it will need to search all files in
          // the next level
          fp_ctx.search_left_bound = 0;
          fp_ctx.search_right_bound = FileIndexer::kLevelMaxIndex;
        }
        // Skip all subsequent empty levels
        do {
          ++curr_level_;
        } while ((curr_level_ < num_levels_) &&
                 (*level_files_brief_)[curr_level_].num_files == 0);
        continue;
      }

      // Some files may overlap each other. We find
      // all files that overlap user_key and process them in order from
      // newest to oldest. In the context of merge-operator, this can occur at
      // any level. Otherwise, it only occurs at Level-0 (since Put/Deletes
      // are always compacted into a single entry).
      int32_t start_index = -1;
      current_level_range_ =
          MultiGetRange(*range_, range_->begin(), range_->end());
      for (auto mget_iter = current_level_range_.begin();
           mget_iter != current_level_range_.end(); ++mget_iter) {
        struct FilePickerContext& fp_ctx = fp_ctx_array_[mget_iter.index()];
        if (curr_level_ == 0) {
          // On Level-0, we read through all files to check for overlap.
          start_index = 0;
          level_contains_keys = true;
        } else {
          // On Level-n (n>=1), files are sorted. Binary search to find the
          // earliest file whose largest key >= ikey. Search left bound and
          // right bound are used to narrow the range.
          if (fp_ctx.search_left_bound <= fp_ctx.search_right_bound) {
            if (fp_ctx.search_right_bound == FileIndexer::kLevelMaxIndex) {
              fp_ctx.search_right_bound =
                  static_cast<int32_t>(curr_file_level_->num_files) - 1;
            }
            // `search_right_bound_` is an inclusive upper-bound, but since it
            // was determined based on user key, it is still possible the lookup
            // key falls to the right of `search_right_bound_`'s corresponding
            // file. So, pass a limit one higher, which allows us to detect this
            // case.
            Slice& ikey = mget_iter->ikey;
            start_index = FindFileInRange(
                *internal_comparator_, *curr_file_level_, ikey,
                static_cast<uint32_t>(fp_ctx.search_left_bound),
                static_cast<uint32_t>(fp_ctx.search_right_bound) + 1);
            if (start_index == fp_ctx.search_right_bound + 1) {
              // `ikey_` comes after `search_right_bound_`. The lookup key does
              // not exist on this level, so let's skip this level and do a full
              // binary search on the next level.
              fp_ctx.search_left_bound = 0;
              fp_ctx.search_right_bound = FileIndexer::kLevelMaxIndex;
              current_level_range_.SkipKey(mget_iter);
              continue;
            } else {
              level_contains_keys = true;
            }
          } else {
            // search_left_bound > search_right_bound, key does not exist in
            // this level. Since no comparison is done in this level, it will
            // need to search all files in the next level.
            fp_ctx.search_left_bound = 0;
            fp_ctx.search_right_bound = FileIndexer::kLevelMaxIndex;
            current_level_range_.SkipKey(mget_iter);
            continue;
          }
        }
        fp_ctx.start_index_in_curr_level = start_index;
        fp_ctx.curr_index_in_curr_level = start_index;
      }
      if (level_contains_keys) {
        batch_iter_prev_ = current_level_range_.begin();
        upper_key_ = batch_iter_ = current_level_range_.begin();
        return true;
      }
      curr_level_++;
    }
    // curr_level_ = num_levels_. So, no more levels to search.
    return false;
  }
};
}  // anonymous namespace

VersionStorageInfo::~VersionStorageInfo() { delete[] files_; }

Version::~Version() {
  assert(refs_ == 0);

  // Remove from linked list
  prev_->next_ = next_;
  next_->prev_ = prev_;

  // Drop references to files
  for (int level = 0; level < storage_info_.num_levels_; level++) {
    for (size_t i = 0; i < storage_info_.files_[level].size(); i++) {
      FileMetaData* f = storage_info_.files_[level][i];
      assert(f->refs > 0);
      f->refs--;
      if (f->refs <= 0) {
        assert(cfd_ != nullptr);
        uint32_t path_id = f->fd.GetPathId();
        assert(path_id < cfd_->ioptions()->cf_paths.size());
        vset_->obsolete_files_.push_back(
            ObsoleteFileInfo(f, cfd_->ioptions()->cf_paths[path_id].path));
      }
    }
  }
}

int FindFile(const InternalKeyComparator& icmp,
             const LevelFilesBrief& file_level, const Slice& key) {
  return FindFileInRange(icmp, file_level, key, 0,
                         static_cast<uint32_t>(file_level.num_files));
}

void DoGenerateLevelFilesBrief(LevelFilesBrief* file_level,
                               const std::vector<FileMetaData*>& files,
                               Arena* arena) {
  assert(file_level);
  assert(arena);

  size_t num = files.size();
  file_level->num_files = num;
  char* mem = arena->AllocateAligned(num * sizeof(FdWithKeyRange));
  file_level->files = new (mem) FdWithKeyRange[num];

  for (size_t i = 0; i < num; i++) {
    Slice smallest_key = files[i]->smallest.Encode();
    Slice largest_key = files[i]->largest.Encode();

    // Copy key slice to sequential memory
    size_t smallest_size = smallest_key.size();
    size_t largest_size = largest_key.size();
    mem = arena->AllocateAligned(smallest_size + largest_size);
    memcpy(mem, smallest_key.data(), smallest_size);
    memcpy(mem + smallest_size, largest_key.data(), largest_size);

    FdWithKeyRange& f = file_level->files[i];
    f.fd = files[i]->fd;
    f.file_metadata = files[i];
    f.smallest_key = Slice(mem, smallest_size);
    f.largest_key = Slice(mem + smallest_size, largest_size);
  }
}

static bool AfterFile(const Comparator* ucmp, const Slice* user_key,
                      const FdWithKeyRange* f) {
  // nullptr user_key occurs before all keys and is therefore never after *f
  return (user_key != nullptr &&
          ucmp->CompareWithoutTimestamp(*user_key,
                                        ExtractUserKey(f->largest_key)) > 0);
}

static bool BeforeFile(const Comparator* ucmp, const Slice* user_key,
                       const FdWithKeyRange* f) {
  // nullptr user_key occurs after all keys and is therefore never before *f
  return (user_key != nullptr &&
          ucmp->CompareWithoutTimestamp(*user_key,
                                        ExtractUserKey(f->smallest_key)) < 0);
}

bool SomeFileOverlapsRange(const InternalKeyComparator& icmp,
                           bool disjoint_sorted_files,
                           const LevelFilesBrief& file_level,
                           const Slice* smallest_user_key,
                           const Slice* largest_user_key) {
  const Comparator* ucmp = icmp.user_comparator();
  if (!disjoint_sorted_files) {
    // Need to check against all files
    for (size_t i = 0; i < file_level.num_files; i++) {
      const FdWithKeyRange* f = &(file_level.files[i]);
      if (AfterFile(ucmp, smallest_user_key, f) ||
          BeforeFile(ucmp, largest_user_key, f)) {
        // No overlap
      } else {
        return true;  // Overlap
      }
    }
    return false;
  }

  // Binary search over file list
  uint32_t index = 0;
  if (smallest_user_key != nullptr) {
    // Find the leftmost possible internal key for smallest_user_key
    InternalKey small;
    small.SetMinPossibleForUserKey(*smallest_user_key);
    index = FindFile(icmp, file_level, small.Encode());
  }

  if (index >= file_level.num_files) {
    // beginning of range is after all files, so no overlap.
    return false;
  }

  return !BeforeFile(ucmp, largest_user_key, &file_level.files[index]);
}

namespace {

class LevelIterator final : public InternalIterator {
 public:
  // @param read_options Must outlive this iterator.
  LevelIterator(TableCache* table_cache, const ReadOptions& read_options,
                const FileOptions& file_options,
                const InternalKeyComparator& icomparator,
                const LevelFilesBrief* flevel,
                const SliceTransform* prefix_extractor, bool should_sample,
                HistogramImpl* file_read_hist, TableReaderCaller caller,
                bool skip_filters, int level, RangeDelAggregator* range_del_agg,
                const std::vector<AtomicCompactionUnitBoundary>*
                    compaction_boundaries = nullptr,
                bool allow_unprepared_value = false)
      : table_cache_(table_cache),
        read_options_(read_options),
        file_options_(file_options),
        icomparator_(icomparator),
        user_comparator_(icomparator.user_comparator()),
        flevel_(flevel),
        prefix_extractor_(prefix_extractor),
        file_read_hist_(file_read_hist),
        should_sample_(should_sample),
        caller_(caller),
        skip_filters_(skip_filters),
        allow_unprepared_value_(allow_unprepared_value),
        file_index_(flevel_->num_files),
        level_(level),
        range_del_agg_(range_del_agg),
        pinned_iters_mgr_(nullptr),
        compaction_boundaries_(compaction_boundaries),
        is_next_read_sequential_(false) {
    // Empty level is not supported.
    assert(flevel_ != nullptr && flevel_->num_files > 0);
  }

  ~LevelIterator() override { delete file_iter_.Set(nullptr); }

  void Seek(const Slice& target) override;
  void SeekForPrev(const Slice& target) override;
  void SeekToFirst() override;
  void SeekToLast() override;
  void Next() final override;
  bool NextAndGetResult(IterateResult* result) override;
  void Prev() override;

  bool Valid() const override { return file_iter_.Valid(); }
  Slice key() const override {
    assert(Valid());
    return file_iter_.key();
  }

  Slice value() const override {
    assert(Valid());
    return file_iter_.value();
  }

  Status status() const override {
    return file_iter_.iter() ? file_iter_.status() : Status::OK();
  }

  bool PrepareValue() override { return file_iter_.PrepareValue(); }

  inline bool MayBeOutOfLowerBound() override {
    assert(Valid());
    return may_be_out_of_lower_bound_ && file_iter_.MayBeOutOfLowerBound();
  }

  inline IterBoundCheck UpperBoundCheckResult() override {
    if (Valid()) {
      return file_iter_.UpperBoundCheckResult();
    } else {
      return IterBoundCheck::kUnknown;
    }
  }

  void SetPinnedItersMgr(PinnedIteratorsManager* pinned_iters_mgr) override {
    pinned_iters_mgr_ = pinned_iters_mgr;
    if (file_iter_.iter()) {
      file_iter_.SetPinnedItersMgr(pinned_iters_mgr);
    }
  }

  bool IsKeyPinned() const override {
    return pinned_iters_mgr_ && pinned_iters_mgr_->PinningEnabled() &&
           file_iter_.iter() && file_iter_.IsKeyPinned();
  }

  bool IsValuePinned() const override {
    return pinned_iters_mgr_ && pinned_iters_mgr_->PinningEnabled() &&
           file_iter_.iter() && file_iter_.IsValuePinned();
  }

 private:
  // Return true if at least one invalid file is seen and skipped.
  bool SkipEmptyFileForward();
  void SkipEmptyFileBackward();
  void SetFileIterator(InternalIterator* iter);
  void InitFileIterator(size_t new_file_index);

  const Slice& file_smallest_key(size_t file_index) {
    assert(file_index < flevel_->num_files);
    return flevel_->files[file_index].smallest_key;
  }

  bool KeyReachedUpperBound(const Slice& internal_key) {
    return read_options_.iterate_upper_bound != nullptr &&
           user_comparator_.CompareWithoutTimestamp(
               ExtractUserKey(internal_key), /*a_has_ts=*/true,
               *read_options_.iterate_upper_bound, /*b_has_ts=*/false) >= 0;
  }

  InternalIterator* NewFileIterator() {
    assert(file_index_ < flevel_->num_files);
    auto file_meta = flevel_->files[file_index_];
    if (should_sample_) {
      sample_file_read_inc(file_meta.file_metadata);
    }

    const InternalKey* smallest_compaction_key = nullptr;
    const InternalKey* largest_compaction_key = nullptr;
    if (compaction_boundaries_ != nullptr) {
      smallest_compaction_key = (*compaction_boundaries_)[file_index_].smallest;
      largest_compaction_key = (*compaction_boundaries_)[file_index_].largest;
    }
    CheckMayBeOutOfLowerBound();
    return table_cache_->NewIterator(
        read_options_, file_options_, icomparator_, *file_meta.file_metadata,
        range_del_agg_, prefix_extractor_,
        nullptr /* don't need reference to table */, file_read_hist_, caller_,
        /*arena=*/nullptr, skip_filters_, level_,
        /*max_file_size_for_l0_meta_pin=*/0, smallest_compaction_key,
        largest_compaction_key, allow_unprepared_value_);
  }

  // Check if current file being fully within iterate_lower_bound.
  //
  // Note MyRocks may update iterate bounds between seek. To workaround it,
  // we need to check and update may_be_out_of_lower_bound_ accordingly.
  void CheckMayBeOutOfLowerBound() {
    if (read_options_.iterate_lower_bound != nullptr &&
        file_index_ < flevel_->num_files) {
      may_be_out_of_lower_bound_ =
          user_comparator_.CompareWithoutTimestamp(
              ExtractUserKey(file_smallest_key(file_index_)), /*a_has_ts=*/true,
              *read_options_.iterate_lower_bound, /*b_has_ts=*/false) < 0;
    }
  }

  TableCache* table_cache_;
  const ReadOptions& read_options_;
  const FileOptions& file_options_;
  const InternalKeyComparator& icomparator_;
  const UserComparatorWrapper user_comparator_;
  const LevelFilesBrief* flevel_;
  mutable FileDescriptor current_value_;
  // `prefix_extractor_` may be non-null even for total order seek. Checking
  // this variable is not the right way to identify whether prefix iterator
  // is used.
  const SliceTransform* prefix_extractor_;

  HistogramImpl* file_read_hist_;
  bool should_sample_;
  TableReaderCaller caller_;
  bool skip_filters_;
  bool allow_unprepared_value_;
  bool may_be_out_of_lower_bound_ = true;
  size_t file_index_;
  int level_;
  RangeDelAggregator* range_del_agg_;
  IteratorWrapper file_iter_;  // May be nullptr
  PinnedIteratorsManager* pinned_iters_mgr_;

  // To be propagated to RangeDelAggregator in order to safely truncate range
  // tombstones.
  const std::vector<AtomicCompactionUnitBoundary>* compaction_boundaries_;

  bool is_next_read_sequential_;
};

void LevelIterator::Seek(const Slice& target) {
  // Check whether the seek key fall under the same file
  bool need_to_reseek = true;
  if (file_iter_.iter() != nullptr && file_index_ < flevel_->num_files) {
    const FdWithKeyRange& cur_file = flevel_->files[file_index_];
    if (icomparator_.InternalKeyComparator::Compare(
            target, cur_file.largest_key) <= 0 &&
        icomparator_.InternalKeyComparator::Compare(
            target, cur_file.smallest_key) >= 0) {
      need_to_reseek = false;
      assert(static_cast<size_t>(FindFile(icomparator_, *flevel_, target)) ==
             file_index_);
    }
  }
  if (need_to_reseek) {
    TEST_SYNC_POINT("LevelIterator::Seek:BeforeFindFile");
    size_t new_file_index = FindFile(icomparator_, *flevel_, target);
    InitFileIterator(new_file_index);
  }

  if (file_iter_.iter() != nullptr) {
    file_iter_.Seek(target);
  }
  if (SkipEmptyFileForward() && prefix_extractor_ != nullptr &&
      !read_options_.total_order_seek && !read_options_.auto_prefix_mode &&
      file_iter_.iter() != nullptr && file_iter_.Valid()) {
    // We've skipped the file we initially positioned to. In the prefix
    // seek case, it is likely that the file is skipped because of
    // prefix bloom or hash, where more keys are skipped. We then check
    // the current key and invalidate the iterator if the prefix is
    // already passed.
    // When doing prefix iterator seek, when keys for one prefix have
    // been exhausted, it can jump to any key that is larger. Here we are
    // enforcing a stricter contract than that, in order to make it easier for
    // higher layers (merging and DB iterator) to reason the correctness:
    // 1. Within the prefix, the result should be accurate.
    // 2. If keys for the prefix is exhausted, it is either positioned to the
    //    next key after the prefix, or make the iterator invalid.
    // A side benefit will be that it invalidates the iterator earlier so that
    // the upper level merging iterator can merge fewer child iterators.
    size_t ts_sz = user_comparator_.timestamp_size();
    Slice target_user_key_without_ts =
        ExtractUserKeyAndStripTimestamp(target, ts_sz);
    Slice file_user_key_without_ts =
        ExtractUserKeyAndStripTimestamp(file_iter_.key(), ts_sz);
    if (prefix_extractor_->InDomain(target_user_key_without_ts) &&
        (!prefix_extractor_->InDomain(file_user_key_without_ts) ||
         user_comparator_.CompareWithoutTimestamp(
             prefix_extractor_->Transform(target_user_key_without_ts), false,
             prefix_extractor_->Transform(file_user_key_without_ts),
             false) != 0)) {
      SetFileIterator(nullptr);
    }
  }
  CheckMayBeOutOfLowerBound();
}

void LevelIterator::SeekForPrev(const Slice& target) {
  size_t new_file_index = FindFile(icomparator_, *flevel_, target);
  if (new_file_index >= flevel_->num_files) {
    new_file_index = flevel_->num_files - 1;
  }

  InitFileIterator(new_file_index);
  if (file_iter_.iter() != nullptr) {
    file_iter_.SeekForPrev(target);
    SkipEmptyFileBackward();
  }
  CheckMayBeOutOfLowerBound();
}

void LevelIterator::SeekToFirst() {
  InitFileIterator(0);
  if (file_iter_.iter() != nullptr) {
    file_iter_.SeekToFirst();
  }
  SkipEmptyFileForward();
  CheckMayBeOutOfLowerBound();
}

void LevelIterator::SeekToLast() {
  InitFileIterator(flevel_->num_files - 1);
  if (file_iter_.iter() != nullptr) {
    file_iter_.SeekToLast();
  }
  SkipEmptyFileBackward();
  CheckMayBeOutOfLowerBound();
}

void LevelIterator::Next() {
  assert(Valid());
  file_iter_.Next();
  SkipEmptyFileForward();
}

bool LevelIterator::NextAndGetResult(IterateResult* result) {
  assert(Valid());
  bool is_valid = file_iter_.NextAndGetResult(result);
  if (!is_valid) {
    is_next_read_sequential_ = true;
    SkipEmptyFileForward();
    is_next_read_sequential_ = false;
    is_valid = Valid();
    if (is_valid) {
      result->key = key();
      result->bound_check_result = file_iter_.UpperBoundCheckResult();
      // Ideally, we should return the real file_iter_.value_prepared but the
      // information is not here. It would casue an extra PrepareValue()
      // for the first key of a file.
      result->value_prepared = !allow_unprepared_value_;
    }
  }
  return is_valid;
}

void LevelIterator::Prev() {
  assert(Valid());
  file_iter_.Prev();
  SkipEmptyFileBackward();
}

bool LevelIterator::SkipEmptyFileForward() {
  bool seen_empty_file = false;
  while (file_iter_.iter() == nullptr ||
         (!file_iter_.Valid() && file_iter_.status().ok() &&
          file_iter_.iter()->UpperBoundCheckResult() !=
              IterBoundCheck::kOutOfBound)) {
    seen_empty_file = true;
    // Move to next file
    if (file_index_ >= flevel_->num_files - 1) {
      // Already at the last file
      SetFileIterator(nullptr);
      break;
    }
    if (KeyReachedUpperBound(file_smallest_key(file_index_ + 1))) {
      SetFileIterator(nullptr);
      break;
    }
    InitFileIterator(file_index_ + 1);
    if (file_iter_.iter() != nullptr) {
      file_iter_.SeekToFirst();
    }
  }
  return seen_empty_file;
}

void LevelIterator::SkipEmptyFileBackward() {
  while (file_iter_.iter() == nullptr ||
         (!file_iter_.Valid() && file_iter_.status().ok())) {
    // Move to previous file
    if (file_index_ == 0) {
      // Already the first file
      SetFileIterator(nullptr);
      return;
    }
    InitFileIterator(file_index_ - 1);
    if (file_iter_.iter() != nullptr) {
      file_iter_.SeekToLast();
    }
  }
}

void LevelIterator::SetFileIterator(InternalIterator* iter) {
  if (pinned_iters_mgr_ && iter) {
    iter->SetPinnedItersMgr(pinned_iters_mgr_);
  }

  InternalIterator* old_iter = file_iter_.Set(iter);

  // Update the read pattern for PrefetchBuffer.
  if (is_next_read_sequential_) {
    file_iter_.UpdateReadaheadState(old_iter);
  }

  if (pinned_iters_mgr_ && pinned_iters_mgr_->PinningEnabled()) {
    pinned_iters_mgr_->PinIterator(old_iter);
  } else {
    delete old_iter;
  }
}

void LevelIterator::InitFileIterator(size_t new_file_index) {
  if (new_file_index >= flevel_->num_files) {
    file_index_ = new_file_index;
    SetFileIterator(nullptr);
    return;
  } else {
    // If the file iterator shows incomplete, we try it again if users seek
    // to the same file, as this time we may go to a different data block
    // which is cached in block cache.
    //
    if (file_iter_.iter() != nullptr && !file_iter_.status().IsIncomplete() &&
        new_file_index == file_index_) {
      // file_iter_ is already constructed with this iterator, so
      // no need to change anything
    } else {
      file_index_ = new_file_index;
      InternalIterator* iter = NewFileIterator();
      SetFileIterator(iter);
    }
  }
}
}  // anonymous namespace

Status Version::GetTableProperties(std::shared_ptr<const TableProperties>* tp,
                                   const FileMetaData* file_meta,
                                   const std::string* fname) const {
  auto table_cache = cfd_->table_cache();
  auto ioptions = cfd_->ioptions();
  Status s = table_cache->GetTableProperties(
      file_options_, cfd_->internal_comparator(), file_meta->fd, tp,
      mutable_cf_options_.prefix_extractor.get(), true /* no io */);
  if (s.ok()) {
    return s;
  }

  // We only ignore error type `Incomplete` since it's by design that we
  // disallow table when it's not in table cache.
  if (!s.IsIncomplete()) {
    return s;
  }

  // 2. Table is not present in table cache, we'll read the table properties
  // directly from the properties block in the file.
  std::unique_ptr<FSRandomAccessFile> file;
  std::string file_name;
  if (fname != nullptr) {
    file_name = *fname;
  } else {
    file_name = TableFileName(ioptions->cf_paths, file_meta->fd.GetNumber(),
                              file_meta->fd.GetPathId());
  }
  s = ioptions->fs->NewRandomAccessFile(file_name, file_options_, &file,
                                        nullptr);
  if (!s.ok()) {
    return s;
  }

  // By setting the magic number to kInvalidTableMagicNumber, we can by
  // pass the magic number check in the footer.
  std::unique_ptr<RandomAccessFileReader> file_reader(
      new RandomAccessFileReader(
          std::move(file), file_name, nullptr /* env */, io_tracer_,
          nullptr /* stats */, 0 /* hist_type */, nullptr /* file_read_hist */,
          nullptr /* rate_limiter */, ioptions->listeners));
  std::unique_ptr<TableProperties> props;
  s = ReadTableProperties(
      file_reader.get(), file_meta->fd.GetFileSize(),
      Footer::kInvalidTableMagicNumber /* table's magic number */, *ioptions,
      &props);
  if (!s.ok()) {
    return s;
  }
  *tp = std::move(props);
  RecordTick(ioptions->stats, NUMBER_DIRECT_LOAD_TABLE_PROPERTIES);
  return s;
}

Status Version::GetPropertiesOfAllTables(TablePropertiesCollection* props) {
  Status s;
  for (int level = 0; level < storage_info_.num_levels_; level++) {
    s = GetPropertiesOfAllTables(props, level);
    if (!s.ok()) {
      return s;
    }
  }

  return Status::OK();
}

Status Version::TablesRangeTombstoneSummary(int max_entries_to_print,
                                            std::string* out_str) {
  if (max_entries_to_print <= 0) {
    return Status::OK();
  }
  int num_entries_left = max_entries_to_print;

  std::stringstream ss;

  for (int level = 0; level < storage_info_.num_levels_; level++) {
    for (const auto& file_meta : storage_info_.files_[level]) {
      auto fname =
          TableFileName(cfd_->ioptions()->cf_paths, file_meta->fd.GetNumber(),
                        file_meta->fd.GetPathId());

      ss << "=== file : " << fname << " ===\n";

      TableCache* table_cache = cfd_->table_cache();
      std::unique_ptr<FragmentedRangeTombstoneIterator> tombstone_iter;

      Status s = table_cache->GetRangeTombstoneIterator(
          ReadOptions(), cfd_->internal_comparator(), *file_meta,
          &tombstone_iter);
      if (!s.ok()) {
        return s;
      }
      if (tombstone_iter) {
        tombstone_iter->SeekToFirst();

        while (tombstone_iter->Valid() && num_entries_left > 0) {
          ss << "start: " << tombstone_iter->start_key().ToString(true)
             << " end: " << tombstone_iter->end_key().ToString(true)
             << " seq: " << tombstone_iter->seq() << '\n';
          tombstone_iter->Next();
          num_entries_left--;
        }
        if (num_entries_left <= 0) {
          break;
        }
      }
    }
    if (num_entries_left <= 0) {
      break;
    }
  }
  assert(num_entries_left >= 0);
  if (num_entries_left <= 0) {
    ss << "(results may not be complete)\n";
  }

  *out_str = ss.str();
  return Status::OK();
}

Status Version::GetPropertiesOfAllTables(TablePropertiesCollection* props,
                                         int level) {
  for (const auto& file_meta : storage_info_.files_[level]) {
    auto fname =
        TableFileName(cfd_->ioptions()->cf_paths, file_meta->fd.GetNumber(),
                      file_meta->fd.GetPathId());
    // 1. If the table is already present in table cache, load table
    // properties from there.
    std::shared_ptr<const TableProperties> table_properties;
    Status s = GetTableProperties(&table_properties, file_meta, &fname);
    if (s.ok()) {
      props->insert({fname, table_properties});
    } else {
      return s;
    }
  }

  return Status::OK();
}

Status Version::GetPropertiesOfTablesInRange(
    const Range* range, std::size_t n, TablePropertiesCollection* props) const {
  for (int level = 0; level < storage_info_.num_non_empty_levels(); level++) {
    for (decltype(n) i = 0; i < n; i++) {
      // Convert user_key into a corresponding internal key.
      InternalKey k1(range[i].start, kMaxSequenceNumber, kValueTypeForSeek);
      InternalKey k2(range[i].limit, kMaxSequenceNumber, kValueTypeForSeek);
      std::vector<FileMetaData*> files;
      storage_info_.GetOverlappingInputs(level, &k1, &k2, &files, -1, nullptr,
                                         false);
      for (const auto& file_meta : files) {
        auto fname =
            TableFileName(cfd_->ioptions()->cf_paths, file_meta->fd.GetNumber(),
                          file_meta->fd.GetPathId());
        if (props->count(fname) == 0) {
          // 1. If the table is already present in table cache, load table
          // properties from there.
          std::shared_ptr<const TableProperties> table_properties;
          Status s = GetTableProperties(&table_properties, file_meta, &fname);
          if (s.ok()) {
            props->insert({fname, table_properties});
          } else {
            return s;
          }
        }
      }
    }
  }

  return Status::OK();
}

Status Version::GetAggregatedTableProperties(
    std::shared_ptr<const TableProperties>* tp, int level) {
  TablePropertiesCollection props;
  Status s;
  if (level < 0) {
    s = GetPropertiesOfAllTables(&props);
  } else {
    s = GetPropertiesOfAllTables(&props, level);
  }
  if (!s.ok()) {
    return s;
  }

  auto* new_tp = new TableProperties();
  for (const auto& item : props) {
    new_tp->Add(*item.second);
  }
  tp->reset(new_tp);
  return Status::OK();
}

size_t Version::GetMemoryUsageByTableReaders() {
  size_t total_usage = 0;
  for (auto& file_level : storage_info_.level_files_brief_) {
    for (size_t i = 0; i < file_level.num_files; i++) {
      total_usage += cfd_->table_cache()->GetMemoryUsageByTableReader(
          file_options_, cfd_->internal_comparator(), file_level.files[i].fd,
          mutable_cf_options_.prefix_extractor.get());
    }
  }
  return total_usage;
}

void Version::GetColumnFamilyMetaData(ColumnFamilyMetaData* cf_meta) {
  assert(cf_meta);
  assert(cfd_);

  cf_meta->name = cfd_->GetName();
  cf_meta->size = 0;
  cf_meta->file_count = 0;
  cf_meta->levels.clear();

  cf_meta->blob_file_size = 0;
  cf_meta->blob_file_count = 0;
  cf_meta->blob_files.clear();

  auto* ioptions = cfd_->ioptions();
  auto* vstorage = storage_info();

  for (int level = 0; level < cfd_->NumberLevels(); level++) {
    uint64_t level_size = 0;
    cf_meta->file_count += vstorage->LevelFiles(level).size();
    std::vector<SstFileMetaData> files;
    for (const auto& file : vstorage->LevelFiles(level)) {
      uint32_t path_id = file->fd.GetPathId();
      std::string file_path;
      if (path_id < ioptions->cf_paths.size()) {
        file_path = ioptions->cf_paths[path_id].path;
      } else {
        assert(!ioptions->cf_paths.empty());
        file_path = ioptions->cf_paths.back().path;
      }
      const uint64_t file_number = file->fd.GetNumber();
      files.emplace_back(
          MakeTableFileName("", file_number), file_number, file_path,
          static_cast<size_t>(file->fd.GetFileSize()), file->fd.smallest_seqno,
          file->fd.largest_seqno, file->smallest.user_key().ToString(),
          file->largest.user_key().ToString(),
          file->stats.num_reads_sampled.load(std::memory_order_relaxed),
          file->being_compacted, file->temperature,
          file->oldest_blob_file_number, file->TryGetOldestAncesterTime(),
          file->TryGetFileCreationTime(), file->file_checksum,
          file->file_checksum_func_name);
      files.back().num_entries = file->num_entries;
      files.back().num_deletions = file->num_deletions;
      level_size += file->fd.GetFileSize();
    }
    cf_meta->levels.emplace_back(level, level_size, std::move(files));
    cf_meta->size += level_size;
  }
  for (const auto& iter : vstorage->GetBlobFiles()) {
    const auto meta = iter.second.get();
    cf_meta->blob_files.emplace_back(
        meta->GetBlobFileNumber(), BlobFileName("", meta->GetBlobFileNumber()),
        ioptions->cf_paths.front().path, meta->GetBlobFileSize(),
        meta->GetTotalBlobCount(), meta->GetTotalBlobBytes(),
        meta->GetGarbageBlobCount(), meta->GetGarbageBlobBytes(),
        meta->GetChecksumMethod(), meta->GetChecksumValue());
    cf_meta->blob_file_count++;
    cf_meta->blob_file_size += meta->GetBlobFileSize();
  }
}

uint64_t Version::GetSstFilesSize() {
  uint64_t sst_files_size = 0;
  for (int level = 0; level < storage_info_.num_levels_; level++) {
    for (const auto& file_meta : storage_info_.LevelFiles(level)) {
      sst_files_size += file_meta->fd.GetFileSize();
    }
  }
  return sst_files_size;
}

void Version::GetCreationTimeOfOldestFile(uint64_t* creation_time) {
  uint64_t oldest_time = port::kMaxUint64;
  for (int level = 0; level < storage_info_.num_non_empty_levels_; level++) {
    for (FileMetaData* meta : storage_info_.LevelFiles(level)) {
      assert(meta->fd.table_reader != nullptr);
      uint64_t file_creation_time = meta->TryGetFileCreationTime();
      if (file_creation_time == kUnknownFileCreationTime) {
        *creation_time = 0;
        return;
      }
      if (file_creation_time < oldest_time) {
        oldest_time = file_creation_time;
      }
    }
  }
  *creation_time = oldest_time;
}

uint64_t VersionStorageInfo::GetEstimatedActiveKeys() const {
  // Estimation will be inaccurate when:
  // (1) there exist merge keys
  // (2) keys are directly overwritten
  // (3) deletion on non-existing keys
  // (4) low number of samples
  if (current_num_samples_ == 0) {
    return 0;
  }

  if (current_num_non_deletions_ <= current_num_deletions_) {
    return 0;
  }

  uint64_t est = current_num_non_deletions_ - current_num_deletions_;

  uint64_t file_count = 0;
  for (int level = 0; level < num_levels_; ++level) {
    file_count += files_[level].size();
  }

  if (current_num_samples_ < file_count) {
    // casting to avoid overflowing
    return static_cast<uint64_t>(
        (est * static_cast<double>(file_count) / current_num_samples_));
  } else {
    return est;
  }
}

double VersionStorageInfo::GetEstimatedCompressionRatioAtLevel(
    int level) const {
  assert(level < num_levels_);
  uint64_t sum_file_size_bytes = 0;
  uint64_t sum_data_size_bytes = 0;
  for (auto* file_meta : files_[level]) {
    sum_file_size_bytes += file_meta->fd.GetFileSize();
    sum_data_size_bytes += file_meta->raw_key_size + file_meta->raw_value_size;
  }
  if (sum_file_size_bytes == 0) {
    return -1.0;
  }
  return static_cast<double>(sum_data_size_bytes) / sum_file_size_bytes;
}

void Version::AddIterators(const ReadOptions& read_options,
                           const FileOptions& soptions,
                           MergeIteratorBuilder* merge_iter_builder,
                           RangeDelAggregator* range_del_agg,
                           bool allow_unprepared_value) {
  assert(storage_info_.finalized_);

  for (int level = 0; level < storage_info_.num_non_empty_levels(); level++) {
    AddIteratorsForLevel(read_options, soptions, merge_iter_builder, level,
                         range_del_agg, allow_unprepared_value);
  }
}

void Version::AddIteratorsForLevel(const ReadOptions& read_options,
                                   const FileOptions& soptions,
                                   MergeIteratorBuilder* merge_iter_builder,
                                   int level, RangeDelAggregator* range_del_agg,
                                   bool allow_unprepared_value) {
  assert(storage_info_.finalized_);
  if (level >= storage_info_.num_non_empty_levels()) {
    // This is an empty level
    return;
  } else if (storage_info_.LevelFilesBrief(level).num_files == 0) {
    // No files in this level
    return;
  }

  bool should_sample = should_sample_file_read();

  auto* arena = merge_iter_builder->GetArena();
  if (level == 0) {
    // Merge all level zero files together since they may overlap
    for (size_t i = 0; i < storage_info_.LevelFilesBrief(0).num_files; i++) {
      const auto& file = storage_info_.LevelFilesBrief(0).files[i];
      merge_iter_builder->AddIterator(cfd_->table_cache()->NewIterator(
          read_options, soptions, cfd_->internal_comparator(),
          *file.file_metadata, range_del_agg,
          mutable_cf_options_.prefix_extractor.get(), nullptr,
          cfd_->internal_stats()->GetFileReadHist(0),
          TableReaderCaller::kUserIterator, arena,
          /*skip_filters=*/false, /*level=*/0, max_file_size_for_l0_meta_pin_,
          /*smallest_compaction_key=*/nullptr,
          /*largest_compaction_key=*/nullptr, allow_unprepared_value));
    }
    if (should_sample) {
      // Count ones for every L0 files. This is done per iterator creation
      // rather than Seek(), while files in other levels are recored per seek.
      // If users execute one range query per iterator, there may be some
      // discrepancy here.
      for (FileMetaData* meta : storage_info_.LevelFiles(0)) {
        sample_file_read_inc(meta);
      }
    }
  } else if (storage_info_.LevelFilesBrief(level).num_files > 0) {
    // For levels > 0, we can use a concatenating iterator that sequentially
    // walks through the non-overlapping files in the level, opening them
    // lazily.
    auto* mem = arena->AllocateAligned(sizeof(LevelIterator));
    merge_iter_builder->AddIterator(new (mem) LevelIterator(
        cfd_->table_cache(), read_options, soptions,
        cfd_->internal_comparator(), &storage_info_.LevelFilesBrief(level),
        mutable_cf_options_.prefix_extractor.get(), should_sample_file_read(),
        cfd_->internal_stats()->GetFileReadHist(level),
        TableReaderCaller::kUserIterator, IsFilterSkipped(level), level,
        range_del_agg,
        /*compaction_boundaries=*/nullptr, allow_unprepared_value));
  }
}

Status Version::OverlapWithLevelIterator(const ReadOptions& read_options,
                                         const FileOptions& file_options,
                                         const Slice& smallest_user_key,
                                         const Slice& largest_user_key,
                                         int level, bool* overlap) {
  assert(storage_info_.finalized_);

  auto icmp = cfd_->internal_comparator();
  auto ucmp = icmp.user_comparator();

  Arena arena;
  Status status;
  ReadRangeDelAggregator range_del_agg(&icmp,
                                       kMaxSequenceNumber /* upper_bound */);

  *overlap = false;

  if (level == 0) {
    for (size_t i = 0; i < storage_info_.LevelFilesBrief(0).num_files; i++) {
      const auto file = &storage_info_.LevelFilesBrief(0).files[i];
      if (AfterFile(ucmp, &smallest_user_key, file) ||
          BeforeFile(ucmp, &largest_user_key, file)) {
        continue;
      }
      ScopedArenaIterator iter(cfd_->table_cache()->NewIterator(
          read_options, file_options, cfd_->internal_comparator(),
          *file->file_metadata, &range_del_agg,
          mutable_cf_options_.prefix_extractor.get(), nullptr,
          cfd_->internal_stats()->GetFileReadHist(0),
          TableReaderCaller::kUserIterator, &arena,
          /*skip_filters=*/false, /*level=*/0, max_file_size_for_l0_meta_pin_,
          /*smallest_compaction_key=*/nullptr,
          /*largest_compaction_key=*/nullptr,
          /*allow_unprepared_value=*/false));
      status = OverlapWithIterator(ucmp, smallest_user_key, largest_user_key,
                                   iter.get(), overlap);
      if (!status.ok() || *overlap) {
        break;
      }
    }
  } else if (storage_info_.LevelFilesBrief(level).num_files > 0) {
    auto mem = arena.AllocateAligned(sizeof(LevelIterator));
    ScopedArenaIterator iter(new (mem) LevelIterator(
        cfd_->table_cache(), read_options, file_options,
        cfd_->internal_comparator(), &storage_info_.LevelFilesBrief(level),
        mutable_cf_options_.prefix_extractor.get(), should_sample_file_read(),
        cfd_->internal_stats()->GetFileReadHist(level),
        TableReaderCaller::kUserIterator, IsFilterSkipped(level), level,
        &range_del_agg));
    status = OverlapWithIterator(ucmp, smallest_user_key, largest_user_key,
                                 iter.get(), overlap);
  }

  if (status.ok() && *overlap == false &&
      range_del_agg.IsRangeOverlapped(smallest_user_key, largest_user_key)) {
    *overlap = true;
  }
  return status;
}

VersionStorageInfo::VersionStorageInfo(
    const InternalKeyComparator* internal_comparator,
    const Comparator* user_comparator, int levels,
    CompactionStyle compaction_style, VersionStorageInfo* ref_vstorage,
    bool _force_consistency_checks)
    : internal_comparator_(internal_comparator),
      user_comparator_(user_comparator),
      // cfd is nullptr if Version is dummy
      num_levels_(levels),
      num_non_empty_levels_(0),
      file_indexer_(user_comparator),
      compaction_style_(compaction_style),
      files_(new std::vector<FileMetaData*>[num_levels_]),
      base_level_(num_levels_ == 1 ? -1 : 1),
      level_multiplier_(0.0),
      files_by_compaction_pri_(num_levels_),
      level0_non_overlapping_(false),
      next_file_to_compact_by_size_(num_levels_),
      compaction_score_(num_levels_),
      compaction_level_(num_levels_),
      l0_delay_trigger_count_(0),
      accumulated_file_size_(0),
      accumulated_raw_key_size_(0),
      accumulated_raw_value_size_(0),
      accumulated_num_non_deletions_(0),
      accumulated_num_deletions_(0),
      current_num_non_deletions_(0),
      current_num_deletions_(0),
      current_num_samples_(0),
      estimated_compaction_needed_bytes_(0),
      finalized_(false),
      force_consistency_checks_(_force_consistency_checks) {
  if (ref_vstorage != nullptr) {
    accumulated_file_size_ = ref_vstorage->accumulated_file_size_;
    accumulated_raw_key_size_ = ref_vstorage->accumulated_raw_key_size_;
    accumulated_raw_value_size_ = ref_vstorage->accumulated_raw_value_size_;
    accumulated_num_non_deletions_ =
        ref_vstorage->accumulated_num_non_deletions_;
    accumulated_num_deletions_ = ref_vstorage->accumulated_num_deletions_;
    current_num_non_deletions_ = ref_vstorage->current_num_non_deletions_;
    current_num_deletions_ = ref_vstorage->current_num_deletions_;
    current_num_samples_ = ref_vstorage->current_num_samples_;
    oldest_snapshot_seqnum_ = ref_vstorage->oldest_snapshot_seqnum_;
  }
}

Version::Version(ColumnFamilyData* column_family_data, VersionSet* vset,
                 const FileOptions& file_opt,
                 const MutableCFOptions mutable_cf_options,
                 const std::shared_ptr<IOTracer>& io_tracer,
                 uint64_t version_number)
    : env_(vset->env_),
      clock_(vset->clock_),
      cfd_(column_family_data),
      info_log_((cfd_ == nullptr) ? nullptr : cfd_->ioptions()->logger),
      db_statistics_((cfd_ == nullptr) ? nullptr : cfd_->ioptions()->stats),
      table_cache_((cfd_ == nullptr) ? nullptr : cfd_->table_cache()),
      blob_file_cache_(cfd_ ? cfd_->blob_file_cache() : nullptr),
      merge_operator_(
          (cfd_ == nullptr) ? nullptr : cfd_->ioptions()->merge_operator.get()),
      storage_info_(
          (cfd_ == nullptr) ? nullptr : &cfd_->internal_comparator(),
          (cfd_ == nullptr) ? nullptr : cfd_->user_comparator(),
          cfd_ == nullptr ? 0 : cfd_->NumberLevels(),
          cfd_ == nullptr ? kCompactionStyleLevel
                          : cfd_->ioptions()->compaction_style,
          (cfd_ == nullptr || cfd_->current() == nullptr)
              ? nullptr
              : cfd_->current()->storage_info(),
          cfd_ == nullptr ? false : cfd_->ioptions()->force_consistency_checks),
      vset_(vset),
      next_(this),
      prev_(this),
      refs_(0),
      file_options_(file_opt),
      mutable_cf_options_(mutable_cf_options),
      max_file_size_for_l0_meta_pin_(
          MaxFileSizeForL0MetaPin(mutable_cf_options_)),
      version_number_(version_number),
      io_tracer_(io_tracer) {}

Status Version::GetBlob(const ReadOptions& read_options, const Slice& user_key,
                        const Slice& blob_index_slice,
                        FilePrefetchBuffer* prefetch_buffer,
                        PinnableSlice* value, uint64_t* bytes_read) const {
  BlobIndex blob_index;

  {
    Status s = blob_index.DecodeFrom(blob_index_slice);
    if (!s.ok()) {
      return s;
    }
  }

  return GetBlob(read_options, user_key, blob_index, prefetch_buffer, value,
                 bytes_read);
}

Status Version::GetBlob(const ReadOptions& read_options, const Slice& user_key,
                        const BlobIndex& blob_index,
                        FilePrefetchBuffer* prefetch_buffer,
                        PinnableSlice* value, uint64_t* bytes_read) const {
  assert(value);

  if (read_options.read_tier == kBlockCacheTier) {
    return Status::Incomplete("Cannot read blob: no disk I/O allowed");
  }

  if (blob_index.HasTTL() || blob_index.IsInlined()) {
    return Status::Corruption("Unexpected TTL/inlined blob index");
  }

  const auto& blob_files = storage_info_.GetBlobFiles();

  const uint64_t blob_file_number = blob_index.file_number();

  const auto it = blob_files.find(blob_file_number);
  if (it == blob_files.end()) {
    return Status::Corruption("Invalid blob file number");
  }

  CacheHandleGuard<BlobFileReader> blob_file_reader;

  {
    assert(blob_file_cache_);
    const Status s = blob_file_cache_->GetBlobFileReader(blob_file_number,
                                                         &blob_file_reader);
    if (!s.ok()) {
      return s;
    }
  }

  assert(blob_file_reader.GetValue());
  const Status s = blob_file_reader.GetValue()->GetBlob(
      read_options, user_key, blob_index.offset(), blob_index.size(),
      blob_index.compression(), prefetch_buffer, value, bytes_read);

  return s;
}

void Version::MultiGetBlob(
    const ReadOptions& read_options, MultiGetRange& range,
    std::unordered_map<uint64_t, BlobReadRequests>& blob_rqs) {
  if (read_options.read_tier == kBlockCacheTier) {
    Status s = Status::Incomplete("Cannot read blob(s): no disk I/O allowed");
    for (const auto& elem : blob_rqs) {
      for (const auto& blob_rq : elem.second) {
        const KeyContext& key_context = blob_rq.second;
        assert(key_context.s);
        assert(key_context.s->ok());
        *(key_context.s) = s;
        assert(key_context.get_context);
        auto& get_context = *(key_context.get_context);
        get_context.MarkKeyMayExist();
      }
    }
    return;
  }

  assert(!blob_rqs.empty());
  Status status;
  const auto& blob_files = storage_info_.GetBlobFiles();
  for (auto& elem : blob_rqs) {
    uint64_t blob_file_number = elem.first;
    if (blob_files.find(blob_file_number) == blob_files.end()) {
      auto& blobs_in_file = elem.second;
      for (const auto& blob : blobs_in_file) {
        const KeyContext& key_context = blob.second;
        *(key_context.s) = Status::Corruption("Invalid blob file number");
      }
      continue;
    }
    CacheHandleGuard<BlobFileReader> blob_file_reader;
    assert(blob_file_cache_);
    status = blob_file_cache_->GetBlobFileReader(blob_file_number,
                                                 &blob_file_reader);
    assert(!status.ok() || blob_file_reader.GetValue());

    auto& blobs_in_file = elem.second;
    if (!status.ok()) {
      for (const auto& blob : blobs_in_file) {
        const KeyContext& key_context = blob.second;
        *(key_context.s) = status;
      }
      continue;
    }

    assert(blob_file_reader.GetValue());
    const uint64_t file_size = blob_file_reader.GetValue()->GetFileSize();
    const CompressionType compression =
        blob_file_reader.GetValue()->GetCompressionType();

    // sort blobs_in_file by file offset.
    std::sort(
        blobs_in_file.begin(), blobs_in_file.end(),
        [](const BlobReadRequest& lhs, const BlobReadRequest& rhs) -> bool {
          assert(lhs.first.file_number() == rhs.first.file_number());
          return lhs.first.offset() < rhs.first.offset();
        });

    autovector<std::reference_wrapper<const KeyContext>> blob_read_key_contexts;
    autovector<std::reference_wrapper<const Slice>> user_keys;
    autovector<uint64_t> offsets;
    autovector<uint64_t> value_sizes;
    autovector<Status*> statuses;
    autovector<PinnableSlice*> values;
    for (const auto& blob : blobs_in_file) {
      const auto& blob_index = blob.first;
      const KeyContext& key_context = blob.second;
      if (blob_index.HasTTL() || blob_index.IsInlined()) {
        *(key_context.s) =
            Status::Corruption("Unexpected TTL/inlined blob index");
        continue;
      }
      const uint64_t key_size = key_context.ukey_with_ts.size();
      const uint64_t offset = blob_index.offset();
      const uint64_t value_size = blob_index.size();
      if (!IsValidBlobOffset(offset, key_size, value_size, file_size)) {
        *(key_context.s) = Status::Corruption("Invalid blob offset");
        continue;
      }
      if (blob_index.compression() != compression) {
        *(key_context.s) =
            Status::Corruption("Compression type mismatch when reading a blob");
        continue;
      }
      blob_read_key_contexts.emplace_back(std::cref(key_context));
      user_keys.emplace_back(std::cref(key_context.ukey_with_ts));
      offsets.push_back(blob_index.offset());
      value_sizes.push_back(blob_index.size());
      statuses.push_back(key_context.s);
      values.push_back(key_context.value);
    }
    blob_file_reader.GetValue()->MultiGetBlob(read_options, user_keys, offsets,
                                              value_sizes, statuses, values,
                                              /*bytes_read=*/nullptr);
    size_t num = blob_read_key_contexts.size();
    assert(num == user_keys.size());
    assert(num == offsets.size());
    assert(num == value_sizes.size());
    assert(num == statuses.size());
    assert(num == values.size());
    for (size_t i = 0; i < num; ++i) {
      if (statuses[i]->ok()) {
        range.AddValueSize(blob_read_key_contexts[i].get().value->size());
        if (range.GetValueSize() > read_options.value_size_soft_limit) {
          *(blob_read_key_contexts[i].get().s) = Status::Aborted();
        }
      }
    }
  }
}

<<<<<<< HEAD
static void TryPromote(DBImpl& db, ColumnFamilyData& cfd,
                       const MutableCFOptions& mutable_cf_options,
                       FileMetaData& f, int hit_level, Slice user_key,
                       PinnableSlice& value, unsigned int prev_level) {
  CompactionRouter* router = mutable_cf_options.compaction_router;
=======
// Return the final level of the record
static void TryPromote(ColumnFamilyData* cfd, CompactionRouter* router,
                       FileMetaData* f, int hit_level, Slice user_key,
                       PinnableSlice* value, unsigned int prev_level) {
>>>>>>> 7cb69563
  if (router->Tier(hit_level) == 0) return;
  assert(hit_level > 0);
  int target_level = hit_level - 1;
  while (router->Tier(target_level) == 1) {
    target_level -= 1;
  }
<<<<<<< HEAD
  auto caches_guard = cfd.promotion_caches().Write();
  if (f.being_or_has_been_compacted) return;
=======
  auto caches_guard = cfd->promotion_caches().Write();
  if (f->being_or_has_been_compacted) return;
>>>>>>> 7cb69563
  auto& caches = caches_guard.deref_mut();
  // The first whose level <= target_level
  auto it = caches.find(target_level);
  if (it == caches.end()) {
    auto ret =
        caches.emplace(std::piecewise_construct, std::make_tuple(target_level),
                       std::make_tuple(target_level, cfd.user_comparator()));
    it = ret.first;
    assert(ret.second);
  }
  assert(it->first == target_level);
  auto& cache = it->second;
<<<<<<< HEAD
  cache.Promote(db, cfd, mutable_cf_options.write_buffer_size,
                user_key.ToString(), value);
  return;
}
static void Access(DBImpl* db, ColumnFamilyData& cfd,
                   const MutableCFOptions& mutable_cf_options, FileMetaData& f,
                   int hit_level, Slice user_key, PinnableSlice* value,
                   unsigned int prev_level) {
  if (db == nullptr) return;
  CompactionRouter* router = mutable_cf_options.compaction_router;
  if (!router || !value || prev_level != static_cast<unsigned int>(-1)) return;
  TryPromote(*db, cfd, mutable_cf_options, f, hit_level, user_key, *value,
             prev_level);
=======
  cache.Promote(user_key.ToString(), *value);
  return;
}
static void Access(ColumnFamilyData* cfd, CompactionRouter* router,
                   FileMetaData* f, int hit_level, Slice user_key,
                   PinnableSlice* value, unsigned int prev_level) {
  if (!router || !value || prev_level != static_cast<unsigned int>(-1)) return;
  TryPromote(cfd, router, f, hit_level, user_key, value, prev_level);
>>>>>>> 7cb69563
  router->Access(hit_level, user_key, value->size());
}
void Version::HandleFound(const ReadOptions& read_options,
                          GetContext& get_context, int hit_level,
                          Slice user_key, PinnableSlice* value, Status& status,
                          bool is_blob_index, bool do_merge) {
  if (hit_level == 0) {
    RecordTick(db_statistics_, GET_HIT_L0);
  } else if (hit_level == 1) {
    RecordTick(db_statistics_, GET_HIT_L1);
  } else if (hit_level >= 2) {
    RecordTick(db_statistics_, GET_HIT_L2_AND_UP);
  }

  PERF_COUNTER_BY_LEVEL_ADD(user_key_return_count, 1, hit_level);

  if (is_blob_index) {
    if (do_merge && value) {
      constexpr FilePrefetchBuffer* prefetch_buffer = nullptr;
      constexpr uint64_t* bytes_read = nullptr;

      status = GetBlob(read_options, user_key, *value, prefetch_buffer, value,
                       bytes_read);
      if (!status.ok()) {
        if (status.IsIncomplete()) {
          get_context.MarkKeyMayExist();
        }
        return;
      }
    }
  }
}
void Version::HandleNotFound(GetContext& get_context, Slice user_key,
                             PinnableSlice* value, Status& status,
                             MergeContext& merge_context, bool* key_exists,
                             bool do_merge) {
  if (db_statistics_ != nullptr) {
    get_context.ReportCounters();
  }
  if (GetContext::kMerge == get_context.State()) {
    if (!do_merge) {
      status = Status::OK();
      return;
    }
    if (!merge_operator_) {
      status = Status::InvalidArgument(
          "merge_operator is not properly initialized.");
      return;
    }
    // merge_operands are in saver and we hit the beginning of the key history
    // do a final merge of nullptr and operands;
    std::string* str_value = value != nullptr ? value->GetSelf() : nullptr;
    status = MergeHelper::TimedFullMerge(merge_operator_, user_key, nullptr,
                                         merge_context.GetOperands(), str_value,
                                         info_log_, db_statistics_, clock_,
                                         nullptr /* result_operand */, true);
    if (LIKELY(value != nullptr)) {
      value->PinSelf();
    }
  } else {
    if (key_exists != nullptr) {
      *key_exists = false;
    }
    status = Status::NotFound();  // Use an empty error message for speed
  }
}

// Return stop searching or not
bool Version::GetInFile(EnvGet& env_get, FdWithKeyRange& f, int hit_level,
                        bool is_hit_file_last_in_level) {
  Slice ikey = env_get.k.internal_key();
  Slice user_key = env_get.k.user_key();
  if (env_get.max_covering_tombstone_seq > 0) {
    // The remaining files we look at will only contain covered keys, so we
    // stop here.
    HandleNotFound(env_get.get_context, user_key, env_get.value, env_get.status,
                   env_get.merge_context, env_get.key_exists, env_get.do_merge);
    return true;
  }
  if (env_get.get_context.sample()) {
    sample_file_read_inc(f.file_metadata);
  }

  bool timer_enabled = GetPerfLevel() >= PerfLevel::kEnableTimeExceptForMutex &&
                       get_perf_context()->per_level_perf_context_enabled;
  StopWatchNano timer(clock_, timer_enabled /* auto_start */);
  env_get.status = table_cache_->Get(
      env_get.read_options, *internal_comparator(), *f.file_metadata, ikey,
      &env_get.get_context, mutable_cf_options_.prefix_extractor.get(),
      cfd_->internal_stats()->GetFileReadHist(hit_level),
      IsFilterSkipped(static_cast<int>(hit_level), is_hit_file_last_in_level),
      hit_level, max_file_size_for_l0_meta_pin_);
  // TODO: examine the behavior for corrupted key
  if (timer_enabled) {
    PERF_COUNTER_BY_LEVEL_ADD(get_from_table_nanos, timer.ElapsedNanos(),
                              hit_level);
  }
  if (!env_get.status.ok()) {
    if (db_statistics_ != nullptr) {
      env_get.get_context.ReportCounters();
    }
    return true;
  }

  // report the counters before returning
  if (env_get.get_context.State() != GetContext::kNotFound &&
      env_get.get_context.State() != GetContext::kMerge &&
      db_statistics_ != nullptr) {
    env_get.get_context.ReportCounters();
  }
  switch (env_get.get_context.State()) {
    case GetContext::kNotFound:
      // Keep searching in other files
      break;
    case GetContext::kMerge:
      // TODO: update per-level perfcontext user_key_return_count for kMerge
      // TODO: How to update VisCnts?
      break;
    case GetContext::kFound:
      Access(env_get.db, *cfd_, mutable_cf_options_, *f.file_metadata,
             hit_level, user_key, env_get.value, env_get.prev_level);
      HandleFound(env_get.read_options, env_get.get_context, hit_level,
                  user_key, env_get.value, env_get.status,
                  env_get.is_blob_index, env_get.do_merge);
      return true;
    case GetContext::kDeleted:
      // Use empty error message for speed
      env_get.status = Status::NotFound();
      return true;
    case GetContext::kCorrupt:
      env_get.status = Status::Corruption("corrupted key for ", user_key);
      return true;
    case GetContext::kUnexpectedBlobIndex:
      ROCKS_LOG_ERROR(info_log_, "Encounter unexpected blob index.");
      env_get.status = Status::NotSupported(
          "Encounter unexpected blob index. Please open DB with "
          "ROCKSDB_NAMESPACE::blob_db::BlobDB instead.");
      return true;
  }
  return false;
}

void Version::Get(DBImpl* db, const ReadOptions& read_options,
                  const LookupKey& k, PinnableSlice* value,
                  std::string* timestamp, Status* status,
                  MergeContext* merge_context,
                  SequenceNumber* max_covering_tombstone_seq, bool* value_found,
                  bool* key_exists, SequenceNumber* seq, ReadCallback* callback,
                  bool* is_blob, bool do_merge, unsigned int prev_level,
                  int last_level) {
  Slice ikey = k.internal_key();
  Slice user_key = k.user_key();

  assert(status->ok() || status->IsMergeInProgress());

  if (key_exists != nullptr) {
    // will falsify below if not found
    *key_exists = true;
  }

  PinnedIteratorsManager pinned_iters_mgr;
  uint64_t tracing_get_id = BlockCacheTraceHelper::kReservedGetId;
  if (vset_ && vset_->block_cache_tracer_ &&
      vset_->block_cache_tracer_->is_tracing_enabled()) {
    tracing_get_id = vset_->block_cache_tracer_->NextGetId();
  }

  // Note: the old StackableDB-based BlobDB passes in
  // GetImplOptions::is_blob_index; for the integrated BlobDB implementation, we
  // need to provide it here.
  bool is_blob_index = false;
  bool* const is_blob_to_use = is_blob ? is_blob : &is_blob_index;
  BlobFetcher blob_fetcher(this, read_options);

  GetContext get_context(
      user_comparator(), merge_operator_, info_log_, db_statistics_,
      status->ok() ? GetContext::kNotFound : GetContext::kMerge, user_key,
      do_merge ? value : nullptr, do_merge ? timestamp : nullptr, value_found,
      merge_context, do_merge, max_covering_tombstone_seq, clock_, seq,
      merge_operator_ ? &pinned_iters_mgr : nullptr, callback, is_blob_to_use,
      tracing_get_id, &blob_fetcher);

  // Pin blocks that we read to hold merge operands
  if (merge_operator_) {
    pinned_iters_mgr.StartPinning();
  }

  FilePicker fp(user_key, ikey, &storage_info_.level_files_brief_,
                std::min(storage_info_.num_non_empty_levels_, last_level + 1),
                &storage_info_.file_indexer_, user_comparator(),
                internal_comparator(), prev_level);
  FdWithKeyRange* f = fp.GetNextFile();
  EnvGet env_get{.db = db,
                 .read_options = read_options,
                 .k = k,
                 .value = value,
                 .get_context = get_context,
                 .status = *status,
                 .merge_context = *merge_context,
                 .max_covering_tombstone_seq = *max_covering_tombstone_seq,
                 .key_exists = key_exists,
                 .is_blob_index = is_blob_index,
                 .do_merge = do_merge,
                 .prev_level = prev_level};
  std::vector<int> cache_levels;
  {
    auto guard = cfd_->promotion_caches().Read();
    const auto& caches = guard.deref();
<<<<<<< HEAD
    for (auto it = caches.cbegin(); it != caches.cend(); ++it) {
      int cache_level = it->first;
      const auto& cache = it->second;
      while (f != nullptr && (int)fp.GetHitFileLevel() <= cache_level) {
        bool should_stop = GetInFile(env_get, *f, fp.GetHitFileLevel(),
                                     fp.IsHitFileLastInLevel());
        if (should_stop) return;
        f = fp.GetNextFile();
      }
      if (cache_level < last_level && cache.Get(k.user_key(), value)) {
        guard.drop();
        HandleFound(env_get.read_options, env_get.get_context,
                    fp.GetHitFileLevel(), k.user_key(), value, env_get.status,
                    env_get.is_blob_index, env_get.do_merge);
        return;
      }
=======
    for (auto it = caches.cbegin(); it != caches.cend(); ++it)
      cache_levels.push_back(it->first);
  }
  for (int cache_level : cache_levels) {
    while (f != nullptr && (int)fp.GetHitFileLevel() <= cache_level) {
      bool should_stop = GetInFile(env_get, f, fp.GetHitFileLevel(),
                                   fp.IsHitFileLastInLevel());
      if (should_stop) return;
      f = fp.GetNextFile();
    }
    auto guard = cfd_->promotion_caches().Read();
    const auto& caches = guard.deref();
    auto it = caches.find(cache_level);
    assert(it != caches.end());
    const auto& cache = it->second;
    if (cache.Get(k.user_key(), value)) {
      HandleFound(env_get.read_options, env_get.get_context,
                  fp.GetHitFileLevel(), k.user_key(), value, env_get.status,
                  env_get.is_blob_index, env_get.do_merge);
      return;
>>>>>>> 7cb69563
    }
  }
  while (f != nullptr) {
    bool should_stop =
        GetInFile(env_get, *f, fp.GetHitFileLevel(), fp.IsHitFileLastInLevel());
    if (should_stop) return;
    f = fp.GetNextFile();
  }
  HandleNotFound(env_get.get_context, user_key, env_get.value, env_get.status,
                 env_get.merge_context, env_get.key_exists, env_get.do_merge);
}

void Version::MultiGet(const ReadOptions& read_options, MultiGetRange* range,
                       ReadCallback* callback) {
  PinnedIteratorsManager pinned_iters_mgr;

  // Pin blocks that we read to hold merge operands
  if (merge_operator_) {
    pinned_iters_mgr.StartPinning();
  }
  uint64_t tracing_mget_id = BlockCacheTraceHelper::kReservedGetId;

  if (vset_ && vset_->block_cache_tracer_ &&
      vset_->block_cache_tracer_->is_tracing_enabled()) {
    tracing_mget_id = vset_->block_cache_tracer_->NextGetId();
  }
  // Even though we know the batch size won't be > MAX_BATCH_SIZE,
  // use autovector in order to avoid unnecessary construction of GetContext
  // objects, which is expensive
  autovector<GetContext, 16> get_ctx;
  BlobFetcher blob_fetcher(this, read_options);
  for (auto iter = range->begin(); iter != range->end(); ++iter) {
    assert(iter->s->ok() || iter->s->IsMergeInProgress());
    get_ctx.emplace_back(
        user_comparator(), merge_operator_, info_log_, db_statistics_,
        iter->s->ok() ? GetContext::kNotFound : GetContext::kMerge,
        iter->ukey_with_ts, iter->value, iter->timestamp, nullptr,
        &(iter->merge_context), true, &iter->max_covering_tombstone_seq, clock_,
        nullptr, merge_operator_ ? &pinned_iters_mgr : nullptr, callback,
        &iter->is_blob_index, tracing_mget_id, &blob_fetcher);
    // MergeInProgress status, if set, has been transferred to the get_context
    // state, so we set status to ok here. From now on, the iter status will
    // be used for IO errors, and get_context state will be used for any
    // key level errors
    *(iter->s) = Status::OK();
  }
  int get_ctx_index = 0;
  for (auto iter = range->begin(); iter != range->end();
       ++iter, get_ctx_index++) {
    iter->get_context = &(get_ctx[get_ctx_index]);
  }

  MultiGetRange file_picker_range(*range, range->begin(), range->end());
  FilePickerMultiGet fp(&file_picker_range, &storage_info_.level_files_brief_,
                        storage_info_.num_non_empty_levels_,
                        &storage_info_.file_indexer_, user_comparator(),
                        internal_comparator());
  FdWithKeyRange* f = fp.GetNextFile();
  Status s;
  uint64_t num_index_read = 0;
  uint64_t num_filter_read = 0;
  uint64_t num_data_read = 0;
  uint64_t num_sst_read = 0;

  MultiGetRange keys_with_blobs_range(*range, range->begin(), range->end());
  // blob_file => [[blob_idx, it], ...]
  std::unordered_map<uint64_t, BlobReadRequests> blob_rqs;

  while (f != nullptr) {
    MultiGetRange file_range = fp.CurrentFileRange();
    bool timer_enabled =
        GetPerfLevel() >= PerfLevel::kEnableTimeExceptForMutex &&
        get_perf_context()->per_level_perf_context_enabled;
    StopWatchNano timer(clock_, timer_enabled /* auto_start */);
    s = table_cache_->MultiGet(
        read_options, *internal_comparator(), *f->file_metadata, &file_range,
        mutable_cf_options_.prefix_extractor.get(),
        cfd_->internal_stats()->GetFileReadHist(fp.GetHitFileLevel()),
        IsFilterSkipped(static_cast<int>(fp.GetHitFileLevel()),
                        fp.IsHitFileLastInLevel()),
        fp.GetHitFileLevel());
    // TODO: examine the behavior for corrupted key
    if (timer_enabled) {
      PERF_COUNTER_BY_LEVEL_ADD(get_from_table_nanos, timer.ElapsedNanos(),
                                fp.GetHitFileLevel());
    }
    if (!s.ok()) {
      // TODO: Set status for individual keys appropriately
      for (auto iter = file_range.begin(); iter != file_range.end(); ++iter) {
        *iter->s = s;
        file_range.MarkKeyDone(iter);
      }
      return;
    }
    uint64_t batch_size = 0;
    for (auto iter = file_range.begin(); s.ok() && iter != file_range.end();
         ++iter) {
      GetContext& get_context = *iter->get_context;
      Status* status = iter->s;
      // The Status in the KeyContext takes precedence over GetContext state
      // Status may be an error if there were any IO errors in the table
      // reader. We never expect Status to be NotFound(), as that is
      // determined by get_context
      assert(!status->IsNotFound());
      if (!status->ok()) {
        file_range.MarkKeyDone(iter);
        continue;
      }

      if (get_context.sample()) {
        sample_file_read_inc(f->file_metadata);
      }
      batch_size++;
      num_index_read += get_context.get_context_stats_.num_index_read;
      num_filter_read += get_context.get_context_stats_.num_filter_read;
      num_data_read += get_context.get_context_stats_.num_data_read;
      num_sst_read += get_context.get_context_stats_.num_sst_read;

      // report the counters before returning
      if (get_context.State() != GetContext::kNotFound &&
          get_context.State() != GetContext::kMerge &&
          db_statistics_ != nullptr) {
        get_context.ReportCounters();
      } else {
        if (iter->max_covering_tombstone_seq > 0) {
          // The remaining files we look at will only contain covered keys, so
          // we stop here for this key
          file_picker_range.SkipKey(iter);
        }
      }
      switch (get_context.State()) {
        case GetContext::kNotFound:
          // Keep searching in other files
          break;
        case GetContext::kMerge:
          // TODO: update per-level perfcontext user_key_return_count for kMerge
          break;
        case GetContext::kFound:
          if (fp.GetHitFileLevel() == 0) {
            RecordTick(db_statistics_, GET_HIT_L0);
          } else if (fp.GetHitFileLevel() == 1) {
            RecordTick(db_statistics_, GET_HIT_L1);
          } else if (fp.GetHitFileLevel() >= 2) {
            RecordTick(db_statistics_, GET_HIT_L2_AND_UP);
          }

          PERF_COUNTER_BY_LEVEL_ADD(user_key_return_count, 1,
                                    fp.GetHitFileLevel());

          file_range.MarkKeyDone(iter);

          if (iter->is_blob_index) {
            if (iter->value) {
              const Slice& blob_index_slice = *(iter->value);
              BlobIndex blob_index;
              Status tmp_s = blob_index.DecodeFrom(blob_index_slice);
              if (tmp_s.ok()) {
                const uint64_t blob_file_num = blob_index.file_number();
                blob_rqs[blob_file_num].emplace_back(
                    std::make_pair(blob_index, std::cref(*iter)));
              } else {
                *(iter->s) = tmp_s;
              }
            }
          } else {
            file_range.AddValueSize(iter->value->size());
            if (file_range.GetValueSize() >
                read_options.value_size_soft_limit) {
              s = Status::Aborted();
              break;
            }
          }
          continue;
        case GetContext::kDeleted:
          // Use empty error message for speed
          *status = Status::NotFound();
          file_range.MarkKeyDone(iter);
          continue;
        case GetContext::kCorrupt:
          *status =
              Status::Corruption("corrupted key for ", iter->lkey->user_key());
          file_range.MarkKeyDone(iter);
          continue;
        case GetContext::kUnexpectedBlobIndex:
          ROCKS_LOG_ERROR(info_log_, "Encounter unexpected blob index.");
          *status = Status::NotSupported(
              "Encounter unexpected blob index. Please open DB with "
              "ROCKSDB_NAMESPACE::blob_db::BlobDB instead.");
          file_range.MarkKeyDone(iter);
          continue;
      }
    }

    // Report MultiGet stats per level.
    if (fp.IsHitFileLastInLevel()) {
      // Dump the stats if this is the last file of this level and reset for
      // next level.
      RecordInHistogram(db_statistics_,
                        NUM_INDEX_AND_FILTER_BLOCKS_READ_PER_LEVEL,
                        num_index_read + num_filter_read);
      RecordInHistogram(db_statistics_, NUM_DATA_BLOCKS_READ_PER_LEVEL,
                        num_data_read);
      RecordInHistogram(db_statistics_, NUM_SST_READ_PER_LEVEL, num_sst_read);
      num_filter_read = 0;
      num_index_read = 0;
      num_data_read = 0;
      num_sst_read = 0;
    }

    RecordInHistogram(db_statistics_, SST_BATCH_SIZE, batch_size);
    if (!s.ok() || file_picker_range.empty()) {
      break;
    }
    f = fp.GetNextFile();
  }

  if (s.ok() && !blob_rqs.empty()) {
    MultiGetBlob(read_options, keys_with_blobs_range, blob_rqs);
  }

  // Process any left over keys
  for (auto iter = range->begin(); s.ok() && iter != range->end(); ++iter) {
    GetContext& get_context = *iter->get_context;
    Status* status = iter->s;
    Slice user_key = iter->lkey->user_key();

    if (db_statistics_ != nullptr) {
      get_context.ReportCounters();
    }
    if (GetContext::kMerge == get_context.State()) {
      if (!merge_operator_) {
        *status = Status::InvalidArgument(
            "merge_operator is not properly initialized.");
        range->MarkKeyDone(iter);
        continue;
      }
      // merge_operands are in saver and we hit the beginning of the key history
      // do a final merge of nullptr and operands;
      std::string* str_value =
          iter->value != nullptr ? iter->value->GetSelf() : nullptr;
      *status = MergeHelper::TimedFullMerge(
          merge_operator_, user_key, nullptr, iter->merge_context.GetOperands(),
          str_value, info_log_, db_statistics_, clock_,
          nullptr /* result_operand */, true);
      if (LIKELY(iter->value != nullptr)) {
        iter->value->PinSelf();
        range->AddValueSize(iter->value->size());
        range->MarkKeyDone(iter);
        if (range->GetValueSize() > read_options.value_size_soft_limit) {
          s = Status::Aborted();
          break;
        }
      }
    } else {
      range->MarkKeyDone(iter);
      *status = Status::NotFound();  // Use an empty error message for speed
    }
  }

  for (auto iter = range->begin(); iter != range->end(); ++iter) {
    range->MarkKeyDone(iter);
    *(iter->s) = s;
  }
}

bool Version::IsFilterSkipped(int level, bool is_file_last_in_level) {
  // Reaching the bottom level implies misses at all upper levels, so we'll
  // skip checking the filters when we predict a hit.
  return cfd_->ioptions()->optimize_filters_for_hits &&
         (level > 0 || is_file_last_in_level) &&
         level == storage_info_.num_non_empty_levels() - 1;
}

void VersionStorageInfo::GenerateLevelFilesBrief() {
  level_files_brief_.resize(num_non_empty_levels_);
  for (int level = 0; level < num_non_empty_levels_; level++) {
    DoGenerateLevelFilesBrief(&level_files_brief_[level], files_[level],
                              &arena_);
  }
}

void Version::PrepareApply(const MutableCFOptions& mutable_cf_options,
                           bool update_stats) {
  TEST_SYNC_POINT_CALLBACK(
      "Version::PrepareApply:forced_check",
      reinterpret_cast<void*>(&storage_info_.force_consistency_checks_));
  UpdateAccumulatedStats(update_stats);
  storage_info_.UpdateNumNonEmptyLevels();
  storage_info_.CalculateBaseBytes(*cfd_->ioptions(), mutable_cf_options);
  storage_info_.UpdateFilesByCompactionPri(*cfd_->ioptions(),
                                           mutable_cf_options);
  storage_info_.GenerateFileIndexer();
  storage_info_.GenerateLevelFilesBrief();
  storage_info_.GenerateLevel0NonOverlapping();
  storage_info_.GenerateBottommostFiles();
}

bool Version::MaybeInitializeFileMetaData(FileMetaData* file_meta) {
  if (file_meta->init_stats_from_file ||
      file_meta->compensated_file_size != UINT64_MAX) {
    return false;
  }
  std::shared_ptr<const TableProperties> tp;
  Status s = GetTableProperties(&tp, file_meta);
  file_meta->init_stats_from_file = true;
  if (!s.ok()) {
    ROCKS_LOG_ERROR(vset_->db_options_->info_log,
                    "Unable to load table properties for file %" PRIu64
                    " --- %s\n",
                    file_meta->fd.GetNumber(), s.ToString().c_str());
    return false;
  }
  if (tp.get() == nullptr) return false;
  file_meta->num_entries = tp->num_entries;
  file_meta->num_deletions = tp->num_deletions;
  file_meta->estimated_hot_size = tp->estimated_hot_size;
  file_meta->raw_value_size = tp->raw_value_size;
  file_meta->raw_key_size = tp->raw_key_size;

  return true;
}

void VersionStorageInfo::UpdateAccumulatedStats(FileMetaData* file_meta) {
  TEST_SYNC_POINT_CALLBACK("VersionStorageInfo::UpdateAccumulatedStats",
                           nullptr);

  assert(file_meta->init_stats_from_file);
  accumulated_file_size_ += file_meta->fd.GetFileSize();
  accumulated_raw_key_size_ += file_meta->raw_key_size;
  accumulated_raw_value_size_ += file_meta->raw_value_size;
  accumulated_num_non_deletions_ +=
      file_meta->num_entries - file_meta->num_deletions;
  accumulated_num_deletions_ += file_meta->num_deletions;

  current_num_non_deletions_ +=
      file_meta->num_entries - file_meta->num_deletions;
  current_num_deletions_ += file_meta->num_deletions;
  current_num_samples_++;
}

void VersionStorageInfo::RemoveCurrentStats(FileMetaData* file_meta) {
  if (file_meta->init_stats_from_file) {
    current_num_non_deletions_ -=
        file_meta->num_entries - file_meta->num_deletions;
    current_num_deletions_ -= file_meta->num_deletions;
    current_num_samples_--;
  }
}

void Version::UpdateAccumulatedStats(bool update_stats) {
  if (update_stats) {
    // maximum number of table properties loaded from files.
    const int kMaxInitCount = 20;
    int init_count = 0;
    // here only the first kMaxInitCount files which haven't been
    // initialized from file will be updated with num_deletions.
    // The motivation here is to cap the maximum I/O per Version creation.
    // The reason for choosing files from lower-level instead of higher-level
    // is that such design is able to propagate the initialization from
    // lower-level to higher-level:  When the num_deletions of lower-level
    // files are updated, it will make the lower-level files have accurate
    // compensated_file_size, making lower-level to higher-level compaction
    // will be triggered, which creates higher-level files whose num_deletions
    // will be updated here.
    for (int level = 0;
         level < storage_info_.num_levels_ && init_count < kMaxInitCount;
         ++level) {
      for (auto* file_meta : storage_info_.files_[level]) {
        if (MaybeInitializeFileMetaData(file_meta)) {
          // each FileMeta will be initialized only once.
          storage_info_.UpdateAccumulatedStats(file_meta);
          // when option "max_open_files" is -1, all the file metadata has
          // already been read, so MaybeInitializeFileMetaData() won't incur
          // any I/O cost. "max_open_files=-1" means that the table cache passed
          // to the VersionSet and then to the ColumnFamilySet has a size of
          // TableCache::kInfiniteCapacity
          if (vset_->GetColumnFamilySet()->get_table_cache()->GetCapacity() ==
              TableCache::kInfiniteCapacity) {
            continue;
          }
          if (++init_count >= kMaxInitCount) {
            break;
          }
        }
      }
    }
    // In case all sampled-files contain only deletion entries, then we
    // load the table-property of a file in higher-level to initialize
    // that value.
    for (int level = storage_info_.num_levels_ - 1;
         storage_info_.accumulated_raw_value_size_ == 0 && level >= 0;
         --level) {
      for (int i = static_cast<int>(storage_info_.files_[level].size()) - 1;
           storage_info_.accumulated_raw_value_size_ == 0 && i >= 0; --i) {
        if (MaybeInitializeFileMetaData(storage_info_.files_[level][i])) {
          storage_info_.UpdateAccumulatedStats(storage_info_.files_[level][i]);
        }
      }
    }
  }

  storage_info_.ComputeCompensatedSizes();
}

void VersionStorageInfo::ComputeCompensatedSizes() {
  static const int kDeletionWeightOnCompaction = 2;
  uint64_t average_value_size = GetAverageValueSize();

  // compute the compensated size
  for (int level = 0; level < num_levels_; level++) {
    for (auto* file_meta : files_[level]) {
      // Here we only compute compensated_file_size for those file_meta
      // which compensated_file_size is uninitialized (== UINT64_MAX). This is
      // true only for files that have been created right now and no other
      // thread has access to them. That's why we can safely mutate
      // compensated_file_size.
      if (file_meta->compensated_file_size == UINT64_MAX) {
        file_meta->compensated_file_size = file_meta->fd.GetFileSize();
        if (file_meta->compensated_file_size >= file_meta->estimated_hot_size) {
          file_meta->compensated_file_size -= file_meta->estimated_hot_size;
        } else {
          file_meta->compensated_file_size = 0;
        }
        // Here we only boost the size of deletion entries of a file only
        // when the number of deletion entries is greater than the number of
        // non-deletion entries in the file.  The motivation here is that in
        // a stable workload, the number of deletion entries should be roughly
        // equal to the number of non-deletion entries.  If we compensate the
        // size of deletion entries in a stable workload, the deletion
        // compensation logic might introduce unwanted effet which changes the
        // shape of LSM tree.
        if (file_meta->num_deletions * 2 >= file_meta->num_entries) {
          file_meta->compensated_file_size +=
              (file_meta->num_deletions * 2 - file_meta->num_entries) *
              average_value_size * kDeletionWeightOnCompaction;
        }
      }
    }
  }
}

int VersionStorageInfo::MaxInputLevel() const {
  if (compaction_style_ == kCompactionStyleLevel) {
    return num_levels() - 2;
  }
  return 0;
}

int VersionStorageInfo::MaxOutputLevel(bool allow_ingest_behind) const {
  if (allow_ingest_behind) {
    assert(num_levels() > 1);
    return num_levels() - 2;
  }
  return num_levels() - 1;
}

void VersionStorageInfo::EstimateCompactionBytesNeeded(
    const MutableCFOptions& mutable_cf_options) {
  // Only implemented for level-based compaction
  if (compaction_style_ != kCompactionStyleLevel) {
    estimated_compaction_needed_bytes_ = 0;
    return;
  }

  // Start from Level 0, if level 0 qualifies compaction to level 1,
  // we estimate the size of compaction.
  // Then we move on to the next level and see whether it qualifies compaction
  // to the next level. The size of the level is estimated as the actual size
  // on the level plus the input bytes from the previous level if there is any.
  // If it exceeds, take the exceeded bytes as compaction input and add the size
  // of the compaction size to tatal size.
  // We keep doing it to Level 2, 3, etc, until the last level and return the
  // accumulated bytes.

  uint64_t bytes_compact_to_next_level = 0;
  uint64_t level_size = 0;
  for (auto* f : files_[0]) {
    level_size += f->fd.GetFileSize();
  }
  // Level 0
  bool level0_compact_triggered = false;
  if (static_cast<int>(files_[0].size()) >=
          mutable_cf_options.level0_file_num_compaction_trigger ||
      level_size >= mutable_cf_options.max_bytes_for_level_base) {
    level0_compact_triggered = true;
    estimated_compaction_needed_bytes_ = level_size;
    bytes_compact_to_next_level = level_size;
  } else {
    estimated_compaction_needed_bytes_ = 0;
  }

  // Level 1 and up.
  uint64_t bytes_next_level = 0;
  for (int level = base_level(); level <= MaxInputLevel(); level++) {
    level_size = 0;
    if (bytes_next_level > 0) {
#ifndef NDEBUG
      uint64_t level_size2 = 0;
      for (auto* f : files_[level]) {
        level_size2 += f->fd.GetFileSize();
      }
      assert(level_size2 == bytes_next_level);
#endif
      level_size = bytes_next_level;
      bytes_next_level = 0;
    } else {
      for (auto* f : files_[level]) {
        level_size += f->fd.GetFileSize();
      }
    }
    if (level == base_level() && level0_compact_triggered) {
      // Add base level size to compaction if level0 compaction triggered.
      estimated_compaction_needed_bytes_ += level_size;
    }
    // Add size added by previous compaction
    level_size += bytes_compact_to_next_level;
    bytes_compact_to_next_level = 0;
    uint64_t level_target = MaxBytesForLevel(level);
    if (level_size > level_target) {
      bytes_compact_to_next_level = level_size - level_target;
      // Estimate the actual compaction fan-out ratio as size ratio between
      // the two levels.

      assert(bytes_next_level == 0);
      if (level + 1 < num_levels_) {
        for (auto* f : files_[level + 1]) {
          bytes_next_level += f->fd.GetFileSize();
        }
      }
      if (bytes_next_level > 0) {
        assert(level_size > 0);
        estimated_compaction_needed_bytes_ += static_cast<uint64_t>(
            static_cast<double>(bytes_compact_to_next_level) *
            (static_cast<double>(bytes_next_level) /
                 static_cast<double>(level_size) +
             1));
      }
    }
  }
}

namespace {
uint32_t GetExpiredTtlFilesCount(const ImmutableOptions& ioptions,
                                 const MutableCFOptions& mutable_cf_options,
                                 const std::vector<FileMetaData*>& files) {
  uint32_t ttl_expired_files_count = 0;

  int64_t _current_time;
  auto status = ioptions.clock->GetCurrentTime(&_current_time);
  if (status.ok()) {
    const uint64_t current_time = static_cast<uint64_t>(_current_time);
    for (FileMetaData* f : files) {
      if (!f->being_compacted) {
        uint64_t oldest_ancester_time = f->TryGetOldestAncesterTime();
        if (oldest_ancester_time != 0 &&
            oldest_ancester_time < (current_time - mutable_cf_options.ttl)) {
          ttl_expired_files_count++;
        }
      }
    }
  }
  return ttl_expired_files_count;
}
}  // anonymous namespace

void VersionStorageInfo::ComputeCompactionScore(
    const ImmutableOptions& immutable_options,
    const MutableCFOptions& mutable_cf_options) {
  for (int level = 0; level <= MaxInputLevel(); level++) {
    double score;
    if (level == 0) {
      // We treat level-0 specially by bounding the number of files
      // instead of number of bytes for two reasons:
      //
      // (1) With larger write-buffer sizes, it is nice not to do too
      // many level-0 compactions.
      //
      // (2) The files in level-0 are merged on every read and
      // therefore we wish to avoid too many files when the individual
      // file size is small (perhaps because of a small write-buffer
      // setting, or very high compression ratios, or lots of
      // overwrites/deletions).
      int num_sorted_runs = 0;
      uint64_t total_size = 0;
      for (auto* f : files_[level]) {
        if (!f->being_compacted) {
          assert(f->compensated_file_size != UINT64_MAX);
          total_size += f->compensated_file_size;
          num_sorted_runs++;
        }
      }
      if (compaction_style_ == kCompactionStyleUniversal) {
        // For universal compaction, we use level0 score to indicate
        // compaction score for the whole DB. Adding other levels as if
        // they are L0 files.
        for (int i = 1; i < num_levels(); i++) {
          // Its possible that a subset of the files in a level may be in a
          // compaction, due to delete triggered compaction or trivial move.
          // In that case, the below check may not catch a level being
          // compacted as it only checks the first file. The worst that can
          // happen is a scheduled compaction thread will find nothing to do.
          if (!files_[i].empty() && !files_[i][0]->being_compacted) {
            num_sorted_runs++;
          }
        }
      }

      if (compaction_style_ == kCompactionStyleFIFO) {
        score = static_cast<double>(total_size) /
                mutable_cf_options.compaction_options_fifo.max_table_files_size;
        if (mutable_cf_options.compaction_options_fifo.allow_compaction ||
            mutable_cf_options.compaction_options_fifo.age_for_warm > 0) {
          // Warm tier move can happen at any time. It's too expensive to
          // check very file's timestamp now. For now, just trigger it
          // slightly more frequently than FIFO compaction so that this
          // happens first.
          score = std::max(
              static_cast<double>(num_sorted_runs) /
                  mutable_cf_options.level0_file_num_compaction_trigger,
              score);
        }
        if (mutable_cf_options.ttl > 0) {
          score = std::max(
              static_cast<double>(GetExpiredTtlFilesCount(
                  immutable_options, mutable_cf_options, files_[level])),
              score);
        }
      } else {
        score = static_cast<double>(num_sorted_runs) /
                mutable_cf_options.level0_file_num_compaction_trigger;
        if (compaction_style_ == kCompactionStyleLevel && num_levels() > 1) {
          // Level-based involves L0->L0 compactions that can lead to oversized
          // L0 files. Take into account size as well to avoid later giant
          // compactions to the base level.
          uint64_t l0_target_size = mutable_cf_options.max_bytes_for_level_base;
          if (immutable_options.level_compaction_dynamic_level_bytes &&
              level_multiplier_ != 0.0) {
            // Prevent L0 to Lbase fanout from growing larger than
            // `level_multiplier_`. This prevents us from getting stuck picking
            // L0 forever even when it is hurting write-amp. That could happen
            // in dynamic level compaction's write-burst mode where the base
            // level's target size can grow to be enormous.
            l0_target_size =
                std::max(l0_target_size,
                         static_cast<uint64_t>(level_max_bytes_[base_level_] /
                                               level_multiplier_));
          }
          score =
              std::max(score, static_cast<double>(total_size) / l0_target_size);
        }
      }
    } else {
      // Compute the ratio of current size to size limit.
      uint64_t level_bytes_no_compacting = 0;
      for (auto f : files_[level]) {
        if (!f->being_compacted) {
          assert(f->compensated_file_size != UINT64_MAX);
          level_bytes_no_compacting += f->compensated_file_size;
        }
      }
      score = static_cast<double>(level_bytes_no_compacting) /
              MaxBytesForLevel(level);
    }
    compaction_level_[level] = level;
    compaction_score_[level] = score;
  }

  // sort all the levels based on their score. Higher scores get listed
  // first. Use bubble sort because the number of entries are small.
  for (int i = 0; i < num_levels() - 2; i++) {
    for (int j = i + 1; j < num_levels() - 1; j++) {
      if (compaction_score_[i] < compaction_score_[j]) {
        double score = compaction_score_[i];
        int level = compaction_level_[i];
        compaction_score_[i] = compaction_score_[j];
        compaction_level_[i] = compaction_level_[j];
        compaction_score_[j] = score;
        compaction_level_[j] = level;
      }
    }
  }
  ComputeFilesMarkedForCompaction();
  ComputeBottommostFilesMarkedForCompaction();
  if (mutable_cf_options.ttl > 0) {
    ComputeExpiredTtlFiles(immutable_options, mutable_cf_options.ttl);
  }
  if (mutable_cf_options.periodic_compaction_seconds > 0) {
    ComputeFilesMarkedForPeriodicCompaction(
        immutable_options, mutable_cf_options.periodic_compaction_seconds);
  }

  if (mutable_cf_options.enable_blob_garbage_collection &&
      mutable_cf_options.blob_garbage_collection_age_cutoff > 0.0 &&
      mutable_cf_options.blob_garbage_collection_force_threshold < 1.0) {
    ComputeFilesMarkedForForcedBlobGC(
        mutable_cf_options.blob_garbage_collection_age_cutoff,
        mutable_cf_options.blob_garbage_collection_force_threshold);
  }

  EstimateCompactionBytesNeeded(mutable_cf_options);
}

void VersionStorageInfo::ComputeFilesMarkedForCompaction() {
  files_marked_for_compaction_.clear();
  int last_qualify_level = 0;

  // Do not include files from the last level with data
  // If table properties collector suggests a file on the last level,
  // we should not move it to a new level.
  for (int level = num_levels() - 1; level >= 1; level--) {
    if (!files_[level].empty()) {
      last_qualify_level = level - 1;
      break;
    }
  }

  for (int level = 0; level <= last_qualify_level; level++) {
    for (auto* f : files_[level]) {
      if (!f->being_compacted && f->marked_for_compaction) {
        files_marked_for_compaction_.emplace_back(level, f);
      }
    }
  }
}

void VersionStorageInfo::ComputeExpiredTtlFiles(
    const ImmutableOptions& ioptions, const uint64_t ttl) {
  assert(ttl > 0);

  expired_ttl_files_.clear();

  int64_t _current_time;
  auto status = ioptions.clock->GetCurrentTime(&_current_time);
  if (!status.ok()) {
    return;
  }
  const uint64_t current_time = static_cast<uint64_t>(_current_time);

  for (int level = 0; level < num_levels() - 1; level++) {
    for (FileMetaData* f : files_[level]) {
      if (!f->being_compacted) {
        uint64_t oldest_ancester_time = f->TryGetOldestAncesterTime();
        if (oldest_ancester_time > 0 &&
            oldest_ancester_time < (current_time - ttl)) {
          expired_ttl_files_.emplace_back(level, f);
        }
      }
    }
  }
}

void VersionStorageInfo::ComputeFilesMarkedForPeriodicCompaction(
    const ImmutableOptions& ioptions,
    const uint64_t periodic_compaction_seconds) {
  assert(periodic_compaction_seconds > 0);

  files_marked_for_periodic_compaction_.clear();

  int64_t temp_current_time;
  auto status = ioptions.clock->GetCurrentTime(&temp_current_time);
  if (!status.ok()) {
    return;
  }
  const uint64_t current_time = static_cast<uint64_t>(temp_current_time);

  // If periodic_compaction_seconds is larger than current time, periodic
  // compaction can't possibly be triggered.
  if (periodic_compaction_seconds > current_time) {
    return;
  }

  const uint64_t allowed_time_limit =
      current_time - periodic_compaction_seconds;

  for (int level = 0; level < num_levels(); level++) {
    for (auto f : files_[level]) {
      if (!f->being_compacted) {
        // Compute a file's modification time in the following order:
        // 1. Use file_creation_time table property if it is > 0.
        // 2. Use creation_time table property if it is > 0.
        // 3. Use file's mtime metadata if the above two table properties are 0.
        // Don't consider the file at all if the modification time cannot be
        // correctly determined based on the above conditions.
        uint64_t file_modification_time = f->TryGetFileCreationTime();
        if (file_modification_time == kUnknownFileCreationTime) {
          file_modification_time = f->TryGetOldestAncesterTime();
        }
        if (file_modification_time == kUnknownOldestAncesterTime) {
          auto file_path = TableFileName(ioptions.cf_paths, f->fd.GetNumber(),
                                         f->fd.GetPathId());
          status = ioptions.env->GetFileModificationTime(
              file_path, &file_modification_time);
          if (!status.ok()) {
            ROCKS_LOG_WARN(ioptions.logger,
                           "Can't get file modification time: %s: %s",
                           file_path.c_str(), status.ToString().c_str());
            continue;
          }
        }
        if (file_modification_time > 0 &&
            file_modification_time < allowed_time_limit) {
          files_marked_for_periodic_compaction_.emplace_back(level, f);
        }
      }
    }
  }
}

void VersionStorageInfo::ComputeFilesMarkedForForcedBlobGC(
    double blob_garbage_collection_age_cutoff,
    double blob_garbage_collection_force_threshold) {
  files_marked_for_forced_blob_gc_.clear();

  if (blob_files_.empty()) {
    return;
  }

  // Number of blob files eligible for GC based on age
  const size_t cutoff_count = static_cast<size_t>(
      blob_garbage_collection_age_cutoff * blob_files_.size());
  if (!cutoff_count) {
    return;
  }

  // Compute the sum of total and garbage bytes over the oldest batch of blob
  // files. The oldest batch is defined as the set of blob files which are
  // kept alive by the same SSTs as the very oldest one. Here is a toy example.
  // Let's assume we have three SSTs 1, 2, and 3, and four blob files 10, 11,
  // 12, and 13. Also, let's say SSTs 1 and 2 both rely on blob file 10 and
  // potentially some higher-numbered ones, while SST 3 relies on blob file 12
  // and potentially some higher-numbered ones. Then, the SST to oldest blob
  // file mapping is as follows:
  //
  // SST file number               Oldest blob file number
  // 1                             10
  // 2                             10
  // 3                             12
  //
  // This is what the same thing looks like from the blob files' POV. (Note that
  // the linked SSTs simply denote the inverse mapping of the above.)
  //
  // Blob file number              Linked SST set
  // 10                            {1, 2}
  // 11                            {}
  // 12                            {3}
  // 13                            {}
  //
  // Then, the oldest batch of blob files consists of blob files 10 and 11,
  // and we can get rid of them by forcing the compaction of SSTs 1 and 2.
  //
  // Note that the overall ratio of garbage computed for the batch has to exceed
  // blob_garbage_collection_force_threshold and the entire batch has to be
  // eligible for GC according to blob_garbage_collection_age_cutoff in order
  // for us to schedule any compactions.
  const auto oldest_it = blob_files_.begin();

  const auto& oldest_meta = oldest_it->second;
  assert(oldest_meta);

  const auto& linked_ssts = oldest_meta->GetLinkedSsts();
  assert(!linked_ssts.empty());

  size_t count = 1;
  uint64_t sum_total_blob_bytes = oldest_meta->GetTotalBlobBytes();
  uint64_t sum_garbage_blob_bytes = oldest_meta->GetGarbageBlobBytes();

  auto it = oldest_it;
  for (++it; it != blob_files_.end(); ++it) {
    const auto& meta = it->second;
    assert(meta);

    if (!meta->GetLinkedSsts().empty()) {
      break;
    }

    if (++count > cutoff_count) {
      return;
    }

    sum_total_blob_bytes += meta->GetTotalBlobBytes();
    sum_garbage_blob_bytes += meta->GetGarbageBlobBytes();
  }

  if (sum_garbage_blob_bytes <
      blob_garbage_collection_force_threshold * sum_total_blob_bytes) {
    return;
  }

  for (uint64_t sst_file_number : linked_ssts) {
    const FileLocation location = GetFileLocation(sst_file_number);
    assert(location.IsValid());

    const int level = location.GetLevel();
    assert(level >= 0);

    const size_t pos = location.GetPosition();

    FileMetaData* const sst_meta = files_[level][pos];
    assert(sst_meta);

    if (sst_meta->being_compacted) {
      continue;
    }

    files_marked_for_forced_blob_gc_.emplace_back(level, sst_meta);
  }
}

namespace {

// used to sort files by size
struct Fsize {
  size_t index;
  FileMetaData* file;
};

// Comparator that is used to sort files based on their size
// In normal mode: descending size
bool CompareCompensatedSizeDescending(const Fsize& first, const Fsize& second) {
  assert(first.file->compensated_file_size != UINT64_MAX);
  assert(second.file->compensated_file_size != UINT64_MAX);
  return (first.file->compensated_file_size >
          second.file->compensated_file_size);
}
}  // anonymous namespace

void VersionStorageInfo::AddFile(int level, FileMetaData* f) {
  auto& level_files = files_[level];
  level_files.push_back(f);

  f->refs++;

  const uint64_t file_number = f->fd.GetNumber();

  assert(file_locations_.find(file_number) == file_locations_.end());
  file_locations_.emplace(file_number,
                          FileLocation(level, level_files.size() - 1));
}

void VersionStorageInfo::AddBlobFile(
    std::shared_ptr<BlobFileMetaData> blob_file_meta) {
  assert(blob_file_meta);

  const uint64_t blob_file_number = blob_file_meta->GetBlobFileNumber();

  auto it = blob_files_.lower_bound(blob_file_number);
  assert(it == blob_files_.end() || it->first != blob_file_number);

  blob_files_.emplace_hint(it, blob_file_number, std::move(blob_file_meta));
}

// Version::PrepareApply() need to be called before calling the function, or
// following functions called:
// 1. UpdateNumNonEmptyLevels();
// 2. CalculateBaseBytes();
// 3. UpdateFilesByCompactionPri();
// 4. GenerateFileIndexer();
// 5. GenerateLevelFilesBrief();
// 6. GenerateLevel0NonOverlapping();
// 7. GenerateBottommostFiles();
void VersionStorageInfo::SetFinalized() {
  finalized_ = true;
#ifndef NDEBUG
  if (compaction_style_ != kCompactionStyleLevel) {
    // Not level based compaction.
    return;
  }
  assert(base_level_ < 0 || num_levels() == 1 ||
         (base_level_ >= 1 && base_level_ < num_levels()));
  // Verify all levels newer than base_level are empty except L0
  for (int level = 1; level < base_level(); level++) {
    assert(NumLevelBytes(level) == 0);
  }
  uint64_t max_bytes_prev_level = 0;
  for (int level = base_level(); level < num_levels() - 1; level++) {
    if (LevelFiles(level).size() == 0) {
      continue;
    }
    assert(MaxBytesForLevel(level) >= max_bytes_prev_level);
    max_bytes_prev_level = MaxBytesForLevel(level);
  }
  int num_empty_non_l0_level = 0;
  for (int level = 0; level < num_levels(); level++) {
    assert(LevelFiles(level).size() == 0 ||
           LevelFiles(level).size() == LevelFilesBrief(level).num_files);
    if (level > 0 && NumLevelBytes(level) > 0) {
      num_empty_non_l0_level++;
    }
    if (LevelFiles(level).size() > 0) {
      assert(level < num_non_empty_levels());
    }
  }
  assert(compaction_level_.size() > 0);
  assert(compaction_level_.size() == compaction_score_.size());
#endif
}

void VersionStorageInfo::UpdateNumNonEmptyLevels() {
  num_non_empty_levels_ = num_levels_;
  for (int i = num_levels_ - 1; i >= 0; i--) {
    if (files_[i].size() != 0) {
      return;
    } else {
      num_non_empty_levels_ = i;
    }
  }
}

namespace {
// Sort `temp` based on ratio of overlapping size over file size
void SortFileByOverlappingRatio(
    const InternalKeyComparator& icmp, const std::vector<FileMetaData*>& files,
    const std::vector<FileMetaData*>& next_level_files, SystemClock* clock,
    int level, int num_non_empty_levels, uint64_t ttl,
    std::vector<Fsize>* temp) {
  std::unordered_map<uint64_t, uint64_t> file_to_order;
  auto next_level_it = next_level_files.begin();

  int64_t curr_time;
  Status status = clock->GetCurrentTime(&curr_time);
  if (!status.ok()) {
    // If we can't get time, disable TTL.
    ttl = 0;
  }

  FileTtlBooster ttl_booster(static_cast<uint64_t>(curr_time), ttl,
                             num_non_empty_levels, level);

  for (auto& file : files) {
    uint64_t overlapping_bytes = 0;
    // Skip files in next level that is smaller than current file
    while (next_level_it != next_level_files.end() &&
           icmp.Compare((*next_level_it)->largest, file->smallest) < 0) {
      next_level_it++;
    }

    while (next_level_it != next_level_files.end() &&
           icmp.Compare((*next_level_it)->smallest, file->largest) < 0) {
      overlapping_bytes += (*next_level_it)->fd.file_size;

      if (icmp.Compare((*next_level_it)->largest, file->largest) > 0) {
        // next level file cross large boundary of current file.
        break;
      }
      next_level_it++;
    }

    uint64_t ttl_boost_score = (ttl > 0) ? ttl_booster.GetBoostScore(file) : 1;
    assert(ttl_boost_score > 0);
    assert(file->compensated_file_size != 0);
    file_to_order[file->fd.GetNumber()] = overlapping_bytes * 1024U /
                                          file->compensated_file_size /
                                          ttl_boost_score;
  }

  std::sort(temp->begin(), temp->end(),
            [&](const Fsize& f1, const Fsize& f2) -> bool {
              return file_to_order[f1.file->fd.GetNumber()] <
                     file_to_order[f2.file->fd.GetNumber()];
            });
}

// Sort `temp` based on ratio of overlapping size over file size
void PickSSTStaticEstimatedHotSize(
    const InternalKeyComparator& icmp, const std::vector<FileMetaData*>& files,
    const std::vector<FileMetaData*>& next_level_files, SystemClock* clock,
    int level, int num_non_empty_levels, uint64_t ttl,
    std::vector<Fsize>* temp) {
  std::unordered_map<uint64_t, std::pair<uint64_t, uint64_t>> benefit_cost;
  auto next_level_it = next_level_files.begin();

  int64_t curr_time;
  Status status = clock->GetCurrentTime(&curr_time);
  if (!status.ok()) {
    // If we can't get time, disable TTL.
    ttl = 0;
  }

  FileTtlBooster ttl_booster(static_cast<uint64_t>(curr_time), ttl,
                             num_non_empty_levels, level);

  for (auto& file : files) {
    uint64_t overlapping_bytes = 0;
    // Skip files in next level that is smaller than current file
    while (next_level_it != next_level_files.end() &&
           icmp.Compare((*next_level_it)->largest, file->smallest) < 0) {
      next_level_it++;
    }

    while (next_level_it != next_level_files.end() &&
           icmp.Compare((*next_level_it)->smallest, file->largest) < 0) {
      overlapping_bytes += (*next_level_it)->fd.file_size;

      if (icmp.Compare((*next_level_it)->largest, file->largest) > 0) {
        // next level file cross large boundary of current file.
        break;
      }
      next_level_it++;
    }

    // assert(file->compensated_file_size != UINT64_MAX);
    uint64_t benefit =
        file->raw_key_size + file->raw_value_size - file->estimated_hot_size;
    if (file->num_deletions != 0) {
      static const int kDeletionWeightOnCompaction = 2;
      uint64_t avg_value_size = file->raw_value_size / file->num_entries;
      benefit +=
          file->num_deletions * avg_value_size * kDeletionWeightOnCompaction;
    }
    if (ttl > 0) {
      uint64_t ttl_boost_score = ttl_booster.GetBoostScore(file);
      assert(ttl_boost_score > 0);
      // For ttl_boost_score != 1, make sure that benifit is not 0.
      benefit = (benefit + ttl_boost_score - 1) * ttl_boost_score;
    }
    if (benefit != 0) {
      uint64_t cost = file->fd.file_size + overlapping_bytes;
      benefit_cost[file->fd.GetNumber()] = std::make_pair(benefit, cost);
    } else {
      uint64_t creation_time = file->TryGetFileCreationTime();
      uint64_t age;
      if (static_cast<uint64_t>(curr_time) < creation_time) {
        age = 0;
      } else {
        age = static_cast<uint64_t>(curr_time) - creation_time;
      }
      benefit_cost[file->fd.GetNumber()] = std::make_pair(benefit, age);
    }
  }

  std::sort(
      temp->begin(), temp->end(),
      [&](const Fsize& f1, const Fsize& f2) -> bool {
        uint64_t fd1 = f1.file->fd.GetNumber();
        uint64_t fd2 = f2.file->fd.GetNumber();
        if (benefit_cost[fd1].first != 0 && benefit_cost[fd2].first != 0) {
          return benefit_cost[fd1].first * benefit_cost[fd2].second >
                 benefit_cost[fd2].first * benefit_cost[fd1].second;
        } else if (benefit_cost[fd1].first != benefit_cost[fd2].first) {
          return benefit_cost[fd1].first > benefit_cost[fd2].first;
        } else {
          return benefit_cost[fd1].second > benefit_cost[fd2].second;
        }
      });
}

void PickSSTAccurateHotSize(CompactionRouter* router,
                            const InternalKeyComparator& icmp,
                            const std::vector<FileMetaData*>& files,
                            const std::vector<FileMetaData*>& next_level_files,
                            SystemClock* clock, int level,
                            int num_non_empty_levels, uint64_t ttl,
                            std::vector<Fsize>* temp) {
  std::unordered_map<uint64_t, std::pair<uint64_t, uint64_t>> benefit_cost;
  auto next_level_it = next_level_files.begin();

  int64_t curr_time;
  Status status = clock->GetCurrentTime(&curr_time);
  if (!status.ok()) {
    // If we can't get time, disable TTL.
    ttl = 0;
  }

  FileTtlBooster ttl_booster(static_cast<uint64_t>(curr_time), ttl,
                             num_non_empty_levels, level);

  for (auto& file : files) {
    uint64_t overlapping_bytes = 0;
    // Skip files in next level that is smaller than current file
    while (next_level_it != next_level_files.end() &&
           icmp.Compare((*next_level_it)->largest, file->smallest) < 0) {
      next_level_it++;
    }

    while (next_level_it != next_level_files.end() &&
           icmp.Compare((*next_level_it)->smallest, file->largest) < 0) {
      overlapping_bytes += (*next_level_it)->fd.file_size;

      if (icmp.Compare((*next_level_it)->largest, file->largest) > 0) {
        // next level file cross large boundary of current file.
        break;
      }
      next_level_it++;
    }

    // assert(file->compensated_file_size != UINT64_MAX);
    uint64_t benefit = file->raw_key_size + file->raw_value_size;
    if (router && router->Tier(level) != router->Tier(level + 1)) {
      size_t hot_size = router->RangeHotSize(file->smallest.user_key(),
                                             file->largest.user_key());
      if (benefit < hot_size) {
        benefit = 0;
      } else {
        benefit -= hot_size;
      }
    }
    if (file->num_deletions != 0) {
      static const int kDeletionWeightOnCompaction = 2;
      uint64_t avg_value_size = file->raw_value_size / file->num_entries;
      benefit +=
          file->num_deletions * avg_value_size * kDeletionWeightOnCompaction;
    }
    if (ttl > 0) {
      uint64_t ttl_boost_score = ttl_booster.GetBoostScore(file);
      assert(ttl_boost_score > 0);
      // For ttl_boost_score != 1, make sure that benifit is not 0.
      benefit = (benefit + ttl_boost_score - 1) * ttl_boost_score;
    }
    if (benefit != 0) {
      uint64_t cost = file->fd.file_size + overlapping_bytes;
      benefit_cost[file->fd.GetNumber()] = std::make_pair(benefit, cost);
    } else {
      uint64_t creation_time = file->TryGetFileCreationTime();
      uint64_t age;
      if (static_cast<uint64_t>(curr_time) < creation_time) {
        age = 0;
      } else {
        age = static_cast<uint64_t>(curr_time) - creation_time;
      }
      benefit_cost[file->fd.GetNumber()] = std::make_pair(benefit, age);
    }
  }

  std::sort(
      temp->begin(), temp->end(),
      [&](const Fsize& f1, const Fsize& f2) -> bool {
        uint64_t fd1 = f1.file->fd.GetNumber();
        uint64_t fd2 = f2.file->fd.GetNumber();
        if (benefit_cost[fd1].first != 0 && benefit_cost[fd2].first != 0) {
          return benefit_cost[fd1].first * benefit_cost[fd2].second >
                 benefit_cost[fd2].first * benefit_cost[fd1].second;
        } else if (benefit_cost[fd1].first != benefit_cost[fd2].first) {
          return benefit_cost[fd1].first > benefit_cost[fd2].first;
        } else {
          return benefit_cost[fd1].second > benefit_cost[fd2].second;
        }
      });
}
}  // namespace

void VersionStorageInfo::UpdateFilesByCompactionPri(
    const ImmutableOptions& ioptions, const MutableCFOptions& options) {
  if (compaction_style_ == kCompactionStyleNone ||
      compaction_style_ == kCompactionStyleFIFO ||
      compaction_style_ == kCompactionStyleUniversal) {
    // don't need this
    return;
  }
  auto router = options.compaction_router;
  auto start_time = CompactionRouter::Start();
  // No need to sort the highest level because it is never compacted.
  for (int level = 0; level < num_levels() - 1; level++) {
    const std::vector<FileMetaData*>& files = files_[level];
    auto& files_by_compaction_pri = files_by_compaction_pri_[level];
    assert(files_by_compaction_pri.size() == 0);

    // populate a temp vector for sorting based on size
    std::vector<Fsize> temp(files.size());
    for (size_t i = 0; i < files.size(); i++) {
      temp[i].index = i;
      temp[i].file = files[i];
    }

    // sort the top number_of_files_to_sort_ based on file size
    size_t num = VersionStorageInfo::kNumberFilesToSort;
    if (num > temp.size()) {
      num = temp.size();
    }
    auto pick_sst_start = CompactionRouter::Start();
    switch (ioptions.compaction_pri) {
      case kByCompensatedSize:
        std::partial_sort(temp.begin(), temp.begin() + num, temp.end(),
                          CompareCompensatedSizeDescending);
        break;
      case kOldestLargestSeqFirst:
        std::sort(temp.begin(), temp.end(),
                  [](const Fsize& f1, const Fsize& f2) -> bool {
                    return f1.file->fd.largest_seqno <
                           f2.file->fd.largest_seqno;
                  });
        break;
      case kOldestSmallestSeqFirst:
        std::sort(temp.begin(), temp.end(),
                  [](const Fsize& f1, const Fsize& f2) -> bool {
                    return f1.file->fd.smallest_seqno <
                           f2.file->fd.smallest_seqno;
                  });
        break;
      case kMinOverlappingRatio:
        SortFileByOverlappingRatio(*internal_comparator_, files_[level],
                                   files_[level + 1], ioptions.clock, level,
                                   num_non_empty_levels_, options.ttl, &temp);
        break;
      case kStaticEstimatedHotSize:
        PickSSTStaticEstimatedHotSize(
            *internal_comparator_, files_[level], files_[level + 1],
            ioptions.clock, level, num_non_empty_levels_, options.ttl, &temp);
        break;
      case kAccurateHotSize:
        PickSSTAccurateHotSize(router, *internal_comparator_, files_[level],
                               files_[level + 1], ioptions.clock, level,
                               num_non_empty_levels_, options.ttl, &temp);
        break;
      default:
        assert(false);
    }
    assert(temp.size() == files.size());
    if (!files.empty() && router) {
      router->Stop(level, PerLevelTimerType::kPickSST, pick_sst_start);
    }

    // initialize files_by_compaction_pri_
    for (size_t i = 0; i < temp.size(); i++) {
      files_by_compaction_pri.push_back(static_cast<int>(temp[i].index));
    }
    next_file_to_compact_by_size_[level] = 0;
    assert(files_[level].size() == files_by_compaction_pri_[level].size());
  }
  if (router) {
    router->Stop(TimerType::kUpdateFilesByCompactionPri, start_time);
  }
}

void VersionStorageInfo::GenerateLevel0NonOverlapping() {
  assert(!finalized_);
  level0_non_overlapping_ = true;
  if (level_files_brief_.size() == 0) {
    return;
  }

  // A copy of L0 files sorted by smallest key
  std::vector<FdWithKeyRange> level0_sorted_file(
      level_files_brief_[0].files,
      level_files_brief_[0].files + level_files_brief_[0].num_files);
  std::sort(level0_sorted_file.begin(), level0_sorted_file.end(),
            [this](const FdWithKeyRange& f1, const FdWithKeyRange& f2) -> bool {
              return (internal_comparator_->Compare(f1.smallest_key,
                                                    f2.smallest_key) < 0);
            });

  for (size_t i = 1; i < level0_sorted_file.size(); ++i) {
    FdWithKeyRange& f = level0_sorted_file[i];
    FdWithKeyRange& prev = level0_sorted_file[i - 1];
    if (internal_comparator_->Compare(prev.largest_key, f.smallest_key) >= 0) {
      level0_non_overlapping_ = false;
      break;
    }
  }
}

void VersionStorageInfo::GenerateBottommostFiles() {
  assert(!finalized_);
  assert(bottommost_files_.empty());
  for (size_t level = 0; level < level_files_brief_.size(); ++level) {
    for (size_t file_idx = 0; file_idx < level_files_brief_[level].num_files;
         ++file_idx) {
      const FdWithKeyRange& f = level_files_brief_[level].files[file_idx];
      int l0_file_idx;
      if (level == 0) {
        l0_file_idx = static_cast<int>(file_idx);
      } else {
        l0_file_idx = -1;
      }
      Slice smallest_user_key = ExtractUserKey(f.smallest_key);
      Slice largest_user_key = ExtractUserKey(f.largest_key);
      if (!RangeMightExistAfterSortedRun(smallest_user_key, largest_user_key,
                                         static_cast<int>(level),
                                         l0_file_idx)) {
        bottommost_files_.emplace_back(static_cast<int>(level),
                                       f.file_metadata);
      }
    }
  }
}

void VersionStorageInfo::UpdateOldestSnapshot(SequenceNumber seqnum) {
  assert(seqnum >= oldest_snapshot_seqnum_);
  oldest_snapshot_seqnum_ = seqnum;
  if (oldest_snapshot_seqnum_ > bottommost_files_mark_threshold_) {
    ComputeBottommostFilesMarkedForCompaction();
  }
}

void VersionStorageInfo::ComputeBottommostFilesMarkedForCompaction() {
  bottommost_files_marked_for_compaction_.clear();
  bottommost_files_mark_threshold_ = kMaxSequenceNumber;
  for (auto& level_and_file : bottommost_files_) {
    if (!level_and_file.second->being_compacted &&
        level_and_file.second->fd.largest_seqno != 0) {
      // largest_seqno might be nonzero due to containing the final key in an
      // earlier compaction, whose seqnum we didn't zero out. Multiple deletions
      // ensures the file really contains deleted or overwritten keys.
      if (level_and_file.second->fd.largest_seqno < oldest_snapshot_seqnum_) {
        bottommost_files_marked_for_compaction_.push_back(level_and_file);
      } else {
        bottommost_files_mark_threshold_ =
            std::min(bottommost_files_mark_threshold_,
                     level_and_file.second->fd.largest_seqno);
      }
    }
  }
}

void Version::Ref() { ++refs_; }

bool Version::Unref() {
  assert(refs_ >= 1);
  --refs_;
  if (refs_ == 0) {
    delete this;
    return true;
  }
  return false;
}

bool VersionStorageInfo::OverlapInLevel(int level,
                                        const Slice* smallest_user_key,
                                        const Slice* largest_user_key) {
  if (level >= num_non_empty_levels_) {
    // empty level, no overlap
    return false;
  }
  return SomeFileOverlapsRange(*internal_comparator_, (level > 0),
                               level_files_brief_[level], smallest_user_key,
                               largest_user_key);
}

// Store in "*inputs" all files in "level" that overlap [begin,end]
// If hint_index is specified, then it points to a file in the
// overlapping range.
// The file_index returns a pointer to any file in an overlapping range.
void VersionStorageInfo::GetOverlappingInputs(
    int level, const InternalKey* begin, const InternalKey* end,
    std::vector<FileMetaData*>* inputs, int hint_index, int* file_index,
    bool expand_range, InternalKey** next_smallest) const {
  if (level >= num_non_empty_levels_) {
    // this level is empty, no overlapping inputs
    return;
  }

  inputs->clear();
  if (file_index) {
    *file_index = -1;
  }
  const Comparator* user_cmp = user_comparator_;
  if (level > 0) {
    GetOverlappingInputsRangeBinarySearch(level, begin, end, inputs, hint_index,
                                          file_index, false, next_smallest);
    return;
  }

  if (next_smallest) {
    // next_smallest key only makes sense for non-level 0, where files are
    // non-overlapping
    *next_smallest = nullptr;
  }

  Slice user_begin, user_end;
  if (begin != nullptr) {
    user_begin = begin->user_key();
  }
  if (end != nullptr) {
    user_end = end->user_key();
  }

  // index stores the file index need to check.
  std::list<size_t> index;
  for (size_t i = 0; i < level_files_brief_[level].num_files; i++) {
    index.emplace_back(i);
  }

  while (!index.empty()) {
    bool found_overlapping_file = false;
    auto iter = index.begin();
    while (iter != index.end()) {
      FdWithKeyRange* f = &(level_files_brief_[level].files[*iter]);
      const Slice file_start = ExtractUserKey(f->smallest_key);
      const Slice file_limit = ExtractUserKey(f->largest_key);
      if (begin != nullptr &&
          user_cmp->CompareWithoutTimestamp(file_limit, user_begin) < 0) {
        // "f" is completely before specified range; skip it
        iter++;
      } else if (end != nullptr &&
                 user_cmp->CompareWithoutTimestamp(file_start, user_end) > 0) {
        // "f" is completely after specified range; skip it
        iter++;
      } else {
        // if overlap
        inputs->emplace_back(files_[level][*iter]);
        found_overlapping_file = true;
        // record the first file index.
        if (file_index && *file_index == -1) {
          *file_index = static_cast<int>(*iter);
        }
        // the related file is overlap, erase to avoid checking again.
        iter = index.erase(iter);
        if (expand_range) {
          if (begin != nullptr &&
              user_cmp->CompareWithoutTimestamp(file_start, user_begin) < 0) {
            user_begin = file_start;
          }
          if (end != nullptr &&
              user_cmp->CompareWithoutTimestamp(file_limit, user_end) > 0) {
            user_end = file_limit;
          }
        }
      }
    }
    // if all the files left are not overlap, break
    if (!found_overlapping_file) {
      break;
    }
  }
}

// Store in "*inputs" files in "level" that within range [begin,end]
// Guarantee a "clean cut" boundary between the files in inputs
// and the surrounding files and the maxinum number of files.
// This will ensure that no parts of a key are lost during compaction.
// If hint_index is specified, then it points to a file in the range.
// The file_index returns a pointer to any file in an overlapping range.
void VersionStorageInfo::GetCleanInputsWithinInterval(
    int level, const InternalKey* begin, const InternalKey* end,
    std::vector<FileMetaData*>* inputs, int hint_index, int* file_index) const {
  inputs->clear();
  if (file_index) {
    *file_index = -1;
  }
  if (level >= num_non_empty_levels_ || level == 0 ||
      level_files_brief_[level].num_files == 0) {
    // this level is empty, no inputs within range
    // also don't support clean input interval within L0
    return;
  }

  GetOverlappingInputsRangeBinarySearch(level, begin, end, inputs, hint_index,
                                        file_index, true /* within_interval */);
}

// Store in "*inputs" all files in "level" that overlap [begin,end]
// Employ binary search to find at least one file that overlaps the
// specified range. From that file, iterate backwards and
// forwards to find all overlapping files.
// if within_range is set, then only store the maximum clean inputs
// within range [begin, end]. "clean" means there is a boundary
// between the files in "*inputs" and the surrounding files
void VersionStorageInfo::GetOverlappingInputsRangeBinarySearch(
    int level, const InternalKey* begin, const InternalKey* end,
    std::vector<FileMetaData*>* inputs, int hint_index, int* file_index,
    bool within_interval, InternalKey** next_smallest) const {
  assert(level > 0);

  auto user_cmp = user_comparator_;
  const FdWithKeyRange* files = level_files_brief_[level].files;
  const int num_files = static_cast<int>(level_files_brief_[level].num_files);

  // begin to use binary search to find lower bound
  // and upper bound.
  int start_index = 0;
  int end_index = num_files;

  if (begin != nullptr) {
    // if within_interval is true, with file_key would find
    // not overlapping ranges in std::lower_bound.
    auto cmp = [&user_cmp, &within_interval](const FdWithKeyRange& f,
                                             const InternalKey* k) {
      auto& file_key = within_interval ? f.file_metadata->smallest
                                       : f.file_metadata->largest;
      return sstableKeyCompare(user_cmp, file_key, *k) < 0;
    };

    start_index = static_cast<int>(
        std::lower_bound(files,
                         files + (hint_index == -1 ? num_files : hint_index),
                         begin, cmp) -
        files);

    if (start_index > 0 && within_interval) {
      bool is_overlapping = true;
      while (is_overlapping && start_index < num_files) {
        auto& pre_limit = files[start_index - 1].file_metadata->largest;
        auto& cur_start = files[start_index].file_metadata->smallest;
        is_overlapping = sstableKeyCompare(user_cmp, pre_limit, cur_start) == 0;
        start_index += is_overlapping;
      }
    }
  }

  if (end != nullptr) {
    // if within_interval is true, with file_key would find
    // not overlapping ranges in std::upper_bound.
    auto cmp = [&user_cmp, &within_interval](const InternalKey* k,
                                             const FdWithKeyRange& f) {
      auto& file_key = within_interval ? f.file_metadata->largest
                                       : f.file_metadata->smallest;
      return sstableKeyCompare(user_cmp, *k, file_key) < 0;
    };

    end_index = static_cast<int>(
        std::upper_bound(files + start_index, files + num_files, end, cmp) -
        files);

    if (end_index < num_files && within_interval) {
      bool is_overlapping = true;
      while (is_overlapping && end_index > start_index) {
        auto& next_start = files[end_index].file_metadata->smallest;
        auto& cur_limit = files[end_index - 1].file_metadata->largest;
        is_overlapping =
            sstableKeyCompare(user_cmp, cur_limit, next_start) == 0;
        end_index -= is_overlapping;
      }
    }
  }

  assert(start_index <= end_index);

  // If there were no overlapping files, return immediately.
  if (start_index == end_index) {
    if (next_smallest) {
      *next_smallest = nullptr;
    }
    return;
  }

  assert(start_index < end_index);

  // returns the index where an overlap is found
  if (file_index) {
    *file_index = start_index;
  }

  // insert overlapping files into vector
  for (int i = start_index; i < end_index; i++) {
    inputs->push_back(files_[level][i]);
  }

  if (next_smallest != nullptr) {
    // Provide the next key outside the range covered by inputs
    if (end_index < static_cast<int>(files_[level].size())) {
      **next_smallest = files_[level][end_index]->smallest;
    } else {
      *next_smallest = nullptr;
    }
  }
}

uint64_t VersionStorageInfo::NumLevelBytes(int level) const {
  assert(level >= 0);
  assert(level < num_levels());
  return TotalFileSize(files_[level]);
}

const char* VersionStorageInfo::LevelSummary(
    LevelSummaryStorage* scratch) const {
  int len = 0;
  if (compaction_style_ == kCompactionStyleLevel && num_levels() > 1) {
    assert(base_level_ < static_cast<int>(level_max_bytes_.size()));
    if (level_multiplier_ != 0.0) {
      len = snprintf(
          scratch->buffer, sizeof(scratch->buffer),
          "base level %d level multiplier %.2f max bytes base %" PRIu64 " ",
          base_level_, level_multiplier_, level_max_bytes_[base_level_]);
    }
  }
  len +=
      snprintf(scratch->buffer + len, sizeof(scratch->buffer) - len, "files[");
  for (int i = 0; i < num_levels(); i++) {
    int sz = sizeof(scratch->buffer) - len;
    int ret = snprintf(scratch->buffer + len, sz, "%d ", int(files_[i].size()));
    if (ret < 0 || ret >= sz) break;
    len += ret;
  }
  if (len > 0) {
    // overwrite the last space
    --len;
  }
  len += snprintf(scratch->buffer + len, sizeof(scratch->buffer) - len,
                  "] max score %.2f", compaction_score_[0]);

  if (!files_marked_for_compaction_.empty()) {
    snprintf(scratch->buffer + len, sizeof(scratch->buffer) - len,
             " (%" ROCKSDB_PRIszt " files need compaction)",
             files_marked_for_compaction_.size());
  }

  return scratch->buffer;
}

const char* VersionStorageInfo::LevelFileSummary(FileSummaryStorage* scratch,
                                                 int level) const {
  int len = snprintf(scratch->buffer, sizeof(scratch->buffer), "files_size[");
  for (const auto& f : files_[level]) {
    int sz = sizeof(scratch->buffer) - len;
    char sztxt[16];
    AppendHumanBytes(f->fd.GetFileSize(), sztxt, sizeof(sztxt));
    int ret = snprintf(scratch->buffer + len, sz,
                       "#%" PRIu64 "(seq=%" PRIu64 ",sz=%s,%d) ",
                       f->fd.GetNumber(), f->fd.smallest_seqno, sztxt,
                       static_cast<int>(f->being_compacted));
    if (ret < 0 || ret >= sz) break;
    len += ret;
  }
  // overwrite the last space (only if files_[level].size() is non-zero)
  if (files_[level].size() && len > 0) {
    --len;
  }
  snprintf(scratch->buffer + len, sizeof(scratch->buffer) - len, "]");
  return scratch->buffer;
}

uint64_t VersionStorageInfo::MaxNextLevelOverlappingBytes() {
  uint64_t result = 0;
  std::vector<FileMetaData*> overlaps;
  for (int level = 1; level < num_levels() - 1; level++) {
    for (const auto& f : files_[level]) {
      GetOverlappingInputs(level + 1, &f->smallest, &f->largest, &overlaps);
      const uint64_t sum = TotalFileSize(overlaps);
      if (sum > result) {
        result = sum;
      }
    }
  }
  return result;
}

uint64_t VersionStorageInfo::MaxBytesForLevel(int level) const {
  // Note: the result for level zero is not really used since we set
  // the level-0 compaction threshold based on number of files.
  assert(level >= 0);
  assert(level < static_cast<int>(level_max_bytes_.size()));
  return level_max_bytes_[level];
}

void VersionStorageInfo::CalculateBaseBytes(const ImmutableOptions& ioptions,
                                            const MutableCFOptions& options) {
  // Special logic to set number of sorted runs.
  // It is to match the previous behavior when all files are in L0.
  int num_l0_count = static_cast<int>(files_[0].size());
  if (compaction_style_ == kCompactionStyleUniversal) {
    // For universal compaction, we use level0 score to indicate
    // compaction score for the whole DB. Adding other levels as if
    // they are L0 files.
    for (int i = 1; i < num_levels(); i++) {
      if (!files_[i].empty()) {
        num_l0_count++;
      }
    }
  }
  set_l0_delay_trigger_count(num_l0_count);

  level_max_bytes_.resize(ioptions.num_levels);
  if (!ioptions.level_compaction_dynamic_level_bytes) {
    base_level_ = (ioptions.compaction_style == kCompactionStyleLevel) ? 1 : -1;

    // Calculate for static bytes base case
    for (int i = 0; i < ioptions.num_levels; ++i) {
      if (i == 0 && ioptions.compaction_style == kCompactionStyleUniversal) {
        level_max_bytes_[i] = options.max_bytes_for_level_base;
      } else if (i > 1) {
        level_max_bytes_[i] = MultiplyCheckOverflow(
            MultiplyCheckOverflow(level_max_bytes_[i - 1],
                                  options.max_bytes_for_level_multiplier),
            options.MaxBytesMultiplerAdditional(i - 1));
      } else {
        level_max_bytes_[i] = options.max_bytes_for_level_base;
      }
    }
  } else {
    uint64_t max_level_size = 0;

    int first_non_empty_level = -1;
    // Find size of non-L0 level of most data.
    // Cannot use the size of the last level because it can be empty or less
    // than previous levels after compaction.
    for (int i = 1; i < num_levels_; i++) {
      uint64_t total_size = 0;
      for (const auto& f : files_[i]) {
        total_size += f->fd.GetFileSize();
      }
      if (total_size > 0 && first_non_empty_level == -1) {
        first_non_empty_level = i;
      }
      if (total_size > max_level_size) {
        max_level_size = total_size;
      }
    }

    // Prefill every level's max bytes to disallow compaction from there.
    for (int i = 0; i < num_levels_; i++) {
      level_max_bytes_[i] = std::numeric_limits<uint64_t>::max();
    }

    if (max_level_size == 0) {
      // No data for L1 and up. L0 compacts to last level directly.
      // No compaction from L1+ needs to be scheduled.
      base_level_ = num_levels_ - 1;
    } else {
      uint64_t l0_size = 0;
      for (const auto& f : files_[0]) {
        l0_size += f->fd.GetFileSize();
      }

      uint64_t base_bytes_max =
          std::max(options.max_bytes_for_level_base, l0_size);
      uint64_t base_bytes_min = static_cast<uint64_t>(
          base_bytes_max / options.max_bytes_for_level_multiplier);

      // Try whether we can make last level's target size to be max_level_size
      uint64_t cur_level_size = max_level_size;
      for (int i = num_levels_ - 2; i >= first_non_empty_level; i--) {
        // Round up after dividing
        cur_level_size = static_cast<uint64_t>(
            cur_level_size / options.max_bytes_for_level_multiplier);
      }

      // Calculate base level and its size.
      uint64_t base_level_size;
      if (cur_level_size <= base_bytes_min) {
        // Case 1. If we make target size of last level to be max_level_size,
        // target size of the first non-empty level would be smaller than
        // base_bytes_min. We set it be base_bytes_min.
        base_level_size = base_bytes_min + 1U;
        base_level_ = first_non_empty_level;
        ROCKS_LOG_INFO(ioptions.logger,
                       "More existing levels in DB than needed. "
                       "max_bytes_for_level_multiplier may not be guaranteed.");
      } else {
        // Find base level (where L0 data is compacted to).
        base_level_ = first_non_empty_level;
        while (base_level_ > 1 && cur_level_size > base_bytes_max) {
          --base_level_;
          cur_level_size = static_cast<uint64_t>(
              cur_level_size / options.max_bytes_for_level_multiplier);
        }
        if (cur_level_size > base_bytes_max) {
          // Even L1 will be too large
          assert(base_level_ == 1);
          base_level_size = base_bytes_max;
        } else {
          base_level_size = cur_level_size;
        }
      }

      level_multiplier_ = options.max_bytes_for_level_multiplier;
      assert(base_level_size > 0);
      if (l0_size > base_level_size &&
          (l0_size > options.max_bytes_for_level_base ||
           static_cast<int>(files_[0].size() / 2) >=
               options.level0_file_num_compaction_trigger)) {
        // We adjust the base level according to actual L0 size, and adjust
        // the level multiplier accordingly, when:
        //   1. the L0 size is larger than level size base, or
        //   2. number of L0 files reaches twice the L0->L1 compaction trigger
        // We don't do this otherwise to keep the LSM-tree structure stable
        // unless the L0 compaction is backlogged.
        base_level_size = l0_size;
        if (base_level_ == num_levels_ - 1) {
          level_multiplier_ = 1.0;
        } else {
          level_multiplier_ = std::pow(
              static_cast<double>(max_level_size) /
                  static_cast<double>(base_level_size),
              1.0 / static_cast<double>(num_levels_ - base_level_ - 1));
        }
      }

      uint64_t level_size = base_level_size;
      for (int i = base_level_; i < num_levels_; i++) {
        if (i > base_level_) {
          level_size = MultiplyCheckOverflow(level_size, level_multiplier_);
        }
        // Don't set any level below base_bytes_max. Otherwise, the LSM can
        // assume an hourglass shape where L1+ sizes are smaller than L0. This
        // causes compaction scoring, which depends on level sizes, to favor L1+
        // at the expense of L0, which may fill up and stall.
        level_max_bytes_[i] = std::max(level_size, base_bytes_max);
      }
    }
  }
}

uint64_t VersionStorageInfo::EstimateLiveDataSize() const {
  // Estimate the live data size by adding up the size of a maximal set of
  // sst files with no range overlap in same or higher level. The less
  // compacted, the more optimistic (smaller) this estimate is. Also,
  // for multiple sorted runs within a level, file order will matter.
  uint64_t size = 0;

  auto ikey_lt = [this](InternalKey* x, InternalKey* y) {
    return internal_comparator_->Compare(*x, *y) < 0;
  };
  // (Ordered) map of largest keys in files being included in size estimate
  std::map<InternalKey*, FileMetaData*, decltype(ikey_lt)> ranges(ikey_lt);

  for (int l = num_levels_ - 1; l >= 0; l--) {
    bool found_end = false;
    for (auto file : files_[l]) {
      // Find the first file already included with largest key is larger than
      // the smallest key of `file`. If that file does not overlap with the
      // current file, none of the files in the map does. If there is
      // no potential overlap, we can safely insert the rest of this level
      // (if the level is not 0) into the map without checking again because
      // the elements in the level are sorted and non-overlapping.
      auto lb = (found_end && l != 0) ? ranges.end()
                                      : ranges.lower_bound(&file->smallest);
      found_end = (lb == ranges.end());
      if (found_end || internal_comparator_->Compare(
                           file->largest, (*lb).second->smallest) < 0) {
        ranges.emplace_hint(lb, &file->largest, file);
        size += file->fd.file_size;
      }
    }
  }
  // For BlobDB, the result also includes the exact value of live bytes in the
  // blob files of the version.
  const auto& blobFiles = GetBlobFiles();
  for (const auto& pair : blobFiles) {
    const auto& meta = pair.second;
    size += meta->GetTotalBlobBytes();
    size -= meta->GetGarbageBlobBytes();
  }
  return size;
}

bool VersionStorageInfo::RangeMightExistAfterSortedRun(
    const Slice& smallest_user_key, const Slice& largest_user_key,
    int last_level, int last_l0_idx) {
  assert((last_l0_idx != -1) == (last_level == 0));
  // TODO(ajkr): this preserves earlier behavior where we considered an L0 file
  // bottommost only if it's the oldest L0 file and there are no files on older
  // levels. It'd be better to consider it bottommost if there's no overlap in
  // older levels/files.
  if (last_level == 0 &&
      last_l0_idx != static_cast<int>(LevelFiles(0).size() - 1)) {
    return true;
  }

  // Checks whether there are files living beyond the `last_level`. If lower
  // levels have files, it checks for overlap between [`smallest_key`,
  // `largest_key`] and those files. Bottomlevel optimizations can be made if
  // there are no files in lower levels or if there is no overlap with the files
  // in the lower levels.
  for (int level = last_level + 1; level < num_levels(); level++) {
    // The range is not in the bottommost level if there are files in lower
    // levels when the `last_level` is 0 or if there are files in lower levels
    // which overlap with [`smallest_key`, `largest_key`].
    if (files_[level].size() > 0 &&
        (last_level == 0 ||
         OverlapInLevel(level, &smallest_user_key, &largest_user_key))) {
      return true;
    }
  }
  return false;
}

void Version::AddLiveFiles(std::vector<uint64_t>* live_table_files,
                           std::vector<uint64_t>* live_blob_files) const {
  assert(live_table_files);
  assert(live_blob_files);

  for (int level = 0; level < storage_info_.num_levels(); ++level) {
    const auto& level_files = storage_info_.LevelFiles(level);
    for (const auto& meta : level_files) {
      assert(meta);

      live_table_files->emplace_back(meta->fd.GetNumber());
    }
  }

  const auto& blob_files = storage_info_.GetBlobFiles();
  for (const auto& pair : blob_files) {
    const auto& meta = pair.second;
    assert(meta);

    live_blob_files->emplace_back(meta->GetBlobFileNumber());
  }
}

std::string Version::DebugString(bool hex, bool print_stats) const {
  std::string r;
  for (int level = 0; level < storage_info_.num_levels_; level++) {
    // E.g.,
    //   --- level 1 ---
    //   17:123[1 .. 124]['a' .. 'd']
    //   20:43[124 .. 128]['e' .. 'g']
    //
    // if print_stats=true:
    //   17:123[1 .. 124]['a' .. 'd'](4096)
    r.append("--- level ");
    AppendNumberTo(&r, level);
    r.append(" --- version# ");
    AppendNumberTo(&r, version_number_);
    r.append(" ---\n");
    const std::vector<FileMetaData*>& files = storage_info_.files_[level];
    for (size_t i = 0; i < files.size(); i++) {
      r.push_back(' ');
      AppendNumberTo(&r, files[i]->fd.GetNumber());
      r.push_back(':');
      AppendNumberTo(&r, files[i]->fd.GetFileSize());
      r.append("[");
      AppendNumberTo(&r, files[i]->fd.smallest_seqno);
      r.append(" .. ");
      AppendNumberTo(&r, files[i]->fd.largest_seqno);
      r.append("]");
      r.append("[");
      r.append(files[i]->smallest.DebugString(hex));
      r.append(" .. ");
      r.append(files[i]->largest.DebugString(hex));
      r.append("]");
      if (files[i]->oldest_blob_file_number != kInvalidBlobFileNumber) {
        r.append(" blob_file:");
        AppendNumberTo(&r, files[i]->oldest_blob_file_number);
      }
      if (print_stats) {
        r.append("(");
        r.append(ToString(
            files[i]->stats.num_reads_sampled.load(std::memory_order_relaxed)));
        r.append(")");
      }
      r.append("\n");
    }
  }

  const auto& blob_files = storage_info_.GetBlobFiles();
  if (!blob_files.empty()) {
    r.append("--- blob files --- version# ");
    AppendNumberTo(&r, version_number_);
    r.append(" ---\n");
    for (const auto& pair : blob_files) {
      const auto& blob_file_meta = pair.second;
      assert(blob_file_meta);

      r.append(blob_file_meta->DebugString());
      r.push_back('\n');
    }
  }

  return r;
}

// this is used to batch writes to the manifest file
struct VersionSet::ManifestWriter {
  Status status;
  bool done;
  InstrumentedCondVar cv;
  ColumnFamilyData* cfd;
  const MutableCFOptions mutable_cf_options;
  const autovector<VersionEdit*>& edit_list;
  const std::function<void(const Status&)> manifest_write_callback;

  explicit ManifestWriter(
      InstrumentedMutex* mu, ColumnFamilyData* _cfd,
      const MutableCFOptions& cf_options, const autovector<VersionEdit*>& e,
      const std::function<void(const Status&)>& manifest_wcb)
      : done(false),
        cv(mu),
        cfd(_cfd),
        mutable_cf_options(cf_options),
        edit_list(e),
        manifest_write_callback(manifest_wcb) {}
  ~ManifestWriter() { status.PermitUncheckedError(); }

  bool IsAllWalEdits() const {
    bool all_wal_edits = true;
    for (const auto& e : edit_list) {
      if (!e->IsWalManipulation()) {
        all_wal_edits = false;
        break;
      }
    }
    return all_wal_edits;
  }
};

Status AtomicGroupReadBuffer::AddEdit(VersionEdit* edit) {
  assert(edit);
  if (edit->is_in_atomic_group_) {
    TEST_SYNC_POINT("AtomicGroupReadBuffer::AddEdit:AtomicGroup");
    if (replay_buffer_.empty()) {
      replay_buffer_.resize(edit->remaining_entries_ + 1);
      TEST_SYNC_POINT_CALLBACK(
          "AtomicGroupReadBuffer::AddEdit:FirstInAtomicGroup", edit);
    }
    read_edits_in_atomic_group_++;
    if (read_edits_in_atomic_group_ + edit->remaining_entries_ !=
        static_cast<uint32_t>(replay_buffer_.size())) {
      TEST_SYNC_POINT_CALLBACK(
          "AtomicGroupReadBuffer::AddEdit:IncorrectAtomicGroupSize", edit);
      return Status::Corruption("corrupted atomic group");
    }
    replay_buffer_[read_edits_in_atomic_group_ - 1] = *edit;
    if (read_edits_in_atomic_group_ == replay_buffer_.size()) {
      TEST_SYNC_POINT_CALLBACK(
          "AtomicGroupReadBuffer::AddEdit:LastInAtomicGroup", edit);
      return Status::OK();
    }
    return Status::OK();
  }

  // A normal edit.
  if (!replay_buffer().empty()) {
    TEST_SYNC_POINT_CALLBACK(
        "AtomicGroupReadBuffer::AddEdit:AtomicGroupMixedWithNormalEdits", edit);
    return Status::Corruption("corrupted atomic group");
  }
  return Status::OK();
}

bool AtomicGroupReadBuffer::IsFull() const {
  return read_edits_in_atomic_group_ == replay_buffer_.size();
}

bool AtomicGroupReadBuffer::IsEmpty() const { return replay_buffer_.empty(); }

void AtomicGroupReadBuffer::Clear() {
  read_edits_in_atomic_group_ = 0;
  replay_buffer_.clear();
}

VersionSet::VersionSet(const std::string& dbname,
                       const ImmutableDBOptions* _db_options,
                       const FileOptions& storage_options, Cache* table_cache,
                       WriteBufferManager* write_buffer_manager,
                       WriteController* write_controller,
                       BlockCacheTracer* const block_cache_tracer,
                       const std::shared_ptr<IOTracer>& io_tracer,
                       const std::string& db_session_id)
    : column_family_set_(
          new ColumnFamilySet(dbname, _db_options, storage_options, table_cache,
                              write_buffer_manager, write_controller,
                              block_cache_tracer, io_tracer, db_session_id)),
      table_cache_(table_cache),
      env_(_db_options->env),
      fs_(_db_options->fs, io_tracer),
      clock_(_db_options->clock),
      dbname_(dbname),
      db_options_(_db_options),
      next_file_number_(2),
      manifest_file_number_(0),  // Filled by Recover()
      options_file_number_(0),
      options_file_size_(0),
      pending_manifest_file_number_(0),
      last_sequence_(0),
      last_allocated_sequence_(0),
      last_published_sequence_(0),
      prev_log_number_(0),
      current_version_number_(0),
      manifest_file_size_(0),
      file_options_(storage_options),
      block_cache_tracer_(block_cache_tracer),
      io_tracer_(io_tracer),
      db_session_id_(db_session_id) {}

VersionSet::~VersionSet() {
  // we need to delete column_family_set_ because its destructor depends on
  // VersionSet
  column_family_set_.reset();
  for (auto& file : obsolete_files_) {
    if (file.metadata->table_reader_handle) {
      table_cache_->Release(file.metadata->table_reader_handle);
      TableCache::Evict(table_cache_, file.metadata->fd.GetNumber());
    }
    file.DeleteMetadata();
  }
  obsolete_files_.clear();
  io_status_.PermitUncheckedError();
}

void VersionSet::Reset() {
  if (column_family_set_) {
    WriteBufferManager* wbm = column_family_set_->write_buffer_manager();
    WriteController* wc = column_family_set_->write_controller();
    column_family_set_.reset(new ColumnFamilySet(
        dbname_, db_options_, file_options_, table_cache_, wbm, wc,
        block_cache_tracer_, io_tracer_, db_session_id_));
  }
  db_id_.clear();
  next_file_number_.store(2);
  min_log_number_to_keep_2pc_.store(0);
  manifest_file_number_ = 0;
  options_file_number_ = 0;
  pending_manifest_file_number_ = 0;
  last_sequence_.store(0);
  last_allocated_sequence_.store(0);
  last_published_sequence_.store(0);
  prev_log_number_ = 0;
  descriptor_log_.reset();
  current_version_number_ = 0;
  manifest_writers_.clear();
  manifest_file_size_ = 0;
  obsolete_files_.clear();
  obsolete_manifests_.clear();
  wals_.Reset();
}

void VersionSet::AppendVersion(ColumnFamilyData* column_family_data,
                               Version* v) {
  // compute new compaction score
  v->storage_info()->ComputeCompactionScore(
      *column_family_data->ioptions(),
      *column_family_data->GetLatestMutableCFOptions());

  // Mark v finalized
  v->storage_info_.SetFinalized();

  // Make "v" current
  assert(v->refs_ == 0);
  Version* current = column_family_data->current();
  assert(v != current);
  if (current != nullptr) {
    assert(current->refs_ > 0);
    current->Unref();
  }
  column_family_data->SetCurrent(v);
  v->Ref();

  // Append to linked list
  v->prev_ = column_family_data->dummy_versions()->prev_;
  v->next_ = column_family_data->dummy_versions();
  v->prev_->next_ = v;
  v->next_->prev_ = v;
}

Status VersionSet::ProcessManifestWrites(
    std::deque<ManifestWriter>& writers, InstrumentedMutex* mu,
    FSDirectory* db_directory, bool new_descriptor_log,
    const ColumnFamilyOptions* new_cf_options) {
  mu->AssertHeld();
  assert(!writers.empty());
  ManifestWriter& first_writer = writers.front();
  ManifestWriter* last_writer = &first_writer;

  assert(!manifest_writers_.empty());
  assert(manifest_writers_.front() == &first_writer);

  autovector<VersionEdit*> batch_edits;
  autovector<Version*> versions;
  autovector<const MutableCFOptions*> mutable_cf_options_ptrs;
  std::vector<std::unique_ptr<BaseReferencedVersionBuilder>> builder_guards;

  if (first_writer.edit_list.front()->IsColumnFamilyManipulation()) {
    // No group commits for column family add or drop
    LogAndApplyCFHelper(first_writer.edit_list.front());
    batch_edits.push_back(first_writer.edit_list.front());
  } else {
    auto it = manifest_writers_.cbegin();
    size_t group_start = std::numeric_limits<size_t>::max();
    while (it != manifest_writers_.cend()) {
      if ((*it)->edit_list.front()->IsColumnFamilyManipulation()) {
        // no group commits for column family add or drop
        break;
      }
      last_writer = *(it++);
      assert(last_writer != nullptr);
      assert(last_writer->cfd != nullptr);
      if (last_writer->cfd->IsDropped()) {
        // If we detect a dropped CF at this point, and the corresponding
        // version edits belong to an atomic group, then we need to find out
        // the preceding version edits in the same atomic group, and update
        // their `remaining_entries_` member variable because we are NOT going
        // to write the version edits' of dropped CF to the MANIFEST. If we
        // don't update, then Recover can report corrupted atomic group because
        // the `remaining_entries_` do not match.
        if (!batch_edits.empty()) {
          if (batch_edits.back()->is_in_atomic_group_ &&
              batch_edits.back()->remaining_entries_ > 0) {
            assert(group_start < batch_edits.size());
            const auto& edit_list = last_writer->edit_list;
            size_t k = 0;
            while (k < edit_list.size()) {
              if (!edit_list[k]->is_in_atomic_group_) {
                break;
              } else if (edit_list[k]->remaining_entries_ == 0) {
                ++k;
                break;
              }
              ++k;
            }
            for (auto i = group_start; i < batch_edits.size(); ++i) {
              assert(static_cast<uint32_t>(k) <=
                     batch_edits.back()->remaining_entries_);
              batch_edits[i]->remaining_entries_ -= static_cast<uint32_t>(k);
            }
          }
        }
        continue;
      }
      // We do a linear search on versions because versions is small.
      // TODO(yanqin) maybe consider unordered_map
      Version* version = nullptr;
      VersionBuilder* builder = nullptr;
      for (int i = 0; i != static_cast<int>(versions.size()); ++i) {
        uint32_t cf_id = last_writer->cfd->GetID();
        if (versions[i]->cfd()->GetID() == cf_id) {
          version = versions[i];
          assert(!builder_guards.empty() &&
                 builder_guards.size() == versions.size());
          builder = builder_guards[i]->version_builder();
          TEST_SYNC_POINT_CALLBACK(
              "VersionSet::ProcessManifestWrites:SameColumnFamily", &cf_id);
          break;
        }
      }
      if (version == nullptr) {
        // WAL manipulations do not need to be applied to versions.
        if (!last_writer->IsAllWalEdits()) {
          version = new Version(last_writer->cfd, this, file_options_,
                                last_writer->mutable_cf_options, io_tracer_,
                                current_version_number_++);
          versions.push_back(version);
          mutable_cf_options_ptrs.push_back(&last_writer->mutable_cf_options);
          builder_guards.emplace_back(
              new BaseReferencedVersionBuilder(last_writer->cfd));
          builder = builder_guards.back()->version_builder();
        }
        assert(last_writer->IsAllWalEdits() || builder);
        assert(last_writer->IsAllWalEdits() || version);
        TEST_SYNC_POINT_CALLBACK("VersionSet::ProcessManifestWrites:NewVersion",
                                 version);
      }
      for (const auto& e : last_writer->edit_list) {
        if (e->is_in_atomic_group_) {
          if (batch_edits.empty() || !batch_edits.back()->is_in_atomic_group_ ||
              (batch_edits.back()->is_in_atomic_group_ &&
               batch_edits.back()->remaining_entries_ == 0)) {
            group_start = batch_edits.size();
          }
        } else if (group_start != std::numeric_limits<size_t>::max()) {
          group_start = std::numeric_limits<size_t>::max();
        }
        Status s = LogAndApplyHelper(last_writer->cfd, builder, e, mu);
        if (!s.ok()) {
          // free up the allocated memory
          for (auto v : versions) {
            delete v;
          }
          return s;
        }
        batch_edits.push_back(e);
      }
    }
    for (int i = 0; i < static_cast<int>(versions.size()); ++i) {
      assert(!builder_guards.empty() &&
             builder_guards.size() == versions.size());
      auto* builder = builder_guards[i]->version_builder();
      Status s = builder->SaveTo(versions[i]->storage_info());
      if (!s.ok()) {
        // free up the allocated memory
        for (auto v : versions) {
          delete v;
        }
        return s;
      }
    }
  }

#ifndef NDEBUG
  // Verify that version edits of atomic groups have correct
  // remaining_entries_.
  size_t k = 0;
  while (k < batch_edits.size()) {
    while (k < batch_edits.size() && !batch_edits[k]->is_in_atomic_group_) {
      ++k;
    }
    if (k == batch_edits.size()) {
      break;
    }
    size_t i = k;
    while (i < batch_edits.size()) {
      if (!batch_edits[i]->is_in_atomic_group_) {
        break;
      }
      assert(i - k + batch_edits[i]->remaining_entries_ ==
             batch_edits[k]->remaining_entries_);
      if (batch_edits[i]->remaining_entries_ == 0) {
        ++i;
        break;
      }
      ++i;
    }
    assert(batch_edits[i - 1]->is_in_atomic_group_);
    assert(0 == batch_edits[i - 1]->remaining_entries_);
    std::vector<VersionEdit*> tmp;
    for (size_t j = k; j != i; ++j) {
      tmp.emplace_back(batch_edits[j]);
    }
    TEST_SYNC_POINT_CALLBACK(
        "VersionSet::ProcessManifestWrites:CheckOneAtomicGroup", &tmp);
    k = i;
  }
#endif  // NDEBUG

  assert(pending_manifest_file_number_ == 0);
  if (!descriptor_log_ ||
      manifest_file_size_ > db_options_->max_manifest_file_size) {
    TEST_SYNC_POINT("VersionSet::ProcessManifestWrites:BeforeNewManifest");
    new_descriptor_log = true;
  } else {
    pending_manifest_file_number_ = manifest_file_number_;
  }

  // Local cached copy of state variable(s). WriteCurrentStateToManifest()
  // reads its content after releasing db mutex to avoid race with
  // SwitchMemtable().
  std::unordered_map<uint32_t, MutableCFState> curr_state;
  VersionEdit wal_additions;
  if (new_descriptor_log) {
    pending_manifest_file_number_ = NewFileNumber();
    batch_edits.back()->SetNextFile(next_file_number_.load());

    // if we are writing out new snapshot make sure to persist max column
    // family.
    if (column_family_set_->GetMaxColumnFamily() > 0) {
      first_writer.edit_list.front()->SetMaxColumnFamily(
          column_family_set_->GetMaxColumnFamily());
    }
    for (const auto* cfd : *column_family_set_) {
      assert(curr_state.find(cfd->GetID()) == curr_state.end());
      curr_state.emplace(std::make_pair(
          cfd->GetID(),
          MutableCFState(cfd->GetLogNumber(), cfd->GetFullHistoryTsLow())));
    }

    for (const auto& wal : wals_.GetWals()) {
      wal_additions.AddWal(wal.first, wal.second);
    }
  }

  uint64_t new_manifest_file_size = 0;
  Status s;
  IOStatus io_s;
  IOStatus manifest_io_status;
  {
    FileOptions opt_file_opts = fs_->OptimizeForManifestWrite(file_options_);
    mu->Unlock();
    TEST_SYNC_POINT("VersionSet::LogAndApply:WriteManifestStart");
    TEST_SYNC_POINT_CALLBACK("VersionSet::LogAndApply:WriteManifest", nullptr);
    if (!first_writer.edit_list.front()->IsColumnFamilyManipulation()) {
      for (int i = 0; i < static_cast<int>(versions.size()); ++i) {
        assert(!builder_guards.empty() &&
               builder_guards.size() == versions.size());
        assert(!mutable_cf_options_ptrs.empty() &&
               builder_guards.size() == versions.size());
        ColumnFamilyData* cfd = versions[i]->cfd_;
        s = builder_guards[i]->version_builder()->LoadTableHandlers(
            cfd->internal_stats(), 1 /* max_threads */,
            true /* prefetch_index_and_filter_in_cache */,
            false /* is_initial_load */,
            mutable_cf_options_ptrs[i]->prefix_extractor.get(),
            MaxFileSizeForL0MetaPin(*mutable_cf_options_ptrs[i]));
        if (!s.ok()) {
          if (db_options_->paranoid_checks) {
            break;
          }
          s = Status::OK();
        }
      }
    }

    if (s.ok() && new_descriptor_log) {
      // This is fine because everything inside of this block is serialized --
      // only one thread can be here at the same time
      // create new manifest file
      ROCKS_LOG_INFO(db_options_->info_log, "Creating manifest %" PRIu64 "\n",
                     pending_manifest_file_number_);
      std::string descriptor_fname =
          DescriptorFileName(dbname_, pending_manifest_file_number_);
      std::unique_ptr<FSWritableFile> descriptor_file;
      io_s = NewWritableFile(fs_.get(), descriptor_fname, &descriptor_file,
                             opt_file_opts);
      if (io_s.ok()) {
        descriptor_file->SetPreallocationBlockSize(
            db_options_->manifest_preallocation_size);
        FileTypeSet tmp_set = db_options_->checksum_handoff_file_types;
        std::unique_ptr<WritableFileWriter> file_writer(new WritableFileWriter(
            std::move(descriptor_file), descriptor_fname, opt_file_opts, clock_,
            io_tracer_, nullptr, db_options_->listeners, nullptr,
            tmp_set.Contains(FileType::kDescriptorFile),
            tmp_set.Contains(FileType::kDescriptorFile)));
        descriptor_log_.reset(
            new log::Writer(std::move(file_writer), 0, false));
        s = WriteCurrentStateToManifest(curr_state, wal_additions,
                                        descriptor_log_.get(), io_s);
      } else {
        manifest_io_status = io_s;
        s = io_s;
      }
    }

    if (s.ok()) {
      if (!first_writer.edit_list.front()->IsColumnFamilyManipulation()) {
        for (int i = 0; i < static_cast<int>(versions.size()); ++i) {
          versions[i]->PrepareApply(*mutable_cf_options_ptrs[i], true);
        }
      }

      // Write new records to MANIFEST log
#ifndef NDEBUG
      size_t idx = 0;
#endif
      for (auto& e : batch_edits) {
        std::string record;
        if (!e->EncodeTo(&record)) {
          s = Status::Corruption("Unable to encode VersionEdit:" +
                                 e->DebugString(true));
          break;
        }
        TEST_KILL_RANDOM_WITH_WEIGHT("VersionSet::LogAndApply:BeforeAddRecord",
                                     REDUCE_ODDS2);
#ifndef NDEBUG
        if (batch_edits.size() > 1 && batch_edits.size() - 1 == idx) {
          TEST_SYNC_POINT_CALLBACK(
              "VersionSet::ProcessManifestWrites:BeforeWriteLastVersionEdit:0",
              nullptr);
          TEST_SYNC_POINT(
              "VersionSet::ProcessManifestWrites:BeforeWriteLastVersionEdit:1");
        }
        ++idx;
#endif /* !NDEBUG */
        io_s = descriptor_log_->AddRecord(record);
        if (!io_s.ok()) {
          s = io_s;
          manifest_io_status = io_s;
          break;
        }
      }
      if (s.ok()) {
        io_s = SyncManifest(db_options_, descriptor_log_->file());
        manifest_io_status = io_s;
        TEST_SYNC_POINT_CALLBACK(
            "VersionSet::ProcessManifestWrites:AfterSyncManifest", &io_s);
      }
      if (!io_s.ok()) {
        s = io_s;
        ROCKS_LOG_ERROR(db_options_->info_log, "MANIFEST write %s\n",
                        s.ToString().c_str());
      }
    }

    // If we just created a new descriptor file, install it by writing a
    // new CURRENT file that points to it.
    if (s.ok()) {
      assert(manifest_io_status.ok());
    }
    if (s.ok() && new_descriptor_log) {
      io_s = SetCurrentFile(fs_.get(), dbname_, pending_manifest_file_number_,
                            db_directory);
      if (!io_s.ok()) {
        s = io_s;
      }
    }

    if (s.ok()) {
      // find offset in manifest file where this version is stored.
      new_manifest_file_size = descriptor_log_->file()->GetFileSize();
    }

    if (first_writer.edit_list.front()->is_column_family_drop_) {
      TEST_SYNC_POINT("VersionSet::LogAndApply::ColumnFamilyDrop:0");
      TEST_SYNC_POINT("VersionSet::LogAndApply::ColumnFamilyDrop:1");
      TEST_SYNC_POINT("VersionSet::LogAndApply::ColumnFamilyDrop:2");
    }

    LogFlush(db_options_->info_log);
    TEST_SYNC_POINT("VersionSet::LogAndApply:WriteManifestDone");
    mu->Lock();
  }

  if (s.ok()) {
    // Apply WAL edits, DB mutex must be held.
    for (auto& e : batch_edits) {
      if (e->IsWalAddition()) {
        s = wals_.AddWals(e->GetWalAdditions());
      } else if (e->IsWalDeletion()) {
        s = wals_.DeleteWalsBefore(e->GetWalDeletion().GetLogNumber());
      }
      if (!s.ok()) {
        break;
      }
    }
  }

  if (!io_s.ok()) {
    if (io_status_.ok()) {
      io_status_ = io_s;
    }
  } else if (!io_status_.ok()) {
    io_status_ = io_s;
  }

  // Append the old manifest file to the obsolete_manifest_ list to be deleted
  // by PurgeObsoleteFiles later.
  if (s.ok() && new_descriptor_log) {
    obsolete_manifests_.emplace_back(
        DescriptorFileName("", manifest_file_number_));
  }

  // Install the new versions
  if (s.ok()) {
    if (first_writer.edit_list.front()->is_column_family_add_) {
      assert(batch_edits.size() == 1);
      assert(new_cf_options != nullptr);
      CreateColumnFamily(*new_cf_options, first_writer.edit_list.front());
    } else if (first_writer.edit_list.front()->is_column_family_drop_) {
      assert(batch_edits.size() == 1);
      first_writer.cfd->SetDropped();
      first_writer.cfd->UnrefAndTryDelete();
    } else {
      // Each version in versions corresponds to a column family.
      // For each column family, update its log number indicating that logs
      // with number smaller than this should be ignored.
      uint64_t last_min_log_number_to_keep = 0;
      for (const auto& e : batch_edits) {
        ColumnFamilyData* cfd = nullptr;
        if (!e->IsColumnFamilyManipulation()) {
          cfd = column_family_set_->GetColumnFamily(e->column_family_);
          // e would not have been added to batch_edits if its corresponding
          // column family is dropped.
          assert(cfd);
        }
        if (cfd) {
          if (e->has_log_number_ && e->log_number_ > cfd->GetLogNumber()) {
            cfd->SetLogNumber(e->log_number_);
          }
          if (e->HasFullHistoryTsLow()) {
            cfd->SetFullHistoryTsLow(e->GetFullHistoryTsLow());
          }
        }
        if (e->has_min_log_number_to_keep_) {
          last_min_log_number_to_keep =
              std::max(last_min_log_number_to_keep, e->min_log_number_to_keep_);
        }
      }

      if (last_min_log_number_to_keep != 0) {
        // Should only be set in 2PC mode.
        MarkMinLogNumberToKeep2PC(last_min_log_number_to_keep);
      }

      for (int i = 0; i < static_cast<int>(versions.size()); ++i) {
        ColumnFamilyData* cfd = versions[i]->cfd_;
        AppendVersion(cfd, versions[i]);
      }
    }
    manifest_file_number_ = pending_manifest_file_number_;
    manifest_file_size_ = new_manifest_file_size;
    prev_log_number_ = first_writer.edit_list.front()->prev_log_number_;
  } else {
    std::string version_edits;
    for (auto& e : batch_edits) {
      version_edits += ("\n" + e->DebugString(true));
    }
    ROCKS_LOG_ERROR(db_options_->info_log,
                    "Error in committing version edit to MANIFEST: %s",
                    version_edits.c_str());
    for (auto v : versions) {
      delete v;
    }
    if (manifest_io_status.ok()) {
      manifest_file_number_ = pending_manifest_file_number_;
      manifest_file_size_ = new_manifest_file_size;
    }
    // If manifest append failed for whatever reason, the file could be
    // corrupted. So we need to force the next version update to start a
    // new manifest file.
    descriptor_log_.reset();
    // If manifest operations failed, then we know the CURRENT file still
    // points to the original MANIFEST. Therefore, we can safely delete the
    // new MANIFEST.
    // If manifest operations succeeded, and we are here, then it is possible
    // that renaming tmp file to CURRENT failed.
    //
    // On local POSIX-compliant FS, the CURRENT must point to the original
    // MANIFEST. We can delete the new MANIFEST for simplicity, but we can also
    // keep it. Future recovery will ignore this MANIFEST. It's also ok for the
    // process not to crash and continue using the db. Any future LogAndApply()
    // call will switch to a new MANIFEST and update CURRENT, still ignoring
    // this one.
    //
    // On non-local FS, it is
    // possible that the rename operation succeeded on the server (remote)
    // side, but the client somehow returns a non-ok status to RocksDB. Note
    // that this does not violate atomicity. Should we delete the new MANIFEST
    // successfully, a subsequent recovery attempt will likely see the CURRENT
    // pointing to the new MANIFEST, thus fail. We will not be able to open the
    // DB again. Therefore, if manifest operations succeed, we should keep the
    // the new MANIFEST. If the process proceeds, any future LogAndApply() call
    // will switch to a new MANIFEST and update CURRENT. If user tries to
    // re-open the DB,
    // a) CURRENT points to the new MANIFEST, and the new MANIFEST is present.
    // b) CURRENT points to the original MANIFEST, and the original MANIFEST
    //    also exists.
    if (new_descriptor_log && !manifest_io_status.ok()) {
      ROCKS_LOG_INFO(db_options_->info_log,
                     "Deleting manifest %" PRIu64 " current manifest %" PRIu64
                     "\n",
                     pending_manifest_file_number_, manifest_file_number_);
      Status manifest_del_status = env_->DeleteFile(
          DescriptorFileName(dbname_, pending_manifest_file_number_));
      if (!manifest_del_status.ok()) {
        ROCKS_LOG_WARN(db_options_->info_log,
                       "Failed to delete manifest %" PRIu64 ": %s",
                       pending_manifest_file_number_,
                       manifest_del_status.ToString().c_str());
      }
    }
  }

  pending_manifest_file_number_ = 0;

  // wake up all the waiting writers
  while (true) {
    ManifestWriter* ready = manifest_writers_.front();
    manifest_writers_.pop_front();
    bool need_signal = true;
    for (const auto& w : writers) {
      if (&w == ready) {
        need_signal = false;
        break;
      }
    }
    ready->status = s;
    ready->done = true;
    if (ready->manifest_write_callback) {
      (ready->manifest_write_callback)(s);
    }
    if (need_signal) {
      ready->cv.Signal();
    }
    if (ready == last_writer) {
      break;
    }
  }
  if (!manifest_writers_.empty()) {
    manifest_writers_.front()->cv.Signal();
  }
  return s;
}

void VersionSet::WakeUpWaitingManifestWriters() {
  // wake up all the waiting writers
  // Notify new head of manifest write queue.
  if (!manifest_writers_.empty()) {
    manifest_writers_.front()->cv.Signal();
  }
}

// 'datas' is grammatically incorrect. We still use this notation to indicate
// that this variable represents a collection of column_family_data.
Status VersionSet::LogAndApply(
    const autovector<ColumnFamilyData*>& column_family_datas,
    const autovector<const MutableCFOptions*>& mutable_cf_options_list,
    const autovector<autovector<VersionEdit*>>& edit_lists,
    InstrumentedMutex* mu, FSDirectory* db_directory, bool new_descriptor_log,
    const ColumnFamilyOptions* new_cf_options,
    const std::vector<std::function<void(const Status&)>>& manifest_wcbs) {
  mu->AssertHeld();
  int num_edits = 0;
  for (const auto& elist : edit_lists) {
    num_edits += static_cast<int>(elist.size());
  }
  if (num_edits == 0) {
    return Status::OK();
  } else if (num_edits > 1) {
#ifndef NDEBUG
    for (const auto& edit_list : edit_lists) {
      for (const auto& edit : edit_list) {
        assert(!edit->IsColumnFamilyManipulation());
      }
    }
#endif /* ! NDEBUG */
  }

  int num_cfds = static_cast<int>(column_family_datas.size());
  if (num_cfds == 1 && column_family_datas[0] == nullptr) {
    assert(edit_lists.size() == 1 && edit_lists[0].size() == 1);
    assert(edit_lists[0][0]->is_column_family_add_);
    assert(new_cf_options != nullptr);
  }
  std::deque<ManifestWriter> writers;
  if (num_cfds > 0) {
    assert(static_cast<size_t>(num_cfds) == mutable_cf_options_list.size());
    assert(static_cast<size_t>(num_cfds) == edit_lists.size());
  }
  for (int i = 0; i < num_cfds; ++i) {
    const auto wcb =
        manifest_wcbs.empty() ? [](const Status&) {} : manifest_wcbs[i];
    writers.emplace_back(mu, column_family_datas[i],
                         *mutable_cf_options_list[i], edit_lists[i], wcb);
    manifest_writers_.push_back(&writers[i]);
  }
  assert(!writers.empty());
  ManifestWriter& first_writer = writers.front();
  TEST_SYNC_POINT_CALLBACK("VersionSet::LogAndApply:BeforeWriterWaiting",
                           nullptr);
  while (!first_writer.done && &first_writer != manifest_writers_.front()) {
    first_writer.cv.Wait();
  }
  if (first_writer.done) {
    // All non-CF-manipulation operations can be grouped together and committed
    // to MANIFEST. They should all have finished. The status code is stored in
    // the first manifest writer.
#ifndef NDEBUG
    for (const auto& writer : writers) {
      assert(writer.done);
    }
    TEST_SYNC_POINT_CALLBACK("VersionSet::LogAndApply:WakeUpAndDone", mu);
#endif /* !NDEBUG */
    return first_writer.status;
  }

  int num_undropped_cfds = 0;
  for (auto cfd : column_family_datas) {
    // if cfd == nullptr, it is a column family add.
    if (cfd == nullptr || !cfd->IsDropped()) {
      ++num_undropped_cfds;
    }
  }
  if (0 == num_undropped_cfds) {
    for (int i = 0; i != num_cfds; ++i) {
      manifest_writers_.pop_front();
    }
    // Notify new head of manifest write queue.
    if (!manifest_writers_.empty()) {
      manifest_writers_.front()->cv.Signal();
    }
    return Status::ColumnFamilyDropped();
  }

  return ProcessManifestWrites(writers, mu, db_directory, new_descriptor_log,
                               new_cf_options);
}

void VersionSet::LogAndApplyCFHelper(VersionEdit* edit) {
  assert(edit->IsColumnFamilyManipulation());
  edit->SetNextFile(next_file_number_.load());
  // The log might have data that is not visible to memtbale and hence have not
  // updated the last_sequence_ yet. It is also possible that the log has is
  // expecting some new data that is not written yet. Since LastSequence is an
  // upper bound on the sequence, it is ok to record
  // last_allocated_sequence_ as the last sequence.
  edit->SetLastSequence(db_options_->two_write_queues ? last_allocated_sequence_
                                                      : last_sequence_);
  if (edit->is_column_family_drop_) {
    // if we drop column family, we have to make sure to save max column family,
    // so that we don't reuse existing ID
    edit->SetMaxColumnFamily(column_family_set_->GetMaxColumnFamily());
  }
}

Status VersionSet::LogAndApplyHelper(ColumnFamilyData* cfd,
                                     VersionBuilder* builder, VersionEdit* edit,
                                     InstrumentedMutex* mu) {
#ifdef NDEBUG
  (void)cfd;
#endif
  mu->AssertHeld();
  assert(!edit->IsColumnFamilyManipulation());

  if (edit->has_log_number_) {
    assert(edit->log_number_ >= cfd->GetLogNumber());
    assert(edit->log_number_ < next_file_number_.load());
  }

  if (!edit->has_prev_log_number_) {
    edit->SetPrevLogNumber(prev_log_number_);
  }
  edit->SetNextFile(next_file_number_.load());
  // The log might have data that is not visible to memtbale and hence have not
  // updated the last_sequence_ yet. It is also possible that the log has is
  // expecting some new data that is not written yet. Since LastSequence is an
  // upper bound on the sequence, it is ok to record
  // last_allocated_sequence_ as the last sequence.
  edit->SetLastSequence(db_options_->two_write_queues ? last_allocated_sequence_
                                                      : last_sequence_);

  // The builder can be nullptr only if edit is WAL manipulation,
  // because WAL edits do not need to be applied to versions,
  // we return Status::OK() in this case.
  assert(builder || edit->IsWalManipulation());
  return builder ? builder->Apply(edit) : Status::OK();
}

Status VersionSet::GetCurrentManifestPath(const std::string& dbname,
                                          FileSystem* fs,
                                          std::string* manifest_path,
                                          uint64_t* manifest_file_number) {
  assert(fs != nullptr);
  assert(manifest_path != nullptr);
  assert(manifest_file_number != nullptr);

  std::string fname;
  Status s = ReadFileToString(fs, CurrentFileName(dbname), &fname);
  if (!s.ok()) {
    return s;
  }
  if (fname.empty() || fname.back() != '\n') {
    return Status::Corruption("CURRENT file does not end with newline");
  }
  // remove the trailing '\n'
  fname.resize(fname.size() - 1);
  FileType type;
  bool parse_ok = ParseFileName(fname, manifest_file_number, &type);
  if (!parse_ok || type != kDescriptorFile) {
    return Status::Corruption("CURRENT file corrupted");
  }
  *manifest_path = dbname;
  if (dbname.back() != '/') {
    manifest_path->push_back('/');
  }
  manifest_path->append(fname);
  return Status::OK();
}

Status VersionSet::Recover(
    const std::vector<ColumnFamilyDescriptor>& column_families, bool read_only,
    std::string* db_id) {
  // Read "CURRENT" file, which contains a pointer to the current manifest file
  std::string manifest_path;
  Status s = GetCurrentManifestPath(dbname_, fs_.get(), &manifest_path,
                                    &manifest_file_number_);
  if (!s.ok()) {
    return s;
  }

  ROCKS_LOG_INFO(db_options_->info_log, "Recovering from manifest file: %s\n",
                 manifest_path.c_str());

  std::unique_ptr<SequentialFileReader> manifest_file_reader;
  {
    std::unique_ptr<FSSequentialFile> manifest_file;
    s = fs_->NewSequentialFile(manifest_path,
                               fs_->OptimizeForManifestRead(file_options_),
                               &manifest_file, nullptr);
    if (!s.ok()) {
      return s;
    }
    manifest_file_reader.reset(new SequentialFileReader(
        std::move(manifest_file), manifest_path,
        db_options_->log_readahead_size, io_tracer_, db_options_->listeners));
  }
  uint64_t current_manifest_file_size = 0;
  uint64_t log_number = 0;
  {
    VersionSet::LogReporter reporter;
    Status log_read_status;
    reporter.status = &log_read_status;
    log::Reader reader(nullptr, std::move(manifest_file_reader), &reporter,
                       true /* checksum */, 0 /* log_number */);
    VersionEditHandler handler(read_only, column_families,
                               const_cast<VersionSet*>(this),
                               /*track_missing_files=*/false,
                               /*no_error_if_files_missing=*/false, io_tracer_);
    handler.Iterate(reader, &log_read_status);
    s = handler.status();
    if (s.ok()) {
      log_number = handler.GetVersionEditParams().log_number_;
      current_manifest_file_size = reader.GetReadOffset();
      assert(current_manifest_file_size != 0);
      handler.GetDbId(db_id);
    }
  }

  if (s.ok()) {
    manifest_file_size_ = current_manifest_file_size;
    ROCKS_LOG_INFO(
        db_options_->info_log,
        "Recovered from manifest file:%s succeeded,"
        "manifest_file_number is %" PRIu64 ", next_file_number is %" PRIu64
        ", last_sequence is %" PRIu64 ", log_number is %" PRIu64
        ",prev_log_number is %" PRIu64 ",max_column_family is %" PRIu32
        ",min_log_number_to_keep is %" PRIu64 "\n",
        manifest_path.c_str(), manifest_file_number_, next_file_number_.load(),
        last_sequence_.load(), log_number, prev_log_number_,
        column_family_set_->GetMaxColumnFamily(), min_log_number_to_keep_2pc());

    for (auto cfd : *column_family_set_) {
      if (cfd->IsDropped()) {
        continue;
      }
      ROCKS_LOG_INFO(db_options_->info_log,
                     "Column family [%s] (ID %" PRIu32
                     "), log number is %" PRIu64 "\n",
                     cfd->GetName().c_str(), cfd->GetID(), cfd->GetLogNumber());
    }
  }

  return s;
}

namespace {
class ManifestPicker {
 public:
  explicit ManifestPicker(const std::string& dbname,
                          const std::vector<std::string>& files_in_dbname);
  // REQUIRES Valid() == true
  std::string GetNextManifest(uint64_t* file_number, std::string* file_name);
  bool Valid() const { return manifest_file_iter_ != manifest_files_.end(); }

 private:
  const std::string& dbname_;
  // MANIFEST file names(s)
  std::vector<std::string> manifest_files_;
  std::vector<std::string>::const_iterator manifest_file_iter_;
};

ManifestPicker::ManifestPicker(const std::string& dbname,
                               const std::vector<std::string>& files_in_dbname)
    : dbname_(dbname) {
  // populate manifest files
  assert(!files_in_dbname.empty());
  for (const auto& fname : files_in_dbname) {
    uint64_t file_num = 0;
    FileType file_type;
    bool parse_ok = ParseFileName(fname, &file_num, &file_type);
    if (parse_ok && file_type == kDescriptorFile) {
      manifest_files_.push_back(fname);
    }
  }
  // seek to first manifest
  std::sort(manifest_files_.begin(), manifest_files_.end(),
            [](const std::string& lhs, const std::string& rhs) {
              uint64_t num1 = 0;
              uint64_t num2 = 0;
              FileType type1;
              FileType type2;
              bool parse_ok1 = ParseFileName(lhs, &num1, &type1);
              bool parse_ok2 = ParseFileName(rhs, &num2, &type2);
#ifndef NDEBUG
              assert(parse_ok1);
              assert(parse_ok2);
#else
              (void)parse_ok1;
              (void)parse_ok2;
#endif
              return num1 > num2;
            });
  manifest_file_iter_ = manifest_files_.begin();
}

std::string ManifestPicker::GetNextManifest(uint64_t* number,
                                            std::string* file_name) {
  assert(Valid());
  std::string ret;
  if (manifest_file_iter_ != manifest_files_.end()) {
    ret.assign(dbname_);
    if (ret.back() != kFilePathSeparator) {
      ret.push_back(kFilePathSeparator);
    }
    ret.append(*manifest_file_iter_);
    if (number) {
      FileType type;
      bool parse = ParseFileName(*manifest_file_iter_, number, &type);
      assert(type == kDescriptorFile);
#ifndef NDEBUG
      assert(parse);
#else
      (void)parse;
#endif
    }
    if (file_name) {
      *file_name = *manifest_file_iter_;
    }
    ++manifest_file_iter_;
  }
  return ret;
}
}  // namespace

Status VersionSet::TryRecover(
    const std::vector<ColumnFamilyDescriptor>& column_families, bool read_only,
    const std::vector<std::string>& files_in_dbname, std::string* db_id,
    bool* has_missing_table_file) {
  ManifestPicker manifest_picker(dbname_, files_in_dbname);
  if (!manifest_picker.Valid()) {
    return Status::Corruption("Cannot locate MANIFEST file in " + dbname_);
  }
  Status s;
  std::string manifest_path =
      manifest_picker.GetNextManifest(&manifest_file_number_, nullptr);
  while (!manifest_path.empty()) {
    s = TryRecoverFromOneManifest(manifest_path, column_families, read_only,
                                  db_id, has_missing_table_file);
    if (s.ok() || !manifest_picker.Valid()) {
      break;
    }
    Reset();
    manifest_path =
        manifest_picker.GetNextManifest(&manifest_file_number_, nullptr);
  }
  return s;
}

Status VersionSet::TryRecoverFromOneManifest(
    const std::string& manifest_path,
    const std::vector<ColumnFamilyDescriptor>& column_families, bool read_only,
    std::string* db_id, bool* has_missing_table_file) {
  ROCKS_LOG_INFO(db_options_->info_log, "Trying to recover from manifest: %s\n",
                 manifest_path.c_str());
  std::unique_ptr<SequentialFileReader> manifest_file_reader;
  Status s;
  {
    std::unique_ptr<FSSequentialFile> manifest_file;
    s = fs_->NewSequentialFile(manifest_path,
                               fs_->OptimizeForManifestRead(file_options_),
                               &manifest_file, nullptr);
    if (!s.ok()) {
      return s;
    }
    manifest_file_reader.reset(new SequentialFileReader(
        std::move(manifest_file), manifest_path,
        db_options_->log_readahead_size, io_tracer_, db_options_->listeners));
  }

  assert(s.ok());
  VersionSet::LogReporter reporter;
  reporter.status = &s;
  log::Reader reader(nullptr, std::move(manifest_file_reader), &reporter,
                     /*checksum=*/true, /*log_num=*/0);
  VersionEditHandlerPointInTime handler_pit(
      read_only, column_families, const_cast<VersionSet*>(this), io_tracer_);

  handler_pit.Iterate(reader, &s);

  handler_pit.GetDbId(db_id);

  assert(nullptr != has_missing_table_file);
  *has_missing_table_file = handler_pit.HasMissingFiles();

  return handler_pit.status();
}

Status VersionSet::ListColumnFamilies(std::vector<std::string>* column_families,
                                      const std::string& dbname,
                                      FileSystem* fs) {
  // these are just for performance reasons, not correctness,
  // so we're fine using the defaults
  FileOptions soptions;
  // Read "CURRENT" file, which contains a pointer to the current manifest file
  std::string manifest_path;
  uint64_t manifest_file_number;
  Status s =
      GetCurrentManifestPath(dbname, fs, &manifest_path, &manifest_file_number);
  if (!s.ok()) {
    return s;
  }

  std::unique_ptr<SequentialFileReader> file_reader;
  {
    std::unique_ptr<FSSequentialFile> file;
    s = fs->NewSequentialFile(manifest_path, soptions, &file, nullptr);
    if (!s.ok()) {
      return s;
    }
    file_reader.reset(new SequentialFileReader(std::move(file), manifest_path,
                                               nullptr /*IOTracer*/));
  }

  VersionSet::LogReporter reporter;
  reporter.status = &s;
  log::Reader reader(nullptr, std::move(file_reader), &reporter,
                     true /* checksum */, 0 /* log_number */);

  ListColumnFamiliesHandler handler;
  handler.Iterate(reader, &s);

  assert(column_families);
  column_families->clear();
  if (handler.status().ok()) {
    for (const auto& iter : handler.GetColumnFamilyNames()) {
      column_families->push_back(iter.second);
    }
  }

  return handler.status();
}

#ifndef ROCKSDB_LITE
Status VersionSet::ReduceNumberOfLevels(const std::string& dbname,
                                        const Options* options,
                                        const FileOptions& file_options,
                                        int new_levels) {
  if (new_levels <= 1) {
    return Status::InvalidArgument(
        "Number of levels needs to be bigger than 1");
  }

  ImmutableDBOptions db_options(*options);
  ColumnFamilyOptions cf_options(*options);
  std::shared_ptr<Cache> tc(NewLRUCache(options->max_open_files - 10,
                                        options->table_cache_numshardbits));
  WriteController wc(options->delayed_write_rate);
  WriteBufferManager wb(options->db_write_buffer_size);
  VersionSet versions(dbname, &db_options, file_options, tc.get(), &wb, &wc,
                      nullptr /*BlockCacheTracer*/, nullptr /*IOTracer*/,
                      /*db_session_id*/ "");
  Status status;

  std::vector<ColumnFamilyDescriptor> dummy;
  ColumnFamilyDescriptor dummy_descriptor(kDefaultColumnFamilyName,
                                          ColumnFamilyOptions(*options));
  dummy.push_back(dummy_descriptor);
  status = versions.Recover(dummy);
  if (!status.ok()) {
    return status;
  }

  Version* current_version =
      versions.GetColumnFamilySet()->GetDefault()->current();
  auto* vstorage = current_version->storage_info();
  int current_levels = vstorage->num_levels();

  if (current_levels <= new_levels) {
    return Status::OK();
  }

  // Make sure there are file only on one level from
  // (new_levels-1) to (current_levels-1)
  int first_nonempty_level = -1;
  int first_nonempty_level_filenum = 0;
  for (int i = new_levels - 1; i < current_levels; i++) {
    int file_num = vstorage->NumLevelFiles(i);
    if (file_num != 0) {
      if (first_nonempty_level < 0) {
        first_nonempty_level = i;
        first_nonempty_level_filenum = file_num;
      } else {
        char msg[255];
        snprintf(msg, sizeof(msg),
                 "Found at least two levels containing files: "
                 "[%d:%d],[%d:%d].\n",
                 first_nonempty_level, first_nonempty_level_filenum, i,
                 file_num);
        return Status::InvalidArgument(msg);
      }
    }
  }

  // we need to allocate an array with the old number of levels size to
  // avoid SIGSEGV in WriteCurrentStatetoManifest()
  // however, all levels bigger or equal to new_levels will be empty
  std::vector<FileMetaData*>* new_files_list =
      new std::vector<FileMetaData*>[current_levels];
  for (int i = 0; i < new_levels - 1; i++) {
    new_files_list[i] = vstorage->LevelFiles(i);
  }

  if (first_nonempty_level > 0) {
    auto& new_last_level = new_files_list[new_levels - 1];

    new_last_level = vstorage->LevelFiles(first_nonempty_level);

    for (size_t i = 0; i < new_last_level.size(); ++i) {
      const FileMetaData* const meta = new_last_level[i];
      assert(meta);

      const uint64_t file_number = meta->fd.GetNumber();

      vstorage->file_locations_[file_number] =
          VersionStorageInfo::FileLocation(new_levels - 1, i);
    }
  }

  delete[] vstorage->files_;
  vstorage->files_ = new_files_list;
  vstorage->num_levels_ = new_levels;

  MutableCFOptions mutable_cf_options(*options);
  VersionEdit ve;
  InstrumentedMutex dummy_mutex;
  InstrumentedMutexLock l(&dummy_mutex);
  return versions.LogAndApply(versions.GetColumnFamilySet()->GetDefault(),
                              mutable_cf_options, &ve, &dummy_mutex, nullptr,
                              true);
}

// Get the checksum information including the checksum and checksum function
// name of all SST and blob files in VersionSet. Store the information in
// FileChecksumList which contains a map from file number to its checksum info.
// If DB is not running, make sure call VersionSet::Recover() to load the file
// metadata from Manifest to VersionSet before calling this function.
Status VersionSet::GetLiveFilesChecksumInfo(FileChecksumList* checksum_list) {
  // Clean the previously stored checksum information if any.
  Status s;
  if (checksum_list == nullptr) {
    s = Status::InvalidArgument("checksum_list is nullptr");
    return s;
  }
  checksum_list->reset();

  for (auto cfd : *column_family_set_) {
    if (cfd->IsDropped() || !cfd->initialized()) {
      continue;
    }
    /* SST files */
    for (int level = 0; level < cfd->NumberLevels(); level++) {
      for (const auto& file :
           cfd->current()->storage_info()->LevelFiles(level)) {
        s = checksum_list->InsertOneFileChecksum(file->fd.GetNumber(),
                                                 file->file_checksum,
                                                 file->file_checksum_func_name);
        if (!s.ok()) {
          return s;
        }
      }
    }

    /* Blob files */
    const auto& blob_files = cfd->current()->storage_info()->GetBlobFiles();
    for (const auto& pair : blob_files) {
      const uint64_t blob_file_number = pair.first;
      const auto& meta = pair.second;

      assert(meta);
      assert(blob_file_number == meta->GetBlobFileNumber());

      std::string checksum_value = meta->GetChecksumValue();
      std::string checksum_method = meta->GetChecksumMethod();
      assert(checksum_value.empty() == checksum_method.empty());
      if (meta->GetChecksumMethod().empty()) {
        checksum_value = kUnknownFileChecksum;
        checksum_method = kUnknownFileChecksumFuncName;
      }

      s = checksum_list->InsertOneFileChecksum(blob_file_number, checksum_value,
                                               checksum_method);
      if (!s.ok()) {
        return s;
      }
    }
  }

  return s;
}

Status VersionSet::DumpManifest(Options& options, std::string& dscname,
                                bool verbose, bool hex, bool json) {
  // Open the specified manifest file.
  std::unique_ptr<SequentialFileReader> file_reader;
  Status s;
  {
    std::unique_ptr<FSSequentialFile> file;
    const std::shared_ptr<FileSystem>& fs = options.env->GetFileSystem();
    s = fs->NewSequentialFile(
        dscname, fs->OptimizeForManifestRead(file_options_), &file, nullptr);
    if (!s.ok()) {
      return s;
    }
    file_reader.reset(new SequentialFileReader(
        std::move(file), dscname, db_options_->log_readahead_size, io_tracer_));
  }

  std::vector<ColumnFamilyDescriptor> column_families(
      1, ColumnFamilyDescriptor(kDefaultColumnFamilyName, options));
  DumpManifestHandler handler(column_families, this, io_tracer_, verbose, hex,
                              json);
  {
    VersionSet::LogReporter reporter;
    reporter.status = &s;
    log::Reader reader(nullptr, std::move(file_reader), &reporter,
                       true /* checksum */, 0 /* log_number */);
    handler.Iterate(reader, &s);
  }

  return handler.status();
}
#endif  // ROCKSDB_LITE

void VersionSet::MarkFileNumberUsed(uint64_t number) {
  // only called during recovery and repair which are single threaded, so this
  // works because there can't be concurrent calls
  if (next_file_number_.load(std::memory_order_relaxed) <= number) {
    next_file_number_.store(number + 1, std::memory_order_relaxed);
  }
}
// Called only either from ::LogAndApply which is protected by mutex or during
// recovery which is single-threaded.
void VersionSet::MarkMinLogNumberToKeep2PC(uint64_t number) {
  if (min_log_number_to_keep_2pc_.load(std::memory_order_relaxed) < number) {
    min_log_number_to_keep_2pc_.store(number, std::memory_order_relaxed);
  }
}

Status VersionSet::WriteCurrentStateToManifest(
    const std::unordered_map<uint32_t, MutableCFState>& curr_state,
    const VersionEdit& wal_additions, log::Writer* log, IOStatus& io_s) {
  // TODO: Break up into multiple records to reduce memory usage on recovery?

  // WARNING: This method doesn't hold a mutex!!

  // This is done without DB mutex lock held, but only within single-threaded
  // LogAndApply. Column family manipulations can only happen within LogAndApply
  // (the same single thread), so we're safe to iterate.

  assert(io_s.ok());
  if (db_options_->write_dbid_to_manifest) {
    VersionEdit edit_for_db_id;
    assert(!db_id_.empty());
    edit_for_db_id.SetDBId(db_id_);
    std::string db_id_record;
    if (!edit_for_db_id.EncodeTo(&db_id_record)) {
      return Status::Corruption("Unable to Encode VersionEdit:" +
                                edit_for_db_id.DebugString(true));
    }
    io_s = log->AddRecord(db_id_record);
    if (!io_s.ok()) {
      return io_s;
    }
  }

  // Save WALs.
  if (!wal_additions.GetWalAdditions().empty()) {
    TEST_SYNC_POINT_CALLBACK("VersionSet::WriteCurrentStateToManifest:SaveWal",
                             const_cast<VersionEdit*>(&wal_additions));
    std::string record;
    if (!wal_additions.EncodeTo(&record)) {
      return Status::Corruption("Unable to Encode VersionEdit: " +
                                wal_additions.DebugString(true));
    }
    io_s = log->AddRecord(record);
    if (!io_s.ok()) {
      return io_s;
    }
  }

  for (auto cfd : *column_family_set_) {
    assert(cfd);

    if (cfd->IsDropped()) {
      continue;
    }
    assert(cfd->initialized());
    {
      // Store column family info
      VersionEdit edit;
      if (cfd->GetID() != 0) {
        // default column family is always there,
        // no need to explicitly write it
        edit.AddColumnFamily(cfd->GetName());
        edit.SetColumnFamily(cfd->GetID());
      }
      edit.SetComparatorName(
          cfd->internal_comparator().user_comparator()->Name());
      std::string record;
      if (!edit.EncodeTo(&record)) {
        return Status::Corruption("Unable to Encode VersionEdit:" +
                                  edit.DebugString(true));
      }
      io_s = log->AddRecord(record);
      if (!io_s.ok()) {
        return io_s;
      }
    }

    {
      // Save files
      VersionEdit edit;
      edit.SetColumnFamily(cfd->GetID());

      assert(cfd->current());
      assert(cfd->current()->storage_info());

      for (int level = 0; level < cfd->NumberLevels(); level++) {
        for (const auto& f :
             cfd->current()->storage_info()->LevelFiles(level)) {
          edit.AddFile(level, f->fd.GetNumber(), f->fd.GetPathId(),
                       f->fd.GetFileSize(), f->smallest, f->largest,
                       f->fd.smallest_seqno, f->fd.largest_seqno,
                       f->marked_for_compaction, f->oldest_blob_file_number,
                       f->oldest_ancester_time, f->file_creation_time,
                       f->file_checksum, f->file_checksum_func_name,
                       f->min_timestamp, f->max_timestamp);
        }
      }

      const auto& blob_files = cfd->current()->storage_info()->GetBlobFiles();
      for (const auto& pair : blob_files) {
        const uint64_t blob_file_number = pair.first;
        const auto& meta = pair.second;

        assert(meta);
        assert(blob_file_number == meta->GetBlobFileNumber());

        edit.AddBlobFile(blob_file_number, meta->GetTotalBlobCount(),
                         meta->GetTotalBlobBytes(), meta->GetChecksumMethod(),
                         meta->GetChecksumValue());
        if (meta->GetGarbageBlobCount() > 0) {
          edit.AddBlobFileGarbage(blob_file_number, meta->GetGarbageBlobCount(),
                                  meta->GetGarbageBlobBytes());
        }
      }

      const auto iter = curr_state.find(cfd->GetID());
      assert(iter != curr_state.end());
      uint64_t log_number = iter->second.log_number;
      edit.SetLogNumber(log_number);

      if (cfd->GetID() == 0) {
        // min_log_number_to_keep is for the whole db, not for specific column
        // family. So it does not need to be set for every column family, just
        // need to be set once. Since default CF can never be dropped, we set
        // the min_log to the default CF here.
        uint64_t min_log = min_log_number_to_keep_2pc();
        if (min_log != 0) {
          edit.SetMinLogNumberToKeep(min_log);
        }
      }

      const std::string& full_history_ts_low = iter->second.full_history_ts_low;
      if (!full_history_ts_low.empty()) {
        edit.SetFullHistoryTsLow(full_history_ts_low);
      }
      std::string record;
      if (!edit.EncodeTo(&record)) {
        return Status::Corruption("Unable to Encode VersionEdit:" +
                                  edit.DebugString(true));
      }
      io_s = log->AddRecord(record);
      if (!io_s.ok()) {
        return io_s;
      }
    }
  }
  return Status::OK();
}

// TODO(aekmekji): in CompactionJob::GenSubcompactionBoundaries(), this
// function is called repeatedly with consecutive pairs of slices. For example
// if the slice list is [a, b, c, d] this function is called with arguments
// (a,b) then (b,c) then (c,d). Knowing this, an optimization is possible where
// we avoid doing binary search for the keys b and c twice and instead somehow
// maintain state of where they first appear in the files.
uint64_t VersionSet::ApproximateSize(const SizeApproximationOptions& options,
                                     Version* v, const Slice& start,
                                     const Slice& end, int start_level,
                                     int end_level, TableReaderCaller caller) {
  const auto& icmp = v->cfd_->internal_comparator();

  // pre-condition
  assert(icmp.Compare(start, end) <= 0);

  uint64_t total_full_size = 0;
  const auto* vstorage = v->storage_info();
  const int num_non_empty_levels = vstorage->num_non_empty_levels();
  end_level = (end_level == -1) ? num_non_empty_levels
                                : std::min(end_level, num_non_empty_levels);

  assert(start_level <= end_level);

  // Outline of the optimization that uses options.files_size_error_margin.
  // When approximating the files total size that is used to store a keys range,
  // we first sum up the sizes of the files that fully fall into the range.
  // Then we sum up the sizes of all the files that may intersect with the range
  // (this includes all files in L0 as well). Then, if total_intersecting_size
  // is smaller than total_full_size * options.files_size_error_margin - we can
  // infer that the intersecting files have a sufficiently negligible
  // contribution to the total size, and we can approximate the storage required
  // for the keys in range as just half of the intersecting_files_size.
  // E.g., if the value of files_size_error_margin is 0.1, then the error of the
  // approximation is limited to only ~10% of the total size of files that fully
  // fall into the keys range. In such case, this helps to avoid a costly
  // process of binary searching the intersecting files that is required only
  // for a more precise calculation of the total size.

  autovector<FdWithKeyRange*, 32> first_files;
  autovector<FdWithKeyRange*, 16> last_files;

  // scan all the levels
  for (int level = start_level; level < end_level; ++level) {
    const LevelFilesBrief& files_brief = vstorage->LevelFilesBrief(level);
    if (files_brief.num_files == 0) {
      // empty level, skip exploration
      continue;
    }

    if (level == 0) {
      // level 0 files are not in sorted order, we need to iterate through
      // the list to compute the total bytes that require scanning,
      // so handle the case explicitly (similarly to first_files case)
      for (size_t i = 0; i < files_brief.num_files; i++) {
        first_files.push_back(&files_brief.files[i]);
      }
      continue;
    }

    assert(level > 0);
    assert(files_brief.num_files > 0);

    // identify the file position for start key
    const int idx_start =
        FindFileInRange(icmp, files_brief, start, 0,
                        static_cast<uint32_t>(files_brief.num_files - 1));
    assert(static_cast<size_t>(idx_start) < files_brief.num_files);

    // identify the file position for end key
    int idx_end = idx_start;
    if (icmp.Compare(files_brief.files[idx_end].largest_key, end) < 0) {
      idx_end =
          FindFileInRange(icmp, files_brief, end, idx_start,
                          static_cast<uint32_t>(files_brief.num_files - 1));
    }
    assert(idx_end >= idx_start &&
           static_cast<size_t>(idx_end) < files_brief.num_files);

    // scan all files from the starting index to the ending index
    // (inferred from the sorted order)

    // first scan all the intermediate full files (excluding first and last)
    for (int i = idx_start + 1; i < idx_end; ++i) {
      uint64_t file_size = files_brief.files[i].fd.GetFileSize();
      // The entire file falls into the range, so we can just take its size.
      assert(file_size ==
             ApproximateSize(v, files_brief.files[i], start, end, caller));
      total_full_size += file_size;
    }

    // save the first and the last files (which may be the same file), so we
    // can scan them later.
    first_files.push_back(&files_brief.files[idx_start]);
    if (idx_start != idx_end) {
      // we need to estimate size for both files, only if they are different
      last_files.push_back(&files_brief.files[idx_end]);
    }
  }

  // The sum of all file sizes that intersect the [start, end] keys range.
  uint64_t total_intersecting_size = 0;
  for (const auto* file_ptr : first_files) {
    total_intersecting_size += file_ptr->fd.GetFileSize();
  }
  for (const auto* file_ptr : last_files) {
    total_intersecting_size += file_ptr->fd.GetFileSize();
  }

  // Now scan all the first & last files at each level, and estimate their size.
  // If the total_intersecting_size is less than X% of the total_full_size - we
  // want to approximate the result in order to avoid the costly binary search
  // inside ApproximateSize. We use half of file size as an approximation below.

  const double margin = options.files_size_error_margin;
  if (margin > 0 && total_intersecting_size <
                        static_cast<uint64_t>(total_full_size * margin)) {
    total_full_size += total_intersecting_size / 2;
  } else {
    // Estimate for all the first files (might also be last files), at each
    // level
    for (const auto file_ptr : first_files) {
      total_full_size += ApproximateSize(v, *file_ptr, start, end, caller);
    }

    // Estimate for all the last files, at each level
    for (const auto file_ptr : last_files) {
      // We could use ApproximateSize here, but calling ApproximateOffsetOf
      // directly is just more efficient.
      total_full_size += ApproximateOffsetOf(v, *file_ptr, end, caller);
    }
  }

  return total_full_size;
}

uint64_t VersionSet::ApproximateOffsetOf(Version* v, const FdWithKeyRange& f,
                                         const Slice& key,
                                         TableReaderCaller caller) {
  // pre-condition
  assert(v);
  const auto& icmp = v->cfd_->internal_comparator();

  uint64_t result = 0;
  if (icmp.Compare(f.largest_key, key) <= 0) {
    // Entire file is before "key", so just add the file size
    result = f.fd.GetFileSize();
  } else if (icmp.Compare(f.smallest_key, key) > 0) {
    // Entire file is after "key", so ignore
    result = 0;
  } else {
    // "key" falls in the range for this table.  Add the
    // approximate offset of "key" within the table.
    TableCache* table_cache = v->cfd_->table_cache();
    if (table_cache != nullptr) {
      result = table_cache->ApproximateOffsetOf(
          key, f.file_metadata->fd, caller, icmp,
          v->GetMutableCFOptions().prefix_extractor.get());
    }
  }
  return result;
}

uint64_t VersionSet::ApproximateSize(Version* v, const FdWithKeyRange& f,
                                     const Slice& start, const Slice& end,
                                     TableReaderCaller caller) {
  // pre-condition
  assert(v);
  const auto& icmp = v->cfd_->internal_comparator();
  assert(icmp.Compare(start, end) <= 0);

  if (icmp.Compare(f.largest_key, start) <= 0 ||
      icmp.Compare(f.smallest_key, end) > 0) {
    // Entire file is before or after the start/end keys range
    return 0;
  }

  if (icmp.Compare(f.smallest_key, start) >= 0) {
    // Start of the range is before the file start - approximate by end offset
    return ApproximateOffsetOf(v, f, end, caller);
  }

  if (icmp.Compare(f.largest_key, end) < 0) {
    // End of the range is after the file end - approximate by subtracting
    // start offset from the file size
    uint64_t start_offset = ApproximateOffsetOf(v, f, start, caller);
    assert(f.fd.GetFileSize() >= start_offset);
    return f.fd.GetFileSize() - start_offset;
  }

  // The interval falls entirely in the range for this file.
  TableCache* table_cache = v->cfd_->table_cache();
  if (table_cache == nullptr) {
    return 0;
  }
  return table_cache->ApproximateSize(
      start, end, f.file_metadata->fd, caller, icmp,
      v->GetMutableCFOptions().prefix_extractor.get());
}

void VersionSet::AddLiveFiles(std::vector<uint64_t>* live_table_files,
                              std::vector<uint64_t>* live_blob_files) const {
  assert(live_table_files);
  assert(live_blob_files);

  // pre-calculate space requirement
  size_t total_table_files = 0;
  size_t total_blob_files = 0;

  assert(column_family_set_);
  for (auto cfd : *column_family_set_) {
    assert(cfd);

    if (!cfd->initialized()) {
      continue;
    }

    Version* const dummy_versions = cfd->dummy_versions();
    assert(dummy_versions);

    for (Version* v = dummy_versions->next_; v != dummy_versions;
         v = v->next_) {
      assert(v);

      const auto* vstorage = v->storage_info();
      assert(vstorage);

      for (int level = 0; level < vstorage->num_levels(); ++level) {
        total_table_files += vstorage->LevelFiles(level).size();
      }

      total_blob_files += vstorage->GetBlobFiles().size();
    }
  }

  // just one time extension to the right size
  live_table_files->reserve(live_table_files->size() + total_table_files);
  live_blob_files->reserve(live_blob_files->size() + total_blob_files);

  assert(column_family_set_);
  for (auto cfd : *column_family_set_) {
    assert(cfd);
    if (!cfd->initialized()) {
      continue;
    }

    auto* current = cfd->current();
    bool found_current = false;

    Version* const dummy_versions = cfd->dummy_versions();
    assert(dummy_versions);

    for (Version* v = dummy_versions->next_; v != dummy_versions;
         v = v->next_) {
      v->AddLiveFiles(live_table_files, live_blob_files);
      if (v == current) {
        found_current = true;
      }
    }

    if (!found_current && current != nullptr) {
      // Should never happen unless it is a bug.
      assert(false);
      current->AddLiveFiles(live_table_files, live_blob_files);
    }
  }
}

InternalIterator* VersionSet::MakeInputIterator(
    const ReadOptions& read_options, const Compaction* c,
    RangeDelAggregator* range_del_agg,
    const FileOptions& file_options_compactions) {
  auto cfd = c->column_family_data();
  // Level-0 files have to be merged together.  For other levels,
  // we will make a concatenating iterator per level.
  // TODO(opt): use concatenating iterator for level-0 if there is no overlap
  const size_t space = (c->level() == 0 ? c->input_levels(0)->num_files +
                                              c->num_input_levels() - 1
                                        : c->num_input_levels());
  InternalIterator** list = new InternalIterator*[space];
  size_t num = 0;
  for (size_t which = 0; which < c->num_input_levels(); which++) {
    if (c->input_levels(which)->num_files != 0) {
      if (c->level(which) == 0) {
        const LevelFilesBrief* flevel = c->input_levels(which);
        for (size_t i = 0; i < flevel->num_files; i++) {
          list[num++] = cfd->table_cache()->NewIterator(
              read_options, file_options_compactions,
              cfd->internal_comparator(), *flevel->files[i].file_metadata,
              range_del_agg, c->mutable_cf_options()->prefix_extractor.get(),
              /*table_reader_ptr=*/nullptr,
              /*file_read_hist=*/nullptr, TableReaderCaller::kCompaction,
              /*arena=*/nullptr,
              /*skip_filters=*/false,
              /*level=*/static_cast<int>(c->level(which)),
              MaxFileSizeForL0MetaPin(*c->mutable_cf_options()),
              /*smallest_compaction_key=*/nullptr,
              /*largest_compaction_key=*/nullptr,
              /*allow_unprepared_value=*/false);
        }
      } else {
        // Create concatenating iterator for the files from this level
        list[num++] = new LevelIterator(
            cfd->table_cache(), read_options, file_options_compactions,
            cfd->internal_comparator(), c->input_levels(which),
            c->mutable_cf_options()->prefix_extractor.get(),
            /*should_sample=*/false,
            /*no per level latency histogram=*/nullptr,
            TableReaderCaller::kCompaction, /*skip_filters=*/false,
            /*level=*/static_cast<int>(c->level(which)), range_del_agg,
            c->boundaries(which));
      }
    }
  }
  assert(num <= space);
  InternalIterator* result =
      NewMergingIterator(&c->column_family_data()->internal_comparator(), list,
                         static_cast<int>(num));
  delete[] list;
  return result;
}

Status VersionSet::GetMetadataForFile(uint64_t number, int* filelevel,
                                      FileMetaData** meta,
                                      ColumnFamilyData** cfd) {
  for (auto cfd_iter : *column_family_set_) {
    if (!cfd_iter->initialized()) {
      continue;
    }
    Version* version = cfd_iter->current();
    const auto* vstorage = version->storage_info();
    for (int level = 0; level < vstorage->num_levels(); level++) {
      for (const auto& file : vstorage->LevelFiles(level)) {
        if (file->fd.GetNumber() == number) {
          *meta = file;
          *filelevel = level;
          *cfd = cfd_iter;
          return Status::OK();
        }
      }
    }
  }
  return Status::NotFound("File not present in any level");
}

void VersionSet::GetLiveFilesMetaData(std::vector<LiveFileMetaData>* metadata) {
  for (auto cfd : *column_family_set_) {
    if (cfd->IsDropped() || !cfd->initialized()) {
      continue;
    }
    for (int level = 0; level < cfd->NumberLevels(); level++) {
      for (const auto& file :
           cfd->current()->storage_info()->LevelFiles(level)) {
        LiveFileMetaData filemetadata;
        filemetadata.column_family_name = cfd->GetName();
        uint32_t path_id = file->fd.GetPathId();
        if (path_id < cfd->ioptions()->cf_paths.size()) {
          filemetadata.db_path = cfd->ioptions()->cf_paths[path_id].path;
        } else {
          assert(!cfd->ioptions()->cf_paths.empty());
          filemetadata.db_path = cfd->ioptions()->cf_paths.back().path;
        }
        const uint64_t file_number = file->fd.GetNumber();
        filemetadata.name = MakeTableFileName("", file_number);
        filemetadata.file_number = file_number;
        filemetadata.level = level;
        filemetadata.size = static_cast<size_t>(file->fd.GetFileSize());
        filemetadata.smallestkey = file->smallest.user_key().ToString();
        filemetadata.largestkey = file->largest.user_key().ToString();
        filemetadata.smallest_seqno = file->fd.smallest_seqno;
        filemetadata.largest_seqno = file->fd.largest_seqno;
        filemetadata.num_reads_sampled =
            file->stats.num_reads_sampled.load(std::memory_order_relaxed);
        filemetadata.being_compacted = file->being_compacted;
        filemetadata.num_entries = file->num_entries;
        filemetadata.num_deletions = file->num_deletions;
        filemetadata.oldest_blob_file_number = file->oldest_blob_file_number;
        filemetadata.file_checksum = file->file_checksum;
        filemetadata.file_checksum_func_name = file->file_checksum_func_name;
        filemetadata.temperature = file->temperature;
        filemetadata.oldest_ancester_time = file->TryGetOldestAncesterTime();
        filemetadata.file_creation_time = file->TryGetFileCreationTime();
        metadata->push_back(filemetadata);
      }
    }
  }
}

void VersionSet::GetObsoleteFiles(std::vector<ObsoleteFileInfo>* files,
                                  std::vector<ObsoleteBlobFileInfo>* blob_files,
                                  std::vector<std::string>* manifest_filenames,
                                  uint64_t min_pending_output) {
  assert(files);
  assert(blob_files);
  assert(manifest_filenames);
  assert(files->empty());
  assert(blob_files->empty());
  assert(manifest_filenames->empty());

  std::vector<ObsoleteFileInfo> pending_files;
  for (auto& f : obsolete_files_) {
    if (f.metadata->fd.GetNumber() < min_pending_output) {
      files->emplace_back(std::move(f));
    } else {
      pending_files.emplace_back(std::move(f));
    }
  }
  obsolete_files_.swap(pending_files);

  std::vector<ObsoleteBlobFileInfo> pending_blob_files;
  for (auto& blob_file : obsolete_blob_files_) {
    if (blob_file.GetBlobFileNumber() < min_pending_output) {
      blob_files->emplace_back(std::move(blob_file));
    } else {
      pending_blob_files.emplace_back(std::move(blob_file));
    }
  }
  obsolete_blob_files_.swap(pending_blob_files);

  obsolete_manifests_.swap(*manifest_filenames);
}

ColumnFamilyData* VersionSet::CreateColumnFamily(
    const ColumnFamilyOptions& cf_options, const VersionEdit* edit) {
  assert(edit->is_column_family_add_);

  MutableCFOptions dummy_cf_options;
  Version* dummy_versions =
      new Version(nullptr, this, file_options_, dummy_cf_options, io_tracer_);
  // Ref() dummy version once so that later we can call Unref() to delete it
  // by avoiding calling "delete" explicitly (~Version is private)
  dummy_versions->Ref();
  auto new_cfd = column_family_set_->CreateColumnFamily(
      edit->column_family_name_, edit->column_family_, dummy_versions,
      cf_options);

  Version* v = new Version(new_cfd, this, file_options_,
                           *new_cfd->GetLatestMutableCFOptions(), io_tracer_,
                           current_version_number_++);

  // Fill level target base information.
  v->storage_info()->CalculateBaseBytes(*new_cfd->ioptions(),
                                        *new_cfd->GetLatestMutableCFOptions());
  AppendVersion(new_cfd, v);
  // GetLatestMutableCFOptions() is safe here without mutex since the
  // cfd is not available to client
  new_cfd->CreateNewMemtable(*new_cfd->GetLatestMutableCFOptions(),
                             LastSequence());
  new_cfd->SetLogNumber(edit->log_number_);
  return new_cfd;
}

uint64_t VersionSet::GetNumLiveVersions(Version* dummy_versions) {
  uint64_t count = 0;
  for (Version* v = dummy_versions->next_; v != dummy_versions; v = v->next_) {
    count++;
  }
  return count;
}

uint64_t VersionSet::GetTotalSstFilesSize(Version* dummy_versions) {
  std::unordered_set<uint64_t> unique_files;
  uint64_t total_files_size = 0;
  for (Version* v = dummy_versions->next_; v != dummy_versions; v = v->next_) {
    VersionStorageInfo* storage_info = v->storage_info();
    for (int level = 0; level < storage_info->num_levels_; level++) {
      for (const auto& file_meta : storage_info->LevelFiles(level)) {
        if (unique_files.find(file_meta->fd.packed_number_and_path_id) ==
            unique_files.end()) {
          unique_files.insert(file_meta->fd.packed_number_and_path_id);
          total_files_size += file_meta->fd.GetFileSize();
        }
      }
    }
  }
  return total_files_size;
}

uint64_t VersionSet::GetTotalBlobFileSize(Version* dummy_versions) {
  std::unordered_set<uint64_t> unique_blob_files;
  uint64_t all_v_blob_file_size = 0;
  for (auto* v = dummy_versions->next_; v != dummy_versions; v = v->next_) {
    // iterate all the versions
    auto* vstorage = v->storage_info();
    const auto& blob_files = vstorage->GetBlobFiles();
    for (const auto& pair : blob_files) {
      if (unique_blob_files.find(pair.first) == unique_blob_files.end()) {
        // find Blob file that has not been counted
        unique_blob_files.insert(pair.first);
        const auto& meta = pair.second;
        all_v_blob_file_size += meta->GetBlobFileSize();
      }
    }
  }
  return all_v_blob_file_size;
}

Status VersionSet::VerifyFileMetadata(const std::string& fpath,
                                      const FileMetaData& meta) const {
  uint64_t fsize = 0;
  Status status = fs_->GetFileSize(fpath, IOOptions(), &fsize, nullptr);
  if (status.ok()) {
    if (fsize != meta.fd.GetFileSize()) {
      status = Status::Corruption("File size mismatch: " + fpath);
    }
  }
  return status;
}

ReactiveVersionSet::ReactiveVersionSet(
    const std::string& dbname, const ImmutableDBOptions* _db_options,
    const FileOptions& _file_options, Cache* table_cache,
    WriteBufferManager* write_buffer_manager, WriteController* write_controller,
    const std::shared_ptr<IOTracer>& io_tracer)
    : VersionSet(dbname, _db_options, _file_options, table_cache,
                 write_buffer_manager, write_controller,
                 /*block_cache_tracer=*/nullptr, io_tracer,
                 /*db_session_id*/ "") {}

ReactiveVersionSet::~ReactiveVersionSet() {}

Status ReactiveVersionSet::Recover(
    const std::vector<ColumnFamilyDescriptor>& column_families,
    std::unique_ptr<log::FragmentBufferedReader>* manifest_reader,
    std::unique_ptr<log::Reader::Reporter>* manifest_reporter,
    std::unique_ptr<Status>* manifest_reader_status) {
  assert(manifest_reader != nullptr);
  assert(manifest_reporter != nullptr);
  assert(manifest_reader_status != nullptr);

  manifest_reader_status->reset(new Status());
  manifest_reporter->reset(new LogReporter());
  static_cast_with_check<LogReporter>(manifest_reporter->get())->status =
      manifest_reader_status->get();
  Status s = MaybeSwitchManifest(manifest_reporter->get(), manifest_reader);
  if (!s.ok()) {
    return s;
  }
  log::Reader* reader = manifest_reader->get();
  assert(reader);

  manifest_tailer_.reset(new ManifestTailer(
      column_families, const_cast<ReactiveVersionSet*>(this), io_tracer_));

  manifest_tailer_->Iterate(*reader, manifest_reader_status->get());

  return manifest_tailer_->status();
}

Status ReactiveVersionSet::ReadAndApply(
    InstrumentedMutex* mu,
    std::unique_ptr<log::FragmentBufferedReader>* manifest_reader,
    Status* manifest_read_status,
    std::unordered_set<ColumnFamilyData*>* cfds_changed) {
  assert(manifest_reader != nullptr);
  assert(cfds_changed != nullptr);
  mu->AssertHeld();

  Status s;
  log::Reader* reader = manifest_reader->get();
  assert(reader);
  s = MaybeSwitchManifest(reader->GetReporter(), manifest_reader);
  if (!s.ok()) {
    return s;
  }
  manifest_tailer_->Iterate(*(manifest_reader->get()), manifest_read_status);
  s = manifest_tailer_->status();
  if (s.ok()) {
    *cfds_changed = std::move(manifest_tailer_->GetUpdatedColumnFamilies());
  }

  return s;
}

Status ReactiveVersionSet::MaybeSwitchManifest(
    log::Reader::Reporter* reporter,
    std::unique_ptr<log::FragmentBufferedReader>* manifest_reader) {
  assert(manifest_reader != nullptr);
  Status s;
  std::string manifest_path;
  s = GetCurrentManifestPath(dbname_, fs_.get(), &manifest_path,
                             &manifest_file_number_);
  if (!s.ok()) {
    return s;
  }
  std::unique_ptr<FSSequentialFile> manifest_file;
  if (manifest_reader->get() != nullptr &&
      manifest_reader->get()->file()->file_name() == manifest_path) {
    // CURRENT points to the same MANIFEST as before, no need to switch
    // MANIFEST.
    return s;
  }
  assert(nullptr == manifest_reader->get() ||
         manifest_reader->get()->file()->file_name() != manifest_path);
  s = fs_->FileExists(manifest_path, IOOptions(), nullptr);
  if (s.IsNotFound()) {
    return Status::TryAgain(
        "The primary may have switched to a new MANIFEST and deleted the old "
        "one.");
  } else if (!s.ok()) {
    return s;
  }
  TEST_SYNC_POINT(
      "ReactiveVersionSet::MaybeSwitchManifest:"
      "AfterGetCurrentManifestPath:0");
  TEST_SYNC_POINT(
      "ReactiveVersionSet::MaybeSwitchManifest:"
      "AfterGetCurrentManifestPath:1");
  // The primary can also delete the MANIFEST while the secondary is reading
  // it. This is OK on POSIX. For other file systems, maybe create a hard link
  // to MANIFEST. The hard link should be cleaned up later by the secondary.
  s = fs_->NewSequentialFile(manifest_path,
                             fs_->OptimizeForManifestRead(file_options_),
                             &manifest_file, nullptr);
  std::unique_ptr<SequentialFileReader> manifest_file_reader;
  if (s.ok()) {
    manifest_file_reader.reset(new SequentialFileReader(
        std::move(manifest_file), manifest_path,
        db_options_->log_readahead_size, io_tracer_, db_options_->listeners));
    manifest_reader->reset(new log::FragmentBufferedReader(
        nullptr, std::move(manifest_file_reader), reporter, true /* checksum */,
        0 /* log_number */));
    ROCKS_LOG_INFO(db_options_->info_log, "Switched to new manifest: %s\n",
                   manifest_path.c_str());
    if (manifest_tailer_) {
      manifest_tailer_->PrepareToReadNewManifest();
    }
  } else if (s.IsPathNotFound()) {
    // This can happen if the primary switches to a new MANIFEST after the
    // secondary reads the CURRENT file but before the secondary actually tries
    // to open the MANIFEST.
    s = Status::TryAgain(
        "The primary may have switched to a new MANIFEST and deleted the old "
        "one.");
  }
  return s;
}

#ifndef NDEBUG
uint64_t ReactiveVersionSet::TEST_read_edits_in_atomic_group() const {
  assert(manifest_tailer_);
  return manifest_tailer_->GetReadBuffer().TEST_read_edits_in_atomic_group();
}
#endif  // !NDEBUG

std::vector<VersionEdit>& ReactiveVersionSet::replay_buffer() {
  assert(manifest_tailer_);
  return manifest_tailer_->GetReadBuffer().replay_buffer();
}

}  // namespace ROCKSDB_NAMESPACE<|MERGE_RESOLUTION|>--- conflicted
+++ resolved
@@ -1958,31 +1958,19 @@
   }
 }
 
-<<<<<<< HEAD
 static void TryPromote(DBImpl& db, ColumnFamilyData& cfd,
                        const MutableCFOptions& mutable_cf_options,
                        FileMetaData& f, int hit_level, Slice user_key,
                        PinnableSlice& value, unsigned int prev_level) {
   CompactionRouter* router = mutable_cf_options.compaction_router;
-=======
-// Return the final level of the record
-static void TryPromote(ColumnFamilyData* cfd, CompactionRouter* router,
-                       FileMetaData* f, int hit_level, Slice user_key,
-                       PinnableSlice* value, unsigned int prev_level) {
->>>>>>> 7cb69563
   if (router->Tier(hit_level) == 0) return;
   assert(hit_level > 0);
   int target_level = hit_level - 1;
   while (router->Tier(target_level) == 1) {
     target_level -= 1;
   }
-<<<<<<< HEAD
   auto caches_guard = cfd.promotion_caches().Write();
   if (f.being_or_has_been_compacted) return;
-=======
-  auto caches_guard = cfd->promotion_caches().Write();
-  if (f->being_or_has_been_compacted) return;
->>>>>>> 7cb69563
   auto& caches = caches_guard.deref_mut();
   // The first whose level <= target_level
   auto it = caches.find(target_level);
@@ -1995,7 +1983,6 @@
   }
   assert(it->first == target_level);
   auto& cache = it->second;
-<<<<<<< HEAD
   cache.Promote(db, cfd, mutable_cf_options.write_buffer_size,
                 user_key.ToString(), value);
   return;
@@ -2009,16 +1996,6 @@
   if (!router || !value || prev_level != static_cast<unsigned int>(-1)) return;
   TryPromote(*db, cfd, mutable_cf_options, f, hit_level, user_key, *value,
              prev_level);
-=======
-  cache.Promote(user_key.ToString(), *value);
-  return;
-}
-static void Access(ColumnFamilyData* cfd, CompactionRouter* router,
-                   FileMetaData* f, int hit_level, Slice user_key,
-                   PinnableSlice* value, unsigned int prev_level) {
-  if (!router || !value || prev_level != static_cast<unsigned int>(-1)) return;
-  TryPromote(cfd, router, f, hit_level, user_key, value, prev_level);
->>>>>>> 7cb69563
   router->Access(hit_level, user_key, value->size());
 }
 void Version::HandleFound(const ReadOptions& read_options,
@@ -2227,45 +2204,28 @@
   {
     auto guard = cfd_->promotion_caches().Read();
     const auto& caches = guard.deref();
-<<<<<<< HEAD
-    for (auto it = caches.cbegin(); it != caches.cend(); ++it) {
-      int cache_level = it->first;
+    for (auto it = caches.cbegin(); it != caches.cend(); ++it)
+      cache_levels.push_back(it->first);
+  }
+  for (int cache_level : cache_levels) {
+    while (f != nullptr && (int)fp.GetHitFileLevel() <= cache_level) {
+      bool should_stop = GetInFile(env_get, *f, fp.GetHitFileLevel(),
+                                   fp.IsHitFileLastInLevel());
+      if (should_stop) return;
+      f = fp.GetNextFile();
+    }
+    if (cache_level < last_level) {
+      auto guard = cfd_->promotion_caches().Read();
+      const auto& caches = guard.deref();
+      auto it = caches.find(cache_level);
+      assert(it != caches.end());
       const auto& cache = it->second;
-      while (f != nullptr && (int)fp.GetHitFileLevel() <= cache_level) {
-        bool should_stop = GetInFile(env_get, *f, fp.GetHitFileLevel(),
-                                     fp.IsHitFileLastInLevel());
-        if (should_stop) return;
-        f = fp.GetNextFile();
-      }
-      if (cache_level < last_level && cache.Get(k.user_key(), value)) {
-        guard.drop();
+      if (cache.Get(k.user_key(), value)) {
         HandleFound(env_get.read_options, env_get.get_context,
                     fp.GetHitFileLevel(), k.user_key(), value, env_get.status,
                     env_get.is_blob_index, env_get.do_merge);
         return;
       }
-=======
-    for (auto it = caches.cbegin(); it != caches.cend(); ++it)
-      cache_levels.push_back(it->first);
-  }
-  for (int cache_level : cache_levels) {
-    while (f != nullptr && (int)fp.GetHitFileLevel() <= cache_level) {
-      bool should_stop = GetInFile(env_get, f, fp.GetHitFileLevel(),
-                                   fp.IsHitFileLastInLevel());
-      if (should_stop) return;
-      f = fp.GetNextFile();
-    }
-    auto guard = cfd_->promotion_caches().Read();
-    const auto& caches = guard.deref();
-    auto it = caches.find(cache_level);
-    assert(it != caches.end());
-    const auto& cache = it->second;
-    if (cache.Get(k.user_key(), value)) {
-      HandleFound(env_get.read_options, env_get.get_context,
-                  fp.GetHitFileLevel(), k.user_key(), value, env_get.status,
-                  env_get.is_blob_index, env_get.do_merge);
-      return;
->>>>>>> 7cb69563
     }
   }
   while (f != nullptr) {
