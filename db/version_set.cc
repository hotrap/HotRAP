--- conflicted
+++ resolved
@@ -7405,15 +7405,9 @@
   // we will make a concatenating iterator per level.
   // TODO(opt): use concatenating iterator for level-0 if there is no overlap
   size_t space = (c->level() == 0 ? c->input_levels(0)->num_files +
-<<<<<<< HEAD
                                         c->num_input_levels() - 1
                                   : c->num_input_levels());
-  if (promotion_cache_iter) {
-=======
-                                              c->num_input_levels() - 1
-                                        : c->num_input_levels());
   if (promotion_buffer_iter) {
->>>>>>> 010c155e
     space += 1;
   }
   InternalIterator** list = new InternalIterator*[space];
