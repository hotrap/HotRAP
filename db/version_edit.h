--- conflicted
+++ resolved
@@ -193,13 +193,6 @@
   uint64_t compensated_file_size = 0;
   // These values can mutate, but they can only be read or written from
   // single-threaded LogAndApply thread
-<<<<<<< HEAD
-  uint64_t num_entries = 0;         // the number of entries.
-  uint64_t num_deletions = 0;       // the number of deletion entries.
-  uint64_t estimated_hot_size = 0;  // the estimated size of hot entries.
-  uint64_t raw_key_size = 0;        // total uncompressed key size.
-  uint64_t raw_value_size = 0;      // total uncompressed value size.
-=======
   uint64_t num_entries =
       0;  // The number of entries, including deletions and range deletions.
   // The number of deletion entries, including range deletions.
@@ -211,11 +204,12 @@
   // `compensated_file_size`. Currently, this estimates the size of keys in the
   // next level covered by range tombstones in this file.
   uint64_t compensated_range_deletion_size = 0;
->>>>>>> 26df98ad
+
+  uint64_t estimated_hot_size = 0;  // the estimated size of hot entries.
 
   int refs = 0;  // Reference count
 
-  bool being_compacted = false;       // Is this file undergoing compaction?
+  bool being_compacted = false;  // Is this file undergoing compaction?
   bool being_or_has_been_compacted = false;
   bool init_stats_from_file = false;  // true if the data-entry stats of this
                                       // file has initialized from file.
