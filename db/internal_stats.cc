--- conflicted
+++ resolved
@@ -41,11 +41,8 @@
     "GetKeyValueFromLevelsBelow",
     "InvalidateOld",
     "TakeRange",
-<<<<<<< HEAD
+    "SwitchMutablePromotionCache",
     "Sort",
-=======
-    "SwitchMutablePromotionCache",
->>>>>>> 5ea1a6a3
     "CheckStablyHot",
     "CheckNewerVersion",
     "WriteBackToMutablePromotionCache",
