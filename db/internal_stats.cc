--- conflicted
+++ resolved
@@ -2221,7 +2221,6 @@
     }
   }
 
-<<<<<<< HEAD
   value->append("Timers of hotrap\n");
   dump_timers(*value, 0, hotrap_timers_.timers(), timer_names);
 
@@ -2243,13 +2242,13 @@
   for (const auto& cache : *caches) {
     value->append("Promotion cache at L" + std::to_string(cache.first) +
                   ": max size " + std::to_string(cache.second.max_size()));
-=======
+  }
+
   Cache* cache = GetBlockCacheForStats();
   if (cache) {
     value->append("Block cache usage " + std::to_string(cache->GetUsage()) +
                   ", pinned usage " + std::to_string(cache->GetPinnedUsage()) +
                   '\n');
->>>>>>> f8f64e2c
   }
 }
 
