--- conflicted
+++ resolved
@@ -131,9 +131,7 @@
       : ucmp_(ucmp), keys_(ucmp_), size_(0), ranges_(UserKeyCompare(ucmp_)) {}
 
   // Return the size of the mutable promotion cache
-<<<<<<< HEAD
   size_t Insert(Slice user_key, SequenceNumber sequencd, Slice value);
-  size_t Insert(Slice internal_key, Slice value);
   size_t InsertOneRange(
       std::vector<std::pair<std::string, std::string>> &&records,
       std::string &&first_user_key, std::string &&last_user_key,
@@ -141,9 +139,6 @@
   void InsertRanges(std::map<std::string, RangeInfo, UserKeyCompare> &&ranges,
                     std::vector<std::pair<std::string, ImmPCData>> &&keys);
 
-=======
-  size_t Insert(Slice user_key, SequenceNumber sequence, Slice value) const;
->>>>>>> b7c848ea
   std::vector<std::pair<std::string, std::string>> TakeRange(
       InternalStats *internal_stats, CompactionRouter *router, Slice smallest,
       Slice largest);
