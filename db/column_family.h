--- conflicted
+++ resolved
@@ -468,20 +468,11 @@
   bool queued_for_flush() { return queued_for_flush_; }
   bool queued_for_compaction() { return queued_for_compaction_; }
 
-<<<<<<< HEAD
-=======
-  enum class WriteStallCause {
-    kNone,
-    kMemtableLimit,
-    kL0FileCountLimit,
-    kPendingCompactionBytes,
-    kDbPathsSizeLimit,
-  };
->>>>>>> 40114824
   static std::pair<WriteStallCondition, WriteStallCause>
   GetWriteStallConditionAndCause(
       const VersionStorageInfo* vstorage, int num_unflushed_memtables,
-      int num_l0_files, const MutableCFOptions& mutable_cf_options,
+      int num_l0_files, uint64_t num_compaction_needed_bytes,
+      const MutableCFOptions& mutable_cf_options,
       const ImmutableCFOptions& immutable_cf_options);
 
   // Recalculate some stall conditions, which are changed only during
