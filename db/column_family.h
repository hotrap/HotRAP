//  Copyright (c) 2011-present, Facebook, Inc.  All rights reserved.
//  This source code is licensed under both the GPLv2 (found in the
//  COPYING file in the root directory) and Apache 2.0 License
//  (found in the LICENSE.Apache file in the root directory).
//
// Copyright (c) 2011 The LevelDB Authors. All rights reserved.
// Use of this source code is governed by a BSD-style license that can be
// found in the LICENSE file. See the AUTHORS file for names of contributors.

#pragma once

#include <atomic>
#include <string>
#include <unordered_map>
#include <vector>

#include "cache/cache_reservation_manager.h"
#include "db/memtable_list.h"
#include "db/promotion_cache.h"
#include "db/table_cache.h"
#include "db/table_properties_collector.h"
#include "db/write_batch_internal.h"
#include "db/write_controller.h"
#include "options/cf_options.h"
#include "rocksdb/compaction_job_stats.h"
#include "rocksdb/db.h"
#include "rocksdb/env.h"
#include "rocksdb/options.h"
#include "trace_replay/block_cache_tracer.h"
#include "util/hash_containers.h"
#include "util/thread_local.h"

namespace ROCKSDB_NAMESPACE {

class Version;
class VersionSet;
class VersionStorageInfo;
class MemTable;
class MemTableListVersion;
class CompactionPicker;
class Compaction;
class InternalKey;
class InternalStats;
class ColumnFamilyData;
class DBImpl;
class LogBuffer;
class InstrumentedMutex;
class InstrumentedMutexLock;
struct SuperVersionContext;
class BlobFileCache;
class BlobSource;

extern const double kIncSlowdownRatio;
// This file contains a list of data structures for managing column family
// level metadata.
//
// The basic relationships among classes declared here are illustrated as
// following:
//
//       +----------------------+    +----------------------+   +--------+
//   +---+ ColumnFamilyHandle 1 | +--+ ColumnFamilyHandle 2 |   | DBImpl |
//   |   +----------------------+ |  +----------------------+   +----+---+
//   | +--------------------------+                                  |
//   | |                               +-----------------------------+
//   | |                               |
//   | | +-----------------------------v-------------------------------+
//   | | |                                                             |
//   | | |                      ColumnFamilySet                        |
//   | | |                                                             |
//   | | +-------------+--------------------------+----------------+---+
//   | |               |                          |                |
//   | +-------------------------------------+    |                |
//   |                 |                     |    |                v
//   |   +-------------v-------------+ +-----v----v---------+
//   |   |                           | |                    |
//   |   |     ColumnFamilyData 1    | | ColumnFamilyData 2 |    ......
//   |   |                           | |                    |
//   +--->                           | |                    |
//       |                 +---------+ |                    |
//       |                 | MemTable| |                    |
//       |                 |  List   | |                    |
//       +--------+---+--+-+----+----+ +--------------------++
//                |   |  |      |
//                |   |  |      |
//                |   |  |      +-----------------------+
//                |   |  +-----------+                  |
//                v   +--------+     |                  |
//       +--------+--------+   |     |                  |
//       |                 |   |     |       +----------v----------+
// +---> |SuperVersion 1.a +----------------->                     |
//       |                 +------+  |       | MemTableListVersion |
//       +---+-------------+   |  |  |       |                     |
//           |                 |  |  |       +----+------------+---+
//           |      current    |  |  |            |            |
//           |   +-------------+  |  |mem         |            |
//           |   |                |  |            |            |
//         +-v---v-------+    +---v--v---+  +-----v----+  +----v-----+
//         |             |    |          |  |          |  |          |
//         | Version 1.a |    | memtable |  | memtable |  | memtable |
//         |             |    |   1.a    |  |   1.b    |  |   1.c    |
//         +-------------+    |          |  |          |  |          |
//                            +----------+  +----------+  +----------+
//
// DBImpl keeps a ColumnFamilySet, which references to all column families by
// pointing to respective ColumnFamilyData object of each column family.
// This is how DBImpl can list and operate on all the column families.
// ColumnFamilyHandle also points to ColumnFamilyData directly, so that
// when a user executes a query, it can directly find memtables and Version
// as well as SuperVersion to the column family, without going through
// ColumnFamilySet.
//
// ColumnFamilySet points to the latest view of the LSM-tree (list of memtables
// and SST files) indirectly, while ongoing operations may hold references
// to a current or an out-of-date SuperVersion, which in turn points to a
// point-in-time view of the LSM-tree. This guarantees the memtables and SST
// files being operated on will not go away, until the SuperVersion is
// unreferenced to 0 and destoryed.
//
// The following graph illustrates a possible referencing relationships:
//
// Column       +--------------+      current       +-----------+
// Family +---->+              +------------------->+           |
//  Data        | SuperVersion +----------+         | Version A |
//              |      3       |   imm    |         |           |
// Iter2 +----->+              |  +-------v------+  +-----------+
//              +-----+--------+  | MemtableList +----------------> Empty
//                    |           |   Version r  |  +-----------+
//                    |           +--------------+  |           |
//                    +------------------+   current| Version B |
//              +--------------+         |   +----->+           |
//              |              |         |   |      +-----+-----+
// Compaction +>+ SuperVersion +-------------+            ^
//    Job       |      2       +------+  |                |current
//              |              +----+ |  |     mem        |    +------------+
//              +--------------+    | |  +--------------------->            |
//                                  | +------------------------> MemTable a |
//                                  |          mem        |    |            |
//              +--------------+    |                     |    +------------+
//              |              +--------------------------+
//  Iter1 +-----> SuperVersion |    |                          +------------+
//              |      1       +------------------------------>+            |
//              |              +-+  |        mem               | MemTable b |
//              +--------------+ |  |                          |            |
//                               |  |    +--------------+      +-----^------+
//                               |  |imm | MemtableList |            |
//                               |  +--->+   Version s  +------------+
//                               |       +--------------+
//                               |       +--------------+
//                               |       | MemtableList |
//                               +------>+   Version t  +-------->  Empty
//                                 imm   +--------------+
//
// In this example, even if the current LSM-tree consists of Version A and
// memtable a, which is also referenced by SuperVersion, two older SuperVersion
// SuperVersion2 and Superversion1 still exist, and are referenced by a
// compaction job and an old iterator Iter1, respectively. SuperVersion2
// contains Version B, memtable a and memtable b; SuperVersion1 contains
// Version B and memtable b (mutable). As a result, Version B and memtable b
// are prevented from being destroyed or deleted.

// ColumnFamilyHandleImpl is the class that clients use to access different
// column families. It has non-trivial destructor, which gets called when client
// is done using the column family
class ColumnFamilyHandleImpl : public ColumnFamilyHandle {
 public:
  // create while holding the mutex
  ColumnFamilyHandleImpl(ColumnFamilyData* cfd, DBImpl* db,
                         InstrumentedMutex* mutex);
  // destroy without mutex
  virtual ~ColumnFamilyHandleImpl();
  virtual ColumnFamilyData* cfd() const { return cfd_; }

  virtual uint32_t GetID() const override;
  virtual const std::string& GetName() const override;
  virtual Status GetDescriptor(ColumnFamilyDescriptor* desc) override;
  virtual const Comparator* GetComparator() const override;

 private:
  ColumnFamilyData* cfd_;
  DBImpl* db_;
  InstrumentedMutex* mutex_;
};

// Does not ref-count ColumnFamilyData
// We use this dummy ColumnFamilyHandleImpl because sometimes MemTableInserter
// calls DBImpl methods. When this happens, MemTableInserter need access to
// ColumnFamilyHandle (same as the client would need). In that case, we feed
// MemTableInserter dummy ColumnFamilyHandle and enable it to call DBImpl
// methods
class ColumnFamilyHandleInternal : public ColumnFamilyHandleImpl {
 public:
  ColumnFamilyHandleInternal()
      : ColumnFamilyHandleImpl(nullptr, nullptr, nullptr),
        internal_cfd_(nullptr) {}

  void SetCFD(ColumnFamilyData* _cfd) { internal_cfd_ = _cfd; }
  virtual ColumnFamilyData* cfd() const override { return internal_cfd_; }

 private:
  ColumnFamilyData* internal_cfd_;
};

// holds references to memtable, all immutable memtables and version
struct SuperVersion {
  // Accessing members of this class is not thread-safe and requires external
  // synchronization (ie db mutex held or on write thread).
  ColumnFamilyData* cfd;
  MemTable* mem;
  MemTableListVersion* imm;
  Version* current;
  MutableCFOptions mutable_cf_options;
  // Version number of the current SuperVersion
  uint64_t version_number;
  WriteStallCondition write_stall_condition;
  // Each time `full_history_ts_low` collapses history, a new SuperVersion is
  // installed. This field tracks the effective `full_history_ts_low` for that
  // SuperVersion, to be used by read APIs for sanity checks. This field is
  // immutable once SuperVersion is installed. For column family that doesn't
  // enable UDT feature, this is an empty string.
  std::string full_history_ts_low;

  // should be called outside the mutex
  SuperVersion() = default;
  ~SuperVersion();
  SuperVersion* Ref();
  // If Unref() returns true, Cleanup() should be called with mutex held
  // before deleting this SuperVersion.
  bool Unref();

  // call these two methods with db mutex held
  // Cleanup unrefs mem, imm and current. Also, it stores all memtables
  // that needs to be deleted in to_delete vector. Unrefing those
  // objects needs to be done in the mutex
  void Cleanup();
  void Init(ColumnFamilyData* new_cfd, MemTable* new_mem,
            MemTableListVersion* new_imm, Version* new_current);

  // The value of dummy is not actually used. kSVInUse takes its address as a
  // mark in the thread local storage to indicate the SuperVersion is in use
  // by thread. This way, the value of kSVInUse is guaranteed to have no
  // conflict with SuperVersion object address and portable on different
  // platform.
  static int dummy;
  static void* const kSVInUse;
  static void* const kSVObsolete;

 private:
  std::atomic<uint32_t> refs;
  // We need to_delete because during Cleanup(), imm->Unref() returns
  // all memtables that we need to free through this vector. We then
  // delete all those memtables outside of mutex, during destruction
  autovector<MemTable*> to_delete;
};

extern Status CheckCompressionSupported(const ColumnFamilyOptions& cf_options);

extern Status CheckConcurrentWritesSupported(
    const ColumnFamilyOptions& cf_options);

extern Status CheckCFPathsSupported(const DBOptions& db_options,
                                    const ColumnFamilyOptions& cf_options);

extern ColumnFamilyOptions SanitizeOptions(const ImmutableDBOptions& db_options,
                                           const ColumnFamilyOptions& src);
// Wrap user defined table properties collector factories `from cf_options`
// into internal ones in int_tbl_prop_collector_factories. Add a system internal
// one too.
extern void GetIntTblPropCollectorFactory(
    const ImmutableCFOptions& ioptions,
    IntTblPropCollectorFactories* int_tbl_prop_collector_factories);

class ColumnFamilySet;

// This class keeps all the data that a column family needs.
// Most methods require DB mutex held, unless otherwise noted
class ColumnFamilyData {
 public:
  ~ColumnFamilyData();

  // thread-safe
  uint32_t GetID() const { return id_; }
  // thread-safe
  const std::string& GetName() const { return name_; }

  // Ref() can only be called from a context where the caller can guarantee
  // that ColumnFamilyData is alive (while holding a non-zero ref already,
  // holding a DB mutex, or as the leader in a write batch group).
  void Ref() { refs_.fetch_add(1); }

  // UnrefAndTryDelete() decreases the reference count and do free if needed,
  // return true if this is freed else false, UnrefAndTryDelete() can only
  // be called while holding a DB mutex, or during single-threaded recovery.
  bool UnrefAndTryDelete();

  // SetDropped() can only be called under following conditions:
  // 1) Holding a DB mutex,
  // 2) from single-threaded write thread, AND
  // 3) from single-threaded VersionSet::LogAndApply()
  // After dropping column family no other operation on that column family
  // will be executed. All the files and memory will be, however, kept around
  // until client drops the column family handle. That way, client can still
  // access data from dropped column family.
  // Column family can be dropped and still alive. In that state:
  // *) Compaction and flush is not executed on the dropped column family.
  // *) Client can continue reading from column family. Writes will fail unless
  // WriteOptions::ignore_missing_column_families is true
  // When the dropped column family is unreferenced, then we:
  // *) Remove column family from the linked list maintained by ColumnFamilySet
  // *) delete all memory associated with that column family
  // *) delete all the files associated with that column family
  void SetDropped();
  bool IsDropped() const { return dropped_.load(std::memory_order_relaxed); }

  // thread-safe
  int NumberLevels() const { return ioptions_.num_levels; }

  void SetLogNumber(uint64_t log_number) { log_number_ = log_number; }
  uint64_t GetLogNumber() const { return log_number_; }

  // thread-safe
  const FileOptions* soptions() const;
  const ImmutableOptions* ioptions() const { return &ioptions_; }
  // REQUIRES: DB mutex held
  // This returns the MutableCFOptions used by current SuperVersion
  // You should use this API to reference MutableCFOptions most of the time.
  const MutableCFOptions* GetCurrentMutableCFOptions() const {
    return &(super_version_->mutable_cf_options);
  }
  // REQUIRES: DB mutex held
  // This returns the latest MutableCFOptions, which may be not in effect yet.
  const MutableCFOptions* GetLatestMutableCFOptions() const {
    return &mutable_cf_options_;
  }

  // REQUIRES: DB mutex held
  // Build ColumnFamiliesOptions with immutable options and latest mutable
  // options.
  ColumnFamilyOptions GetLatestCFOptions() const;

  bool is_delete_range_supported() { return is_delete_range_supported_; }

  // Validate CF options against DB options
  static Status ValidateOptions(const DBOptions& db_options,
                                const ColumnFamilyOptions& cf_options);
  // REQUIRES: DB mutex held
  Status SetOptions(
      const DBOptions& db_options,
      const std::unordered_map<std::string, std::string>& options_map);

  InternalStats* internal_stats() { return internal_stats_.get(); }

  MemTableList* imm() { return &imm_; }
  MemTable* mem() { return mem_; }

  bool IsEmpty() {
    return mem()->GetFirstSequenceNumber() == 0 && imm()->NumNotFlushed() == 0;
  }

  Version* current() { return current_; }
  Version* dummy_versions() { return dummy_versions_; }
  void SetCurrent(Version* _current);
  uint64_t GetNumLiveVersions() const;    // REQUIRE: DB mutex held
  uint64_t GetTotalSstFilesSize() const;  // REQUIRE: DB mutex held
  uint64_t GetLiveSstFilesSize() const;   // REQUIRE: DB mutex held
  uint64_t GetTotalBlobFileSize() const;  // REQUIRE: DB mutex held
  void SetMemtable(MemTable* new_mem) {
    uint64_t memtable_id = last_memtable_id_.fetch_add(1) + 1;
    new_mem->SetID(memtable_id);
    mem_ = new_mem;
  }

  // calculate the oldest log needed for the durability of this column family
  uint64_t OldestLogToKeep();

  // See Memtable constructor for explanation of earliest_seq param.
  MemTable* ConstructNewMemtable(const MutableCFOptions& mutable_cf_options,
                                 SequenceNumber earliest_seq);
  void CreateNewMemtable(const MutableCFOptions& mutable_cf_options,
                         SequenceNumber earliest_seq);

  TableCache* table_cache() const { return table_cache_.get(); }
<<<<<<< HEAD
  BlobFileCache* blob_file_cache() const { return blob_file_cache_.get(); }
  RWMutexProtected<std::map<size_t, PromotionCache>>& promotion_caches() {
    return promotion_caches_;
  }
  const PromotionCache* get_promotion_cache(size_t level);
  const PromotionCache& get_or_create_promotion_cache(DBImpl& db, size_t level);
=======
  BlobSource* blob_source() const { return blob_source_.get(); }
>>>>>>> 26df98ad

  // See documentation in compaction_picker.h
  // REQUIRES: DB mutex held
  bool NeedsCompaction() const;
  // REQUIRES: DB mutex held
  Compaction* PickCompaction(const MutableCFOptions& mutable_options,
                             const MutableDBOptions& mutable_db_options,
                             LogBuffer* log_buffer);

  // Check if the passed range overlap with any running compactions.
  // REQUIRES: DB mutex held
  bool RangeOverlapWithCompaction(const Slice& smallest_user_key,
                                  const Slice& largest_user_key,
                                  int level) const;

  // Check if the passed ranges overlap with any unflushed memtables
  // (immutable or mutable).
  //
  // @param super_version A referenced SuperVersion that will be held for the
  //    duration of this function.
  //
  // Thread-safe
  Status RangesOverlapWithMemtables(const autovector<Range>& ranges,
                                    SuperVersion* super_version,
                                    bool allow_data_in_errors, bool* overlap);

  // A flag to tell a manual compaction is to compact all levels together
  // instead of a specific level.
  static const int kCompactAllLevels;
  // A flag to tell a manual compaction's output is base level.
  static const int kCompactToBaseLevel;
  // REQUIRES: DB mutex held
  Compaction* CompactRange(const MutableCFOptions& mutable_cf_options,
                           const MutableDBOptions& mutable_db_options,
                           int input_level, int output_level,
                           const CompactRangeOptions& compact_range_options,
                           const InternalKey* begin, const InternalKey* end,
                           InternalKey** compaction_end, bool* manual_conflict,
                           uint64_t max_file_num_to_ignore,
                           const std::string& trim_ts);

  CompactionPicker* compaction_picker() { return compaction_picker_.get(); }
  // thread-safe
  const Comparator* user_comparator() const {
    return internal_comparator_.user_comparator();
  }
  // thread-safe
  const InternalKeyComparator& internal_comparator() const {
    return internal_comparator_;
  }

  const IntTblPropCollectorFactories* int_tbl_prop_collector_factories() const {
    return &int_tbl_prop_collector_factories_;
  }

  SuperVersion* GetSuperVersion() { return super_version_; }
  // thread-safe
  // Return a already referenced SuperVersion to be used safely.
  SuperVersion* GetReferencedSuperVersion(DBImpl* db);
  // thread-safe
  // Get SuperVersion stored in thread local storage. If it does not exist,
  // get a reference from a current SuperVersion.
  SuperVersion* GetThreadLocalSuperVersion(DBImpl* db);
  // Try to return SuperVersion back to thread local storage. Return true on
  // success and false on failure. It fails when the thread local storage
  // contains anything other than SuperVersion::kSVInUse flag.
  bool ReturnThreadLocalSuperVersion(SuperVersion* sv);
  // thread-safe
  uint64_t GetSuperVersionNumber() const {
    return super_version_number_.load();
  }
  // will return a pointer to SuperVersion* if previous SuperVersion
  // if its reference count is zero and needs deletion or nullptr if not
  // As argument takes a pointer to allocated SuperVersion to enable
  // the clients to allocate SuperVersion outside of mutex.
  // IMPORTANT: Only call this from DBImpl::InstallSuperVersion()
  void InstallSuperVersion(SuperVersionContext* sv_context,
                           const MutableCFOptions& mutable_cf_options);
  void InstallSuperVersion(SuperVersionContext* sv_context,
                           InstrumentedMutex* db_mutex);

  void ResetThreadLocalSuperVersions();

  // Protected by DB mutex
  void set_queued_for_flush(bool value) { queued_for_flush_ = value; }
  void set_queued_for_compaction(bool value) { queued_for_compaction_ = value; }
  bool queued_for_flush() { return queued_for_flush_; }
  bool queued_for_compaction() { return queued_for_compaction_; }

  static std::pair<WriteStallCondition, WriteStallCause>
  GetWriteStallConditionAndCause(
      const VersionStorageInfo* vstorage, int num_unflushed_memtables,
      int num_l0_files, uint64_t num_compaction_needed_bytes,
      const MutableCFOptions& mutable_cf_options,
      const ImmutableCFOptions& immutable_cf_options);

  // Recalculate some stall conditions, which are changed only during
  // compaction, adding new memtable and/or recalculation of compaction score.
  WriteStallCondition RecalculateWriteStallConditions(
      const MutableCFOptions& mutable_cf_options);

  void set_initialized() { initialized_.store(true); }

  bool initialized() const { return initialized_.load(); }

  const ColumnFamilyOptions& initial_cf_options() {
    return initial_cf_options_;
  }

  Env::WriteLifeTimeHint CalculateSSTWriteHint(int level);

  // created_dirs remembers directory created, so that we don't need to call
  // the same data creation operation again.
  Status AddDirectories(
      std::map<std::string, std::shared_ptr<FSDirectory>>* created_dirs);

  FSDirectory* GetDataDir(size_t path_id) const;

  // full_history_ts_low_ can only increase.
  void SetFullHistoryTsLow(std::string ts_low) {
    assert(!ts_low.empty());
    const Comparator* ucmp = user_comparator();
    assert(ucmp);
    if (full_history_ts_low_.empty() ||
        ucmp->CompareTimestamp(ts_low, full_history_ts_low_) > 0) {
      full_history_ts_low_ = std::move(ts_low);
    }
  }

  const std::string& GetFullHistoryTsLow() const {
    return full_history_ts_low_;
  }

  // REQUIRES: DB mutex held.
  // Return true if flushing up to MemTables with ID `max_memtable_id`
  // should be postponed to retain user-defined timestamps according to the
  // user's setting. Called by background flush job.
  bool ShouldPostponeFlushToRetainUDT(uint64_t max_memtable_id);

  ThreadLocalPtr* TEST_GetLocalSV() { return local_sv_.get(); }
  WriteBufferManager* write_buffer_mgr() { return write_buffer_manager_; }
  std::shared_ptr<CacheReservationManager>
  GetFileMetadataCacheReservationManager() {
    return file_metadata_cache_res_mgr_;
  }

  static const uint32_t kDummyColumnFamilyDataId;

  // Keep track of whether the mempurge feature was ever used.
  void SetMempurgeUsed() { mempurge_used_ = true; }
  bool GetMempurgeUsed() { return mempurge_used_; }

  // Allocate and return a new epoch number
  uint64_t NewEpochNumber() { return next_epoch_number_.fetch_add(1); }

  // Get the next epoch number to be assigned
  uint64_t GetNextEpochNumber() const { return next_epoch_number_.load(); }

  // Set the next epoch number to be assigned
  void SetNextEpochNumber(uint64_t next_epoch_number) {
    next_epoch_number_.store(next_epoch_number);
  }

  // Reset the next epoch number to be assigned
  void ResetNextEpochNumber() { next_epoch_number_.store(1); }

  // Recover the next epoch number of this CF and epoch number
  // of its files (if missing)
  void RecoverEpochNumbers();

 private:
  friend class ColumnFamilySet;
  ColumnFamilyData(uint32_t id, const std::string& name,
                   Version* dummy_versions, Cache* table_cache,
                   WriteBufferManager* write_buffer_manager,
                   const ColumnFamilyOptions& options,
                   const ImmutableDBOptions& db_options,
                   const FileOptions* file_options,
                   ColumnFamilySet* column_family_set,
                   BlockCacheTracer* const block_cache_tracer,
                   const std::shared_ptr<IOTracer>& io_tracer,
                   const std::string& db_id, const std::string& db_session_id);

  std::vector<std::string> GetDbPaths() const;

  uint32_t id_;
  const std::string name_;
  Version* dummy_versions_;  // Head of circular doubly-linked list of versions.
  Version* current_;         // == dummy_versions->prev_

  std::atomic<int> refs_;  // outstanding references to ColumnFamilyData
  std::atomic<bool> initialized_;
  std::atomic<bool> dropped_;  // true if client dropped it

  const InternalKeyComparator internal_comparator_;
  IntTblPropCollectorFactories int_tbl_prop_collector_factories_;

  const ColumnFamilyOptions initial_cf_options_;
  const ImmutableOptions ioptions_;
  MutableCFOptions mutable_cf_options_;

  const bool is_delete_range_supported_;

  std::unique_ptr<TableCache> table_cache_;
  std::unique_ptr<BlobFileCache> blob_file_cache_;
<<<<<<< HEAD
  // Map from level to its promotion cache
  // The promotion cache of level i is considered between level i and level i+1
  RWMutexProtected<std::map<size_t, PromotionCache>> promotion_caches_;
=======
  std::unique_ptr<BlobSource> blob_source_;
>>>>>>> 26df98ad

  std::unique_ptr<InternalStats> internal_stats_;

  WriteBufferManager* write_buffer_manager_;

  MemTable* mem_;
  MemTableList imm_;
  SuperVersion* super_version_;

  // An ordinal representing the current SuperVersion. Updated by
  // InstallSuperVersion(), i.e. incremented every time super_version_
  // changes.
  std::atomic<uint64_t> super_version_number_;

  // Thread's local copy of SuperVersion pointer
  // This needs to be destructed before mutex_
  std::unique_ptr<ThreadLocalPtr> local_sv_;

  // pointers for a circular linked list. we use it to support iterations over
  // all column families that are alive (note: dropped column families can also
  // be alive as long as client holds a reference)
  ColumnFamilyData* next_;
  ColumnFamilyData* prev_;

  // This is the earliest log file number that contains data from this
  // Column Family. All earlier log files must be ignored and not
  // recovered from
  uint64_t log_number_;

  // An object that keeps all the compaction stats
  // and picks the next compaction
  std::unique_ptr<CompactionPicker> compaction_picker_;

  ColumnFamilySet* column_family_set_;

  std::unique_ptr<WriteControllerToken> write_controller_token_;

  // If true --> this ColumnFamily is currently present in DBImpl::flush_queue_
  bool queued_for_flush_;

  // If true --> this ColumnFamily is currently present in
  // DBImpl::compaction_queue_
  bool queued_for_compaction_;

  uint64_t prev_compaction_needed_bytes_;

  // if the database was opened with 2pc enabled
  bool allow_2pc_;

  // Memtable id to track flush.
  std::atomic<uint64_t> last_memtable_id_;

  // Directories corresponding to cf_paths.
  std::vector<std::shared_ptr<FSDirectory>> data_dirs_;

  bool db_paths_registered_;

  std::string full_history_ts_low_;

  // For charging memory usage of file metadata created for newly added files to
  // a Version associated with this CFD
  std::shared_ptr<CacheReservationManager> file_metadata_cache_res_mgr_;
  bool mempurge_used_;

  std::atomic<uint64_t> next_epoch_number_;
};

// ColumnFamilySet has interesting thread-safety requirements
// * CreateColumnFamily() or RemoveColumnFamily() -- need to be protected by DB
// mutex AND executed in the write thread.
// CreateColumnFamily() should ONLY be called from VersionSet::LogAndApply() AND
// single-threaded write thread. It is also called during Recovery and in
// DumpManifest().
// RemoveColumnFamily() is only called from SetDropped(). DB mutex needs to be
// held and it needs to be executed from the write thread. SetDropped() also
// guarantees that it will be called only from single-threaded LogAndApply(),
// but this condition is not that important.
// * Iteration -- hold DB mutex. If you want to release the DB mutex in the
// body of the iteration, wrap in a RefedColumnFamilySet.
// * GetDefault() -- thread safe
// * GetColumnFamily() -- either inside of DB mutex or from a write thread
// * GetNextColumnFamilyID(), GetMaxColumnFamily(), UpdateMaxColumnFamily(),
// NumberOfColumnFamilies -- inside of DB mutex
class ColumnFamilySet {
 public:
  // ColumnFamilySet supports iteration
  class iterator {
   public:
    explicit iterator(ColumnFamilyData* cfd) : current_(cfd) {}
    // NOTE: minimum operators for for-loop iteration
    iterator& operator++() {
      current_ = current_->next_;
      return *this;
    }
    bool operator!=(const iterator& other) const {
      return this->current_ != other.current_;
    }
    ColumnFamilyData* operator*() { return current_; }

   private:
    ColumnFamilyData* current_;
  };

  ColumnFamilySet(const std::string& dbname,
                  const ImmutableDBOptions* db_options,
                  const FileOptions& file_options, Cache* table_cache,
                  WriteBufferManager* _write_buffer_manager,
                  WriteController* _write_controller,
                  BlockCacheTracer* const block_cache_tracer,
                  const std::shared_ptr<IOTracer>& io_tracer,
                  const std::string& db_id, const std::string& db_session_id);
  ~ColumnFamilySet();

  ColumnFamilyData* GetDefault() const;
  // GetColumnFamily() calls return nullptr if column family is not found
  ColumnFamilyData* GetColumnFamily(uint32_t id) const;
  ColumnFamilyData* GetColumnFamily(const std::string& name) const;
  // this call will return the next available column family ID. it guarantees
  // that there is no column family with id greater than or equal to the
  // returned value in the current running instance or anytime in RocksDB
  // instance history.
  uint32_t GetNextColumnFamilyID();
  uint32_t GetMaxColumnFamily();
  void UpdateMaxColumnFamily(uint32_t new_max_column_family);
  size_t NumberOfColumnFamilies() const;

  ColumnFamilyData* CreateColumnFamily(const std::string& name, uint32_t id,
                                       Version* dummy_version,
                                       const ColumnFamilyOptions& options);

  const UnorderedMap<uint32_t, size_t>& GetRunningColumnFamiliesTimestampSize()
      const {
    return running_ts_sz_;
  }

  const UnorderedMap<uint32_t, size_t>&
  GetColumnFamiliesTimestampSizeForRecord() const {
    return ts_sz_for_record_;
  }

  iterator begin() { return iterator(dummy_cfd_->next_); }
  iterator end() { return iterator(dummy_cfd_); }

  Cache* get_table_cache() { return table_cache_; }

  WriteBufferManager* write_buffer_manager() { return write_buffer_manager_; }

  WriteController* write_controller() { return write_controller_; }

 private:
  friend class ColumnFamilyData;
  // helper function that gets called from cfd destructor
  // REQUIRES: DB mutex held
  void RemoveColumnFamily(ColumnFamilyData* cfd);

  // column_families_ and column_family_data_ need to be protected:
  // * when mutating both conditions have to be satisfied:
  // 1. DB mutex locked
  // 2. thread currently in single-threaded write thread
  // * when reading, at least one condition needs to be satisfied:
  // 1. DB mutex locked
  // 2. accessed from a single-threaded write thread
  UnorderedMap<std::string, uint32_t> column_families_;
  UnorderedMap<uint32_t, ColumnFamilyData*> column_family_data_;

  // Mutating / reading `running_ts_sz_` and `ts_sz_for_record_` follow
  // the same requirements as `column_families_` and `column_family_data_`.
  // Mapping from column family id to user-defined timestamp size for all
  // running column families.
  UnorderedMap<uint32_t, size_t> running_ts_sz_;
  // Mapping from column family id to user-defined timestamp size for
  // column families with non-zero user-defined timestamp size.
  UnorderedMap<uint32_t, size_t> ts_sz_for_record_;

  uint32_t max_column_family_;
  const FileOptions file_options_;

  ColumnFamilyData* dummy_cfd_;
  // We don't hold the refcount here, since default column family always exists
  // We are also not responsible for cleaning up default_cfd_cache_. This is
  // just a cache that makes common case (accessing default column family)
  // faster
  ColumnFamilyData* default_cfd_cache_;

  const std::string db_name_;
  const ImmutableDBOptions* const db_options_;
  Cache* table_cache_;
  WriteBufferManager* write_buffer_manager_;
  WriteController* write_controller_;
  BlockCacheTracer* const block_cache_tracer_;
  std::shared_ptr<IOTracer> io_tracer_;
  const std::string& db_id_;
  std::string db_session_id_;
};

// A wrapper for ColumnFamilySet that supports releasing DB mutex during each
// iteration over the iterator, because the cfd is Refed and Unrefed during
// each iteration to prevent concurrent CF drop from destroying it (until
// Unref).
class RefedColumnFamilySet {
 public:
  explicit RefedColumnFamilySet(ColumnFamilySet* cfs) : wrapped_(cfs) {}

  class iterator {
   public:
    explicit iterator(ColumnFamilySet::iterator wrapped) : wrapped_(wrapped) {
      MaybeRef(*wrapped_);
    }
    ~iterator() { MaybeUnref(*wrapped_); }
    inline void MaybeRef(ColumnFamilyData* cfd) {
      if (cfd->GetID() != ColumnFamilyData::kDummyColumnFamilyDataId) {
        cfd->Ref();
      }
    }
    inline void MaybeUnref(ColumnFamilyData* cfd) {
      if (cfd->GetID() != ColumnFamilyData::kDummyColumnFamilyDataId) {
        cfd->UnrefAndTryDelete();
      }
    }
    // NOTE: minimum operators for for-loop iteration
    inline iterator& operator++() {
      ColumnFamilyData* old = *wrapped_;
      ++wrapped_;
      // Can only unref & potentially free cfd after accessing its next_
      MaybeUnref(old);
      MaybeRef(*wrapped_);
      return *this;
    }
    inline bool operator!=(const iterator& other) const {
      return this->wrapped_ != other.wrapped_;
    }
    inline ColumnFamilyData* operator*() { return *wrapped_; }

   private:
    ColumnFamilySet::iterator wrapped_;
  };

  iterator begin() { return iterator(wrapped_->begin()); }
  iterator end() { return iterator(wrapped_->end()); }

 private:
  ColumnFamilySet* wrapped_;
};

// We use ColumnFamilyMemTablesImpl to provide WriteBatch a way to access
// memtables of different column families (specified by ID in the write batch)
class ColumnFamilyMemTablesImpl : public ColumnFamilyMemTables {
 public:
  explicit ColumnFamilyMemTablesImpl(ColumnFamilySet* column_family_set)
      : column_family_set_(column_family_set), current_(nullptr) {}

  // Constructs a ColumnFamilyMemTablesImpl equivalent to one constructed
  // with the arguments used to construct *orig.
  explicit ColumnFamilyMemTablesImpl(ColumnFamilyMemTablesImpl* orig)
      : column_family_set_(orig->column_family_set_), current_(nullptr) {}

  // sets current_ to ColumnFamilyData with column_family_id
  // returns false if column family doesn't exist
  // REQUIRES: use this function of DBImpl::column_family_memtables_ should be
  //           under a DB mutex OR from a write thread
  bool Seek(uint32_t column_family_id) override;

  // Returns log number of the selected column family
  // REQUIRES: under a DB mutex OR from a write thread
  uint64_t GetLogNumber() const override;

  // REQUIRES: Seek() called first
  // REQUIRES: use this function of DBImpl::column_family_memtables_ should be
  //           under a DB mutex OR from a write thread
  virtual MemTable* GetMemTable() const override;

  // Returns column family handle for the selected column family
  // REQUIRES: use this function of DBImpl::column_family_memtables_ should be
  //           under a DB mutex OR from a write thread
  virtual ColumnFamilyHandle* GetColumnFamilyHandle() override;

  // Cannot be called while another thread is calling Seek().
  // REQUIRES: use this function of DBImpl::column_family_memtables_ should be
  //           under a DB mutex OR from a write thread
  virtual ColumnFamilyData* current() override { return current_; }

 private:
  ColumnFamilySet* column_family_set_;
  ColumnFamilyData* current_;
  ColumnFamilyHandleInternal handle_;
};

extern uint32_t GetColumnFamilyID(ColumnFamilyHandle* column_family);

extern const Comparator* GetColumnFamilyUserComparator(
    ColumnFamilyHandle* column_family);

/*
 * Find the optimal path to place a file
 * Given a level, finds the path where levels up to it will fit in levels
 * up to and including this path
 */
uint32_t GetPathId(const ImmutableCFOptions& ioptions,
                   const MutableCFOptions& mutable_cf_options, int level);

}  // namespace ROCKSDB_NAMESPACE<|MERGE_RESOLUTION|>--- conflicted
+++ resolved
@@ -379,16 +379,13 @@
                          SequenceNumber earliest_seq);
 
   TableCache* table_cache() const { return table_cache_.get(); }
-<<<<<<< HEAD
-  BlobFileCache* blob_file_cache() const { return blob_file_cache_.get(); }
+  BlobSource* blob_source() const { return blob_source_.get(); }
+
   RWMutexProtected<std::map<size_t, PromotionCache>>& promotion_caches() {
     return promotion_caches_;
   }
   const PromotionCache* get_promotion_cache(size_t level);
   const PromotionCache& get_or_create_promotion_cache(DBImpl& db, size_t level);
-=======
-  BlobSource* blob_source() const { return blob_source_.get(); }
->>>>>>> 26df98ad
 
   // See documentation in compaction_picker.h
   // REQUIRES: DB mutex held
@@ -594,13 +591,11 @@
 
   std::unique_ptr<TableCache> table_cache_;
   std::unique_ptr<BlobFileCache> blob_file_cache_;
-<<<<<<< HEAD
+  std::unique_ptr<BlobSource> blob_source_;
+
   // Map from level to its promotion cache
   // The promotion cache of level i is considered between level i and level i+1
   RWMutexProtected<std::map<size_t, PromotionCache>> promotion_caches_;
-=======
-  std::unique_ptr<BlobSource> blob_source_;
->>>>>>> 26df98ad
 
   std::unique_ptr<InternalStats> internal_stats_;
 
