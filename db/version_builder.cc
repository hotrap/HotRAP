//  Copyright (c) 2011-present, Facebook, Inc.  All rights reserved.
//  This source code is licensed under both the GPLv2 (found in the
//  COPYING file in the root directory) and Apache 2.0 License
//  (found in the LICENSE.Apache file in the root directory).
//
// Copyright (c) 2011 The LevelDB Authors. All rights reserved.
// Use of this source code is governed by a BSD-style license that can be
// found in the LICENSE file. See the AUTHORS file for names of contributors.

#include "db/version_builder.h"

#include <algorithm>
#include <atomic>
#include <cinttypes>
#include <functional>
#include <map>
#include <memory>
#include <set>
#include <sstream>
#include <thread>
#include <unordered_map>
#include <unordered_set>
#include <utility>
#include <vector>

#include "cache/cache_reservation_manager.h"
#include "db/blob/blob_file_meta.h"
#include "db/dbformat.h"
#include "db/internal_stats.h"
#include "db/table_cache.h"
#include "db/version_edit.h"
#include "db/version_set.h"
#include "port/port.h"
#include "table/table_reader.h"
#include "util/string_util.h"

namespace ROCKSDB_NAMESPACE {

class VersionBuilder::Rep {
  class NewestFirstByEpochNumber {
   private:
    inline static const NewestFirstBySeqNo seqno_cmp;

   public:
    bool operator()(const FileMetaData* lhs, const FileMetaData* rhs) const {
      assert(lhs);
      assert(rhs);

      if (lhs->epoch_number != rhs->epoch_number) {
        return lhs->epoch_number > rhs->epoch_number;
      } else {
        return seqno_cmp(lhs, rhs);
      }
    }
  };
  class BySmallestKey {
   public:
    explicit BySmallestKey(const InternalKeyComparator* cmp) : cmp_(cmp) {}

    bool operator()(const FileMetaData* lhs, const FileMetaData* rhs) const {
      assert(lhs);
      assert(rhs);
      assert(cmp_);

      const int r = cmp_->Compare(lhs->smallest, rhs->smallest);
      if (r != 0) {
        return (r < 0);
      }

      // Break ties by file number
      return (lhs->fd.GetNumber() < rhs->fd.GetNumber());
    }

   private:
    const InternalKeyComparator* cmp_;
  };

  struct LevelState {
    std::unordered_set<uint64_t> deleted_files;
    // Map from file number to file meta data.
    std::unordered_map<uint64_t, FileMetaData*> added_files;
  };

  // A class that represents the accumulated changes (like additional garbage or
  // newly linked/unlinked SST files) for a given blob file after applying a
  // series of VersionEdits.
  class BlobFileMetaDataDelta {
   public:
    bool IsEmpty() const {
      return !additional_garbage_count_ && !additional_garbage_bytes_ &&
             newly_linked_ssts_.empty() && newly_unlinked_ssts_.empty();
    }

    uint64_t GetAdditionalGarbageCount() const {
      return additional_garbage_count_;
    }

    uint64_t GetAdditionalGarbageBytes() const {
      return additional_garbage_bytes_;
    }

    const std::unordered_set<uint64_t>& GetNewlyLinkedSsts() const {
      return newly_linked_ssts_;
    }

    const std::unordered_set<uint64_t>& GetNewlyUnlinkedSsts() const {
      return newly_unlinked_ssts_;
    }

    void AddGarbage(uint64_t count, uint64_t bytes) {
      additional_garbage_count_ += count;
      additional_garbage_bytes_ += bytes;
    }

    void LinkSst(uint64_t sst_file_number) {
      assert(newly_linked_ssts_.find(sst_file_number) ==
             newly_linked_ssts_.end());

      // Reconcile with newly unlinked SSTs on the fly. (Note: an SST can be
      // linked to and unlinked from the same blob file in the case of a trivial
      // move.)
      auto it = newly_unlinked_ssts_.find(sst_file_number);

      if (it != newly_unlinked_ssts_.end()) {
        newly_unlinked_ssts_.erase(it);
      } else {
        newly_linked_ssts_.emplace(sst_file_number);
      }
    }

    void UnlinkSst(uint64_t sst_file_number) {
      assert(newly_unlinked_ssts_.find(sst_file_number) ==
             newly_unlinked_ssts_.end());

      // Reconcile with newly linked SSTs on the fly. (Note: an SST can be
      // linked to and unlinked from the same blob file in the case of a trivial
      // move.)
      auto it = newly_linked_ssts_.find(sst_file_number);

      if (it != newly_linked_ssts_.end()) {
        newly_linked_ssts_.erase(it);
      } else {
        newly_unlinked_ssts_.emplace(sst_file_number);
      }
    }

   private:
    uint64_t additional_garbage_count_ = 0;
    uint64_t additional_garbage_bytes_ = 0;
    std::unordered_set<uint64_t> newly_linked_ssts_;
    std::unordered_set<uint64_t> newly_unlinked_ssts_;
  };

  // A class that represents the state of a blob file after applying a series of
  // VersionEdits. In addition to the resulting state, it also contains the
  // delta (see BlobFileMetaDataDelta above). The resulting state can be used to
  // identify obsolete blob files, while the delta makes it possible to
  // efficiently detect trivial moves.
  class MutableBlobFileMetaData {
   public:
    // To be used for brand new blob files
    explicit MutableBlobFileMetaData(
        std::shared_ptr<SharedBlobFileMetaData>&& shared_meta)
        : shared_meta_(std::move(shared_meta)) {}

    // To be used for pre-existing blob files
    explicit MutableBlobFileMetaData(
        const std::shared_ptr<BlobFileMetaData>& meta)
        : shared_meta_(meta->GetSharedMeta()),
          linked_ssts_(meta->GetLinkedSsts()),
          garbage_blob_count_(meta->GetGarbageBlobCount()),
          garbage_blob_bytes_(meta->GetGarbageBlobBytes()) {}

    const std::shared_ptr<SharedBlobFileMetaData>& GetSharedMeta() const {
      return shared_meta_;
    }

    uint64_t GetBlobFileNumber() const {
      assert(shared_meta_);
      return shared_meta_->GetBlobFileNumber();
    }

    bool HasDelta() const { return !delta_.IsEmpty(); }

    const std::unordered_set<uint64_t>& GetLinkedSsts() const {
      return linked_ssts_;
    }

    uint64_t GetGarbageBlobCount() const { return garbage_blob_count_; }

    uint64_t GetGarbageBlobBytes() const { return garbage_blob_bytes_; }

    bool AddGarbage(uint64_t count, uint64_t bytes) {
      assert(shared_meta_);

      if (garbage_blob_count_ + count > shared_meta_->GetTotalBlobCount() ||
          garbage_blob_bytes_ + bytes > shared_meta_->GetTotalBlobBytes()) {
        return false;
      }

      delta_.AddGarbage(count, bytes);

      garbage_blob_count_ += count;
      garbage_blob_bytes_ += bytes;

      return true;
    }

    void LinkSst(uint64_t sst_file_number) {
      delta_.LinkSst(sst_file_number);

      assert(linked_ssts_.find(sst_file_number) == linked_ssts_.end());
      linked_ssts_.emplace(sst_file_number);
    }

    void UnlinkSst(uint64_t sst_file_number) {
      delta_.UnlinkSst(sst_file_number);

      assert(linked_ssts_.find(sst_file_number) != linked_ssts_.end());
      linked_ssts_.erase(sst_file_number);
    }

   private:
    std::shared_ptr<SharedBlobFileMetaData> shared_meta_;
    // Accumulated changes
    BlobFileMetaDataDelta delta_;
    // Resulting state after applying the changes
    BlobFileMetaData::LinkedSsts linked_ssts_;
    uint64_t garbage_blob_count_ = 0;
    uint64_t garbage_blob_bytes_ = 0;
  };

  const FileOptions& file_options_;
  const ImmutableCFOptions* const ioptions_;
  TableCache* table_cache_;
  VersionStorageInfo* base_vstorage_;
  VersionSet* version_set_;
  int num_levels_;
  LevelState* levels_;
  // Store sizes of levels larger than num_levels_. We do this instead of
  // storing them in levels_ to avoid regression in case there are no files
  // on invalid levels. The version is not consistent if in the end the files
  // on invalid levels don't cancel out.
  std::unordered_map<int, size_t> invalid_level_sizes_;
  // Whether there are invalid new files or invalid deletion on levels larger
  // than num_levels_.
  bool has_invalid_levels_;
  // Current levels of table files affected by additions/deletions.
  std::unordered_map<uint64_t, int> table_file_levels_;
  // Current compact cursors that should be changed after the last compaction
  std::unordered_map<int, InternalKey> updated_compact_cursors_;
  NewestFirstByEpochNumber level_zero_cmp_by_epochno_;
  NewestFirstBySeqNo level_zero_cmp_by_seqno_;
  BySmallestKey level_nonzero_cmp_;

  // Mutable metadata objects for all blob files affected by the series of
  // version edits.
  std::map<uint64_t, MutableBlobFileMetaData> mutable_blob_file_metas_;

  std::shared_ptr<CacheReservationManager> file_metadata_cache_res_mgr_;

 public:
  Rep(const FileOptions& file_options, const ImmutableCFOptions* ioptions,
      TableCache* table_cache, VersionStorageInfo* base_vstorage,
      VersionSet* version_set,
      std::shared_ptr<CacheReservationManager> file_metadata_cache_res_mgr)
      : file_options_(file_options),
        ioptions_(ioptions),
        table_cache_(table_cache),
        base_vstorage_(base_vstorage),
        version_set_(version_set),
        num_levels_(base_vstorage->num_levels()),
        has_invalid_levels_(false),
        level_nonzero_cmp_(base_vstorage_->InternalComparator()),
        file_metadata_cache_res_mgr_(file_metadata_cache_res_mgr) {
    assert(ioptions_);

    levels_ = new LevelState[num_levels_];
  }

  ~Rep() {
    for (int level = 0; level < num_levels_; level++) {
      const auto& added = levels_[level].added_files;
      for (auto& pair : added) {
        UnrefFile(pair.second);
      }
    }

    delete[] levels_;
  }

  void UnrefFile(FileMetaData* f) {
    f->refs--;
    if (f->refs <= 0) {
      if (f->table_reader_handle) {
        assert(table_cache_ != nullptr);
        // NOTE: have to release in raw cache interface to avoid using a
        // TypedHandle for FileMetaData::table_reader_handle
        table_cache_->get_cache().get()->Release(f->table_reader_handle);
        f->table_reader_handle = nullptr;
      }

      if (file_metadata_cache_res_mgr_) {
        Status s = file_metadata_cache_res_mgr_->UpdateCacheReservation(
            f->ApproximateMemoryUsage(), false /* increase */);
        s.PermitUncheckedError();
      }
      delete f;
    }
  }

  // Mapping used for checking the consistency of links between SST files and
  // blob files. It is built using the forward links (table file -> blob file),
  // and is subsequently compared with the inverse mapping stored in the
  // BlobFileMetaData objects.
  using ExpectedLinkedSsts =
      std::unordered_map<uint64_t, BlobFileMetaData::LinkedSsts>;

  static void UpdateExpectedLinkedSsts(
      uint64_t table_file_number, uint64_t blob_file_number,
      ExpectedLinkedSsts* expected_linked_ssts) {
    assert(expected_linked_ssts);

    if (blob_file_number == kInvalidBlobFileNumber) {
      return;
    }

    (*expected_linked_ssts)[blob_file_number].emplace(table_file_number);
  }

  template <typename Checker>
  Status CheckConsistencyDetailsForLevel(
      const VersionStorageInfo* vstorage, int level, Checker checker,
      const std::string& sync_point,
      ExpectedLinkedSsts* expected_linked_ssts) const {
#ifdef NDEBUG
    (void)sync_point;
#endif

    assert(vstorage);
    assert(level >= 0 && level < num_levels_);
    assert(expected_linked_ssts);

    const auto& level_files = vstorage->LevelFiles(level);

    if (level_files.empty()) {
      return Status::OK();
    }

    assert(level_files[0]);
    UpdateExpectedLinkedSsts(level_files[0]->fd.GetNumber(),
                             level_files[0]->oldest_blob_file_number,
                             expected_linked_ssts);

    for (size_t i = 1; i < level_files.size(); ++i) {
      assert(level_files[i]);
      UpdateExpectedLinkedSsts(level_files[i]->fd.GetNumber(),
                               level_files[i]->oldest_blob_file_number,
                               expected_linked_ssts);

      auto lhs = level_files[i - 1];
      auto rhs = level_files[i];

#ifndef NDEBUG
      auto pair = std::make_pair(&lhs, &rhs);
      TEST_SYNC_POINT_CALLBACK(sync_point, &pair);
#endif

      const Status s = checker(lhs, rhs);
      if (!s.ok()) {
        return s;
      }
    }

    return Status::OK();
  }

  // Make sure table files are sorted correctly and that the links between
  // table files and blob files are consistent.
  Status CheckConsistencyDetails(const VersionStorageInfo* vstorage) const {
    assert(vstorage);

    ExpectedLinkedSsts expected_linked_ssts;

    if (num_levels_ > 0) {
      const InternalKeyComparator* const icmp = vstorage->InternalComparator();
      EpochNumberRequirement epoch_number_requirement =
          vstorage->GetEpochNumberRequirement();
      assert(icmp);
      // Check L0
      {
        auto l0_checker = [this, epoch_number_requirement, icmp](
                              const FileMetaData* lhs,
                              const FileMetaData* rhs) {
          assert(lhs);
          assert(rhs);

<<<<<<< HEAD
          if (!level_zero_cmp_(lhs, rhs)) {
            std::ostringstream oss;
            oss << "L0 files are not sorted properly: files #"
                << lhs->fd.GetNumber() << ", #" << rhs->fd.GetNumber();

            return Status::Corruption("VersionBuilder", oss.str());
=======
          if (epoch_number_requirement ==
              EpochNumberRequirement::kMightMissing) {
            if (!level_zero_cmp_by_seqno_(lhs, rhs)) {
              std::ostringstream oss;
              oss << "L0 files are not sorted properly: files #"
                  << lhs->fd.GetNumber() << " with seqnos (largest, smallest) "
                  << lhs->fd.largest_seqno << " , " << lhs->fd.smallest_seqno
                  << ", #" << rhs->fd.GetNumber()
                  << " with seqnos (largest, smallest) "
                  << rhs->fd.largest_seqno << " , " << rhs->fd.smallest_seqno;
              return Status::Corruption("VersionBuilder", oss.str());
            }
          } else if (epoch_number_requirement ==
                     EpochNumberRequirement::kMustPresent) {
            if (lhs->epoch_number == rhs->epoch_number) {
              bool range_overlapped =
                  icmp->Compare(lhs->smallest, rhs->largest) <= 0 &&
                  icmp->Compare(lhs->largest, rhs->smallest) >= 0;

              if (range_overlapped) {
                std::ostringstream oss;
                oss << "L0 files of same epoch number but overlapping range #"
                    << lhs->fd.GetNumber()
                    << " , smallest key: " << lhs->smallest.DebugString(true)
                    << " , largest key: " << lhs->largest.DebugString(true)
                    << " , epoch number: " << lhs->epoch_number << " vs. file #"
                    << rhs->fd.GetNumber()
                    << " , smallest key: " << rhs->smallest.DebugString(true)
                    << " , largest key: " << rhs->largest.DebugString(true)
                    << " , epoch number: " << rhs->epoch_number;
                return Status::Corruption("VersionBuilder", oss.str());
              }
            }

            if (!level_zero_cmp_by_epochno_(lhs, rhs)) {
              std::ostringstream oss;
              oss << "L0 files are not sorted properly: files #"
                  << lhs->fd.GetNumber() << " with epoch number "
                  << lhs->epoch_number << ", #" << rhs->fd.GetNumber()
                  << " with epoch number " << rhs->epoch_number;
              return Status::Corruption("VersionBuilder", oss.str());
            }
>>>>>>> 26df98ad
          }

          return Status::OK();
        };

        const Status s = CheckConsistencyDetailsForLevel(
            vstorage, /* level */ 0, l0_checker,
            "VersionBuilder::CheckConsistency0", &expected_linked_ssts);
        if (!s.ok()) {
          return s;
        }
      }

      // Check L1 and up

      for (int level = 1; level < num_levels_; ++level) {
        auto checker = [this, level, icmp](const FileMetaData* lhs,
                                           const FileMetaData* rhs) {
          assert(lhs);
          assert(rhs);

          if (!level_nonzero_cmp_(lhs, rhs)) {
            std::ostringstream oss;
            oss << 'L' << level << " files are not sorted properly: files #"
                << lhs->fd.GetNumber() << ", #" << rhs->fd.GetNumber();

            return Status::Corruption("VersionBuilder", oss.str());
          }

          // Make sure there is no overlap in level
          if (icmp->Compare(lhs->largest, rhs->smallest) >= 0) {
            std::ostringstream oss;
            oss << 'L' << level << " has overlapping ranges: file #"
                << lhs->fd.GetNumber()
                << " largest key: " << lhs->largest.DebugString(true)
                << " vs. file #" << rhs->fd.GetNumber()
                << " smallest key: " << rhs->smallest.DebugString(true);

            return Status::Corruption("VersionBuilder", oss.str());
          }

          return Status::OK();
        };

        const Status s = CheckConsistencyDetailsForLevel(
            vstorage, level, checker, "VersionBuilder::CheckConsistency1",
            &expected_linked_ssts);
        if (!s.ok()) {
          return s;
        }
      }
    }

    // Make sure that all blob files in the version have non-garbage data and
    // the links between them and the table files are consistent.
    const auto& blob_files = vstorage->GetBlobFiles();
    for (const auto& blob_file_meta : blob_files) {
      assert(blob_file_meta);

      const uint64_t blob_file_number = blob_file_meta->GetBlobFileNumber();

      if (blob_file_meta->GetGarbageBlobCount() >=
          blob_file_meta->GetTotalBlobCount()) {
        std::ostringstream oss;
        oss << "Blob file #" << blob_file_number
            << " consists entirely of garbage";

        return Status::Corruption("VersionBuilder", oss.str());
      }

      if (blob_file_meta->GetLinkedSsts() !=
          expected_linked_ssts[blob_file_number]) {
        std::ostringstream oss;
        oss << "Links are inconsistent between table files and blob file #"
            << blob_file_number;

        return Status::Corruption("VersionBuilder", oss.str());
      }
    }

    Status ret_s;
    TEST_SYNC_POINT_CALLBACK("VersionBuilder::CheckConsistencyBeforeReturn",
                             &ret_s);
    return ret_s;
  }

  Status CheckConsistency(const VersionStorageInfo* vstorage) const {
    assert(vstorage);

    // Always run consistency checks in debug build
#ifdef NDEBUG
    if (!vstorage->force_consistency_checks()) {
      return Status::OK();
    }
#endif
    Status s = CheckConsistencyDetails(vstorage);
    if (s.IsCorruption() && s.getState()) {
      // Make it clear the error is due to force_consistency_checks = 1 or
      // debug build
#ifdef NDEBUG
      auto prefix = "force_consistency_checks";
#else
      auto prefix = "force_consistency_checks(DEBUG)";
#endif
      s = Status::Corruption(prefix, s.getState());
    } else {
      // was only expecting corruption with message, or OK
      assert(s.ok());
    }
    return s;
  }

  bool CheckConsistencyForNumLevels() const {
    // Make sure there are no files on or beyond num_levels().
    if (has_invalid_levels_) {
      return false;
    }

    for (const auto& pair : invalid_level_sizes_) {
      const size_t level_size = pair.second;
      if (level_size != 0) {
        return false;
      }
    }

    return true;
  }

  bool IsBlobFileInVersion(uint64_t blob_file_number) const {
    auto mutable_it = mutable_blob_file_metas_.find(blob_file_number);
    if (mutable_it != mutable_blob_file_metas_.end()) {
      return true;
    }

    assert(base_vstorage_);
    const auto meta = base_vstorage_->GetBlobFileMetaData(blob_file_number);

    return !!meta;
  }

  MutableBlobFileMetaData* GetOrCreateMutableBlobFileMetaData(
      uint64_t blob_file_number) {
    auto mutable_it = mutable_blob_file_metas_.find(blob_file_number);
    if (mutable_it != mutable_blob_file_metas_.end()) {
      return &mutable_it->second;
    }

    assert(base_vstorage_);
    const auto meta = base_vstorage_->GetBlobFileMetaData(blob_file_number);

    if (meta) {
      mutable_it = mutable_blob_file_metas_
                       .emplace(blob_file_number, MutableBlobFileMetaData(meta))
                       .first;
      return &mutable_it->second;
    }

    return nullptr;
  }

  Status ApplyBlobFileAddition(const BlobFileAddition& blob_file_addition) {
    const uint64_t blob_file_number = blob_file_addition.GetBlobFileNumber();

    if (IsBlobFileInVersion(blob_file_number)) {
      std::ostringstream oss;
      oss << "Blob file #" << blob_file_number << " already added";

      return Status::Corruption("VersionBuilder", oss.str());
    }

    // Note: we use C++11 for now but in C++14, this could be done in a more
    // elegant way using generalized lambda capture.
    VersionSet* const vs = version_set_;
    const ImmutableCFOptions* const ioptions = ioptions_;

    auto deleter = [vs, ioptions](SharedBlobFileMetaData* shared_meta) {
      if (vs) {
        assert(ioptions);
        assert(!ioptions->cf_paths.empty());
        assert(shared_meta);

        vs->AddObsoleteBlobFile(shared_meta->GetBlobFileNumber(),
                                ioptions->cf_paths.front().path);
      }

      delete shared_meta;
    };

    auto shared_meta = SharedBlobFileMetaData::Create(
        blob_file_number, blob_file_addition.GetTotalBlobCount(),
        blob_file_addition.GetTotalBlobBytes(),
        blob_file_addition.GetChecksumMethod(),
        blob_file_addition.GetChecksumValue(), deleter);

    mutable_blob_file_metas_.emplace(
        blob_file_number, MutableBlobFileMetaData(std::move(shared_meta)));

    return Status::OK();
  }

  Status ApplyBlobFileGarbage(const BlobFileGarbage& blob_file_garbage) {
    const uint64_t blob_file_number = blob_file_garbage.GetBlobFileNumber();

    MutableBlobFileMetaData* const mutable_meta =
        GetOrCreateMutableBlobFileMetaData(blob_file_number);

    if (!mutable_meta) {
      std::ostringstream oss;
      oss << "Blob file #" << blob_file_number << " not found";

      return Status::Corruption("VersionBuilder", oss.str());
    }

    if (!mutable_meta->AddGarbage(blob_file_garbage.GetGarbageBlobCount(),
                                  blob_file_garbage.GetGarbageBlobBytes())) {
      std::ostringstream oss;
      oss << "Garbage overflow for blob file #" << blob_file_number;
      return Status::Corruption("VersionBuilder", oss.str());
    }

    return Status::OK();
  }

  int GetCurrentLevelForTableFile(uint64_t file_number) const {
    auto it = table_file_levels_.find(file_number);
    if (it != table_file_levels_.end()) {
      return it->second;
    }

    assert(base_vstorage_);
    return base_vstorage_->GetFileLocation(file_number).GetLevel();
  }

  uint64_t GetOldestBlobFileNumberForTableFile(int level,
                                               uint64_t file_number) const {
    assert(level < num_levels_);

    const auto& added_files = levels_[level].added_files;

    auto it = added_files.find(file_number);
    if (it != added_files.end()) {
      const FileMetaData* const meta = it->second;
      assert(meta);

      return meta->oldest_blob_file_number;
    }

    assert(base_vstorage_);
    const FileMetaData* const meta =
        base_vstorage_->GetFileMetaDataByNumber(file_number);
    assert(meta);

    return meta->oldest_blob_file_number;
  }

  Status ApplyFileDeletion(int level, uint64_t file_number) {
    assert(level != VersionStorageInfo::FileLocation::Invalid().GetLevel());

    const int current_level = GetCurrentLevelForTableFile(file_number);

    if (level != current_level) {
      if (level >= num_levels_) {
        has_invalid_levels_ = true;
      }

      std::ostringstream oss;
      oss << "Cannot delete table file #" << file_number << " from level "
          << level << " since it is ";
      if (current_level ==
          VersionStorageInfo::FileLocation::Invalid().GetLevel()) {
        oss << "not in the LSM tree";
      } else {
        oss << "on level " << current_level;
      }

      return Status::Corruption("VersionBuilder", oss.str());
    }

    if (level >= num_levels_) {
      assert(invalid_level_sizes_[level] > 0);
      --invalid_level_sizes_[level];

      table_file_levels_[file_number] =
          VersionStorageInfo::FileLocation::Invalid().GetLevel();

      return Status::OK();
    }

    const uint64_t blob_file_number =
        GetOldestBlobFileNumberForTableFile(level, file_number);

    if (blob_file_number != kInvalidBlobFileNumber) {
      MutableBlobFileMetaData* const mutable_meta =
          GetOrCreateMutableBlobFileMetaData(blob_file_number);
      if (mutable_meta) {
        mutable_meta->UnlinkSst(file_number);
      }
    }

    auto& level_state = levels_[level];

    auto& add_files = level_state.added_files;
    auto add_it = add_files.find(file_number);
    if (add_it != add_files.end()) {
      UnrefFile(add_it->second);
      add_files.erase(add_it);
    }

    auto& del_files = level_state.deleted_files;
    assert(del_files.find(file_number) == del_files.end());
    del_files.emplace(file_number);

    table_file_levels_[file_number] =
        VersionStorageInfo::FileLocation::Invalid().GetLevel();

    return Status::OK();
  }

  Status ApplyFileAddition(int level, const FileMetaData& meta) {
    assert(level != VersionStorageInfo::FileLocation::Invalid().GetLevel());

    const uint64_t file_number = meta.fd.GetNumber();

    const int current_level = GetCurrentLevelForTableFile(file_number);

    if (current_level !=
        VersionStorageInfo::FileLocation::Invalid().GetLevel()) {
      if (level >= num_levels_) {
        has_invalid_levels_ = true;
      }

      std::ostringstream oss;
      oss << "Cannot add table file #" << file_number << " to level " << level
          << " since it is already in the LSM tree on level " << current_level;
      return Status::Corruption("VersionBuilder", oss.str());
    }

    if (level >= num_levels_) {
      ++invalid_level_sizes_[level];
      table_file_levels_[file_number] = level;

      return Status::OK();
    }

    auto& level_state = levels_[level];

    auto& del_files = level_state.deleted_files;
    auto del_it = del_files.find(file_number);
    if (del_it != del_files.end()) {
      del_files.erase(del_it);
    }

    FileMetaData* const f = new FileMetaData(meta);
    f->refs = 1;

    if (file_metadata_cache_res_mgr_) {
      Status s = file_metadata_cache_res_mgr_->UpdateCacheReservation(
          f->ApproximateMemoryUsage(), true /* increase */);
      if (!s.ok()) {
        delete f;
        s = Status::MemoryLimit(
            "Can't allocate " +
            kCacheEntryRoleToCamelString[static_cast<std::uint32_t>(
                CacheEntryRole::kFileMetadata)] +
            " due to exceeding the memory limit "
            "based on "
            "cache capacity");
        return s;
      }
    }

    auto& add_files = level_state.added_files;
    assert(add_files.find(file_number) == add_files.end());
    add_files.emplace(file_number, f);

    const uint64_t blob_file_number = f->oldest_blob_file_number;

    if (blob_file_number != kInvalidBlobFileNumber) {
      MutableBlobFileMetaData* const mutable_meta =
          GetOrCreateMutableBlobFileMetaData(blob_file_number);
      if (mutable_meta) {
        mutable_meta->LinkSst(file_number);
      }
    }

    table_file_levels_[file_number] = level;

    return Status::OK();
  }

  Status ApplyCompactCursors(int level,
                             const InternalKey& smallest_uncompacted_key) {
    if (level < 0) {
      std::ostringstream oss;
      oss << "Cannot add compact cursor (" << level << ","
          << smallest_uncompacted_key.Encode().ToString()
          << " due to invalid level (level = " << level << ")";
      return Status::Corruption("VersionBuilder", oss.str());
    }
    if (level < num_levels_) {
      // Omit levels (>= num_levels_) when re-open with shrinking num_levels_
      updated_compact_cursors_[level] = smallest_uncompacted_key;
    }
    return Status::OK();
  }

  // Apply all of the edits in *edit to the current state.
  Status Apply(const VersionEdit* edit) {
    {
      const Status s = CheckConsistency(base_vstorage_);
      if (!s.ok()) {
        return s;
      }
    }

    // Note: we process the blob file related changes first because the
    // table file addition/deletion logic depends on the blob files
    // already being there.

    // Add new blob files
    for (const auto& blob_file_addition : edit->GetBlobFileAdditions()) {
      const Status s = ApplyBlobFileAddition(blob_file_addition);
      if (!s.ok()) {
        return s;
      }
    }

    // Increase the amount of garbage for blob files affected by GC
    for (const auto& blob_file_garbage : edit->GetBlobFileGarbages()) {
      const Status s = ApplyBlobFileGarbage(blob_file_garbage);
      if (!s.ok()) {
        return s;
      }
    }

    // Delete table files
    for (const auto& deleted_file : edit->GetDeletedFiles()) {
      const int level = deleted_file.first;
      const uint64_t file_number = deleted_file.second;

      const Status s = ApplyFileDeletion(level, file_number);
      if (!s.ok()) {
        return s;
      }
    }

    // Add new table files
    for (const auto& new_file : edit->GetNewFiles()) {
      const int level = new_file.first;
      const FileMetaData& meta = new_file.second;

      const Status s = ApplyFileAddition(level, meta);
      if (!s.ok()) {
        return s;
      }
    }

    // Populate compact cursors for round-robin compaction, leave
    // the cursor to be empty to indicate it is invalid
    for (const auto& cursor : edit->GetCompactCursors()) {
      const int level = cursor.first;
      const InternalKey smallest_uncompacted_key = cursor.second;
      const Status s = ApplyCompactCursors(level, smallest_uncompacted_key);
      if (!s.ok()) {
        return s;
      }
    }
    return Status::OK();
  }

  // Helper function template for merging the blob file metadata from the base
  // version with the mutable metadata representing the state after applying the
  // edits. The function objects process_base and process_mutable are
  // respectively called to handle a base version object when there is no
  // matching mutable object, and a mutable object when there is no matching
  // base version object. process_both is called to perform the merge when a
  // given blob file appears both in the base version and the mutable list. The
  // helper stops processing objects if a function object returns false. Blob
  // files with a file number below first_blob_file are not processed.
  template <typename ProcessBase, typename ProcessMutable, typename ProcessBoth>
  void MergeBlobFileMetas(uint64_t first_blob_file, ProcessBase process_base,
                          ProcessMutable process_mutable,
                          ProcessBoth process_both) const {
    assert(base_vstorage_);

    auto base_it = base_vstorage_->GetBlobFileMetaDataLB(first_blob_file);
    const auto base_it_end = base_vstorage_->GetBlobFiles().end();

    auto mutable_it = mutable_blob_file_metas_.lower_bound(first_blob_file);
    const auto mutable_it_end = mutable_blob_file_metas_.end();

    while (base_it != base_it_end && mutable_it != mutable_it_end) {
      const auto& base_meta = *base_it;
      assert(base_meta);

      const uint64_t base_blob_file_number = base_meta->GetBlobFileNumber();
      const uint64_t mutable_blob_file_number = mutable_it->first;

      if (base_blob_file_number < mutable_blob_file_number) {
        if (!process_base(base_meta)) {
          return;
        }

        ++base_it;
      } else if (mutable_blob_file_number < base_blob_file_number) {
        const auto& mutable_meta = mutable_it->second;

        if (!process_mutable(mutable_meta)) {
          return;
        }

        ++mutable_it;
      } else {
        assert(base_blob_file_number == mutable_blob_file_number);

        const auto& mutable_meta = mutable_it->second;

        if (!process_both(base_meta, mutable_meta)) {
          return;
        }

        ++base_it;
        ++mutable_it;
      }
    }

    while (base_it != base_it_end) {
      const auto& base_meta = *base_it;

      if (!process_base(base_meta)) {
        return;
      }

      ++base_it;
    }

    while (mutable_it != mutable_it_end) {
      const auto& mutable_meta = mutable_it->second;

      if (!process_mutable(mutable_meta)) {
        return;
      }

      ++mutable_it;
    }
  }

  // Helper function template for finding the first blob file that has linked
  // SSTs.
  template <typename Meta>
  static bool CheckLinkedSsts(const Meta& meta,
                              uint64_t* min_oldest_blob_file_num) {
    assert(min_oldest_blob_file_num);

    if (!meta.GetLinkedSsts().empty()) {
      assert(*min_oldest_blob_file_num == kInvalidBlobFileNumber);

      *min_oldest_blob_file_num = meta.GetBlobFileNumber();

      return false;
    }

    return true;
  }

  // Find the oldest blob file that has linked SSTs.
  uint64_t GetMinOldestBlobFileNumber() const {
    uint64_t min_oldest_blob_file_num = kInvalidBlobFileNumber;

    auto process_base =
        [&min_oldest_blob_file_num](
            const std::shared_ptr<BlobFileMetaData>& base_meta) {
          assert(base_meta);

          return CheckLinkedSsts(*base_meta, &min_oldest_blob_file_num);
        };

    auto process_mutable = [&min_oldest_blob_file_num](
                               const MutableBlobFileMetaData& mutable_meta) {
      return CheckLinkedSsts(mutable_meta, &min_oldest_blob_file_num);
    };

    auto process_both = [&min_oldest_blob_file_num](
                            const std::shared_ptr<BlobFileMetaData>& base_meta,
                            const MutableBlobFileMetaData& mutable_meta) {
#ifndef NDEBUG
      assert(base_meta);
      assert(base_meta->GetSharedMeta() == mutable_meta.GetSharedMeta());
#else
      (void)base_meta;
#endif

      // Look at mutable_meta since it supersedes *base_meta
      return CheckLinkedSsts(mutable_meta, &min_oldest_blob_file_num);
    };

    MergeBlobFileMetas(kInvalidBlobFileNumber, process_base, process_mutable,
                       process_both);

    return min_oldest_blob_file_num;
  }

  static std::shared_ptr<BlobFileMetaData> CreateBlobFileMetaData(
      const MutableBlobFileMetaData& mutable_meta) {
    return BlobFileMetaData::Create(
        mutable_meta.GetSharedMeta(), mutable_meta.GetLinkedSsts(),
        mutable_meta.GetGarbageBlobCount(), mutable_meta.GetGarbageBlobBytes());
  }

  // Add the blob file specified by meta to *vstorage if it is determined to
  // contain valid data (blobs).
  template <typename Meta>
  static void AddBlobFileIfNeeded(VersionStorageInfo* vstorage, Meta&& meta) {
    assert(vstorage);
    assert(meta);

    if (meta->GetLinkedSsts().empty() &&
        meta->GetGarbageBlobCount() >= meta->GetTotalBlobCount()) {
      return;
    }

    vstorage->AddBlobFile(std::forward<Meta>(meta));
  }

  // Merge the blob file metadata from the base version with the changes (edits)
  // applied, and save the result into *vstorage.
  void SaveBlobFilesTo(VersionStorageInfo* vstorage) const {
    assert(vstorage);

    assert(base_vstorage_);
    vstorage->ReserveBlob(base_vstorage_->GetBlobFiles().size() +
                          mutable_blob_file_metas_.size());

    const uint64_t oldest_blob_file_with_linked_ssts =
        GetMinOldestBlobFileNumber();

    auto process_base =
        [vstorage](const std::shared_ptr<BlobFileMetaData>& base_meta) {
          assert(base_meta);

          AddBlobFileIfNeeded(vstorage, base_meta);

          return true;
        };

    auto process_mutable =
        [vstorage](const MutableBlobFileMetaData& mutable_meta) {
          AddBlobFileIfNeeded(vstorage, CreateBlobFileMetaData(mutable_meta));

          return true;
        };

    auto process_both = [vstorage](
                            const std::shared_ptr<BlobFileMetaData>& base_meta,
                            const MutableBlobFileMetaData& mutable_meta) {
      assert(base_meta);
      assert(base_meta->GetSharedMeta() == mutable_meta.GetSharedMeta());

      if (!mutable_meta.HasDelta()) {
        assert(base_meta->GetGarbageBlobCount() ==
               mutable_meta.GetGarbageBlobCount());
        assert(base_meta->GetGarbageBlobBytes() ==
               mutable_meta.GetGarbageBlobBytes());
        assert(base_meta->GetLinkedSsts() == mutable_meta.GetLinkedSsts());

        AddBlobFileIfNeeded(vstorage, base_meta);

        return true;
      }

      AddBlobFileIfNeeded(vstorage, CreateBlobFileMetaData(mutable_meta));

      return true;
    };

    MergeBlobFileMetas(oldest_blob_file_with_linked_ssts, process_base,
                       process_mutable, process_both);
  }

  void MaybeAddFile(VersionStorageInfo* vstorage, int level,
                    FileMetaData* f) const {
    const uint64_t file_number = f->fd.GetNumber();

    const auto& level_state = levels_[level];

    const auto& del_files = level_state.deleted_files;
    const auto del_it = del_files.find(file_number);

    if (del_it != del_files.end()) {
      // f is to-be-deleted table file
      vstorage->RemoveCurrentStats(f);
    } else {
      const auto& add_files = level_state.added_files;
      const auto add_it = add_files.find(file_number);

      // Note: if the file appears both in the base version and in the added
      // list, the added FileMetaData supersedes the one in the base version.
      if (add_it != add_files.end() && add_it->second != f) {
        vstorage->RemoveCurrentStats(f);
      } else {
        vstorage->AddFile(level, f);
      }
    }
  }

  template <typename Cmp>
  void SaveSSTFilesTo(VersionStorageInfo* vstorage, int level, Cmp cmp) const {
    // Merge the set of added files with the set of pre-existing files.
    // Drop any deleted files.  Store the result in *vstorage.
    const auto& base_files = base_vstorage_->LevelFiles(level);
    const auto& unordered_added_files = levels_[level].added_files;
    vstorage->Reserve(level, base_files.size() + unordered_added_files.size());

    // Sort added files for the level.
    std::vector<FileMetaData*> added_files;
    added_files.reserve(unordered_added_files.size());
    for (const auto& pair : unordered_added_files) {
      added_files.push_back(pair.second);
    }
    std::sort(added_files.begin(), added_files.end(), cmp);

    auto base_iter = base_files.begin();
    auto base_end = base_files.end();
    auto added_iter = added_files.begin();
    auto added_end = added_files.end();
    while (added_iter != added_end || base_iter != base_end) {
      if (base_iter == base_end ||
          (added_iter != added_end && cmp(*added_iter, *base_iter))) {
        MaybeAddFile(vstorage, level, *added_iter++);
      } else {
        MaybeAddFile(vstorage, level, *base_iter++);
      }
    }
  }

  bool PromoteEpochNumberRequirementIfNeeded(
      VersionStorageInfo* vstorage) const {
    if (vstorage->HasMissingEpochNumber()) {
      return false;
    }

    for (int level = 0; level < num_levels_; ++level) {
      for (const auto& pair : levels_[level].added_files) {
        const FileMetaData* f = pair.second;
        if (f->epoch_number == kUnknownEpochNumber) {
          return false;
        }
      }
    }

    vstorage->SetEpochNumberRequirement(EpochNumberRequirement::kMustPresent);
    return true;
  }

  void SaveSSTFilesTo(VersionStorageInfo* vstorage) const {
    assert(vstorage);

    if (!num_levels_) {
      return;
    }

    EpochNumberRequirement epoch_number_requirement =
        vstorage->GetEpochNumberRequirement();

    if (epoch_number_requirement == EpochNumberRequirement::kMightMissing) {
      bool promoted = PromoteEpochNumberRequirementIfNeeded(vstorage);
      if (promoted) {
        epoch_number_requirement = vstorage->GetEpochNumberRequirement();
      }
    }

    if (epoch_number_requirement == EpochNumberRequirement::kMightMissing) {
      SaveSSTFilesTo(vstorage, /* level */ 0, level_zero_cmp_by_seqno_);
    } else {
      SaveSSTFilesTo(vstorage, /* level */ 0, level_zero_cmp_by_epochno_);
    }

    for (int level = 1; level < num_levels_; ++level) {
      SaveSSTFilesTo(vstorage, level, level_nonzero_cmp_);
    }
  }

  void SaveCompactCursorsTo(VersionStorageInfo* vstorage) const {
    for (auto iter = updated_compact_cursors_.begin();
         iter != updated_compact_cursors_.end(); iter++) {
      vstorage->AddCursorForOneLevel(iter->first, iter->second);
    }
  }

  // Save the current state in *vstorage.
  Status SaveTo(VersionStorageInfo* vstorage) const {
    Status s;

#ifndef NDEBUG
    // The same check is done within Apply() so we skip it in release mode.
    s = CheckConsistency(base_vstorage_);
    if (!s.ok()) {
      return s;
    }
#endif  // NDEBUG

    s = CheckConsistency(vstorage);
    if (!s.ok()) {
      return s;
    }

    SaveSSTFilesTo(vstorage);

    SaveBlobFilesTo(vstorage);

    SaveCompactCursorsTo(vstorage);

    s = CheckConsistency(vstorage);
    return s;
  }

  Status LoadTableHandlers(
      InternalStats* internal_stats, int max_threads,
      bool prefetch_index_and_filter_in_cache, bool is_initial_load,
      const std::shared_ptr<const SliceTransform>& prefix_extractor,
      size_t max_file_size_for_l0_meta_pin, const ReadOptions& read_options,
      uint8_t block_protection_bytes_per_key) {
    assert(table_cache_ != nullptr);

    size_t table_cache_capacity =
        table_cache_->get_cache().get()->GetCapacity();
    bool always_load = (table_cache_capacity == TableCache::kInfiniteCapacity);
    size_t max_load = std::numeric_limits<size_t>::max();

    if (!always_load) {
      // If it is initial loading and not set to always loading all the
      // files, we only load up to kInitialLoadLimit files, to limit the
      // time reopening the DB.
      const size_t kInitialLoadLimit = 16;
      size_t load_limit;
      // If the table cache is not 1/4 full, we pin the table handle to
      // file metadata to avoid the cache read costs when reading the file.
      // The downside of pinning those files is that LRU won't be followed
      // for those files. This doesn't matter much because if number of files
      // of the DB excceeds table cache capacity, eventually no table reader
      // will be pinned and LRU will be followed.
      if (is_initial_load) {
        load_limit = std::min(kInitialLoadLimit, table_cache_capacity / 4);
      } else {
        load_limit = table_cache_capacity / 4;
      }

      size_t table_cache_usage = table_cache_->get_cache().get()->GetUsage();
      if (table_cache_usage >= load_limit) {
        // TODO (yanqin) find a suitable status code.
        return Status::OK();
      } else {
        max_load = load_limit - table_cache_usage;
      }
    }

    // <file metadata, level>
    std::vector<std::pair<FileMetaData*, int>> files_meta;
    std::vector<Status> statuses;
    for (int level = 0; level < num_levels_; level++) {
      for (auto& file_meta_pair : levels_[level].added_files) {
        auto* file_meta = file_meta_pair.second;
        // If the file has been opened before, just skip it.
        if (!file_meta->table_reader_handle) {
          files_meta.emplace_back(file_meta, level);
          statuses.emplace_back(Status::OK());
        }
        if (files_meta.size() >= max_load) {
          break;
        }
      }
      if (files_meta.size() >= max_load) {
        break;
      }
    }

    std::atomic<size_t> next_file_meta_idx(0);
    std::function<void()> load_handlers_func([&]() {
      while (true) {
        size_t file_idx = next_file_meta_idx.fetch_add(1);
        if (file_idx >= files_meta.size()) {
          break;
        }

        auto* file_meta = files_meta[file_idx].first;
        int level = files_meta[file_idx].second;
        TableCache::TypedHandle* handle = nullptr;
        statuses[file_idx] = table_cache_->FindTable(
            read_options, file_options_,
            *(base_vstorage_->InternalComparator()), *file_meta, &handle,
            block_protection_bytes_per_key, prefix_extractor, false /*no_io */,
            internal_stats->GetFileReadHist(level), false, level,
            prefetch_index_and_filter_in_cache, max_file_size_for_l0_meta_pin,
            file_meta->temperature);
        if (handle != nullptr) {
          file_meta->table_reader_handle = handle;
          // Load table_reader
          file_meta->fd.table_reader = table_cache_->get_cache().Value(handle);
        }
      }
    });

    std::vector<port::Thread> threads;
    for (int i = 1; i < max_threads; i++) {
      threads.emplace_back(load_handlers_func);
    }
    load_handlers_func();
    for (auto& t : threads) {
      t.join();
    }
    Status ret;
    for (const auto& s : statuses) {
      if (!s.ok()) {
        if (ret.ok()) {
          ret = s;
        }
      }
    }
    return ret;
  }
};

VersionBuilder::VersionBuilder(
    const FileOptions& file_options, const ImmutableCFOptions* ioptions,
    TableCache* table_cache, VersionStorageInfo* base_vstorage,
    VersionSet* version_set,
    std::shared_ptr<CacheReservationManager> file_metadata_cache_res_mgr)
    : rep_(new Rep(file_options, ioptions, table_cache, base_vstorage,
                   version_set, file_metadata_cache_res_mgr)) {}

VersionBuilder::~VersionBuilder() = default;

bool VersionBuilder::CheckConsistencyForNumLevels() {
  return rep_->CheckConsistencyForNumLevels();
}

Status VersionBuilder::Apply(const VersionEdit* edit) {
  return rep_->Apply(edit);
}

Status VersionBuilder::SaveTo(VersionStorageInfo* vstorage) const {
  return rep_->SaveTo(vstorage);
}

Status VersionBuilder::LoadTableHandlers(
    InternalStats* internal_stats, int max_threads,
    bool prefetch_index_and_filter_in_cache, bool is_initial_load,
    const std::shared_ptr<const SliceTransform>& prefix_extractor,
    size_t max_file_size_for_l0_meta_pin, const ReadOptions& read_options,
    uint8_t block_protection_bytes_per_key) {
  return rep_->LoadTableHandlers(
      internal_stats, max_threads, prefetch_index_and_filter_in_cache,
      is_initial_load, prefix_extractor, max_file_size_for_l0_meta_pin,
      read_options, block_protection_bytes_per_key);
}

uint64_t VersionBuilder::GetMinOldestBlobFileNumber() const {
  return rep_->GetMinOldestBlobFileNumber();
}

BaseReferencedVersionBuilder::BaseReferencedVersionBuilder(
    ColumnFamilyData* cfd)
    : version_builder_(new VersionBuilder(
          cfd->current()->version_set()->file_options(), cfd->ioptions(),
          cfd->table_cache(), cfd->current()->storage_info(),
          cfd->current()->version_set(),
          cfd->GetFileMetadataCacheReservationManager())),
      version_(cfd->current()) {
  version_->Ref();
}

BaseReferencedVersionBuilder::BaseReferencedVersionBuilder(
    ColumnFamilyData* cfd, Version* v)
    : version_builder_(new VersionBuilder(
          cfd->current()->version_set()->file_options(), cfd->ioptions(),
          cfd->table_cache(), v->storage_info(), v->version_set(),
          cfd->GetFileMetadataCacheReservationManager())),
      version_(v) {
  assert(version_ != cfd->current());
}

BaseReferencedVersionBuilder::~BaseReferencedVersionBuilder() {
  version_->Unref();
}

}  // namespace ROCKSDB_NAMESPACE<|MERGE_RESOLUTION|>--- conflicted
+++ resolved
@@ -395,14 +395,6 @@
           assert(lhs);
           assert(rhs);
 
-<<<<<<< HEAD
-          if (!level_zero_cmp_(lhs, rhs)) {
-            std::ostringstream oss;
-            oss << "L0 files are not sorted properly: files #"
-                << lhs->fd.GetNumber() << ", #" << rhs->fd.GetNumber();
-
-            return Status::Corruption("VersionBuilder", oss.str());
-=======
           if (epoch_number_requirement ==
               EpochNumberRequirement::kMightMissing) {
             if (!level_zero_cmp_by_seqno_(lhs, rhs)) {
@@ -445,7 +437,6 @@
                   << " with epoch number " << rhs->epoch_number;
               return Status::Corruption("VersionBuilder", oss.str());
             }
->>>>>>> 26df98ad
           }
 
           return Status::OK();
