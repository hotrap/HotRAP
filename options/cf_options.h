// Copyright (c) 2011-present, Facebook, Inc.  All rights reserved.
//  This source code is licensed under both the GPLv2 (found in the
//  COPYING file in the root directory) and Apache 2.0 License
//  (found in the LICENSE.Apache file in the root directory).

#pragma once

#include <string>
#include <vector>

#include "db/dbformat.h"
#include "options/db_options.h"
#include "rocksdb/options.h"
#include "util/compression.h"

namespace ROCKSDB_NAMESPACE {

// ImmutableCFOptions is a data struct used by RocksDB internal. It contains a
// subset of Options that should not be changed during the entire lifetime
// of DB. Raw pointers defined in this struct do not have ownership to the data
// they point to. Options contains std::shared_ptr to these data.
struct ImmutableCFOptions {
 public:
  static const char* kName() { return "ImmutableCFOptions"; }
  explicit ImmutableCFOptions();
  explicit ImmutableCFOptions(const ColumnFamilyOptions& cf_options);

  CompactionStyle compaction_style;

  CompactionPri compaction_pri;

  const Comparator* user_comparator;
  InternalKeyComparator internal_comparator;  // Only in Immutable

  std::shared_ptr<MergeOperator> merge_operator;

  const CompactionFilter* compaction_filter;

  std::shared_ptr<CompactionFilterFactory> compaction_filter_factory;

  int min_write_buffer_number_to_merge;

  int max_write_buffer_number_to_maintain;

  int64_t max_write_buffer_size_to_maintain;

  bool inplace_update_support;

  UpdateStatus (*inplace_callback)(char* existing_value,
                                   uint32_t* existing_value_size,
                                   Slice delta_value,
                                   std::string* merged_value);

  std::shared_ptr<MemTableRepFactory> memtable_factory;

  std::shared_ptr<TableFactory> table_factory;

  Options::TablePropertiesCollectorFactories
      table_properties_collector_factories;

  // This options is required by PlainTableReader. May need to move it
  // to PlainTableOptions just like bloom_bits_per_key
  uint32_t bloom_locality;

  bool level_compaction_dynamic_level_bytes;

  bool level_compaction_dynamic_file_size;

  int num_levels;

  bool optimize_filters_for_hits;

  bool force_consistency_checks;

  Temperature default_temperature;

  uint64_t preclude_last_level_data_seconds;

  uint64_t preserve_internal_time_seconds;

  std::shared_ptr<const SliceTransform>
      memtable_insert_with_hint_prefix_extractor;

  std::vector<DbPath> cf_paths;

  std::shared_ptr<ConcurrentTaskLimiter> compaction_thread_limiter;

  std::shared_ptr<SstPartitionerFactory> sst_partitioner_factory;

  std::shared_ptr<Cache> blob_cache;

  bool persist_user_defined_timestamps;
};

struct ImmutableOptions : public ImmutableDBOptions, public ImmutableCFOptions {
  explicit ImmutableOptions();
  explicit ImmutableOptions(const Options& options);

  ImmutableOptions(const DBOptions& db_options,
                   const ColumnFamilyOptions& cf_options);

  ImmutableOptions(const ImmutableDBOptions& db_options,
                   const ImmutableCFOptions& cf_options);

  ImmutableOptions(const DBOptions& db_options,
                   const ImmutableCFOptions& cf_options);

  ImmutableOptions(const ImmutableDBOptions& db_options,
                   const ColumnFamilyOptions& cf_options);
};

struct MutableCFOptions {
  static const char* kName() { return "MutableCFOptions"; }
  explicit MutableCFOptions(const ColumnFamilyOptions& options)
      : write_buffer_size(options.write_buffer_size),
        max_write_buffer_number(options.max_write_buffer_number),
        arena_block_size(options.arena_block_size),
        memtable_prefix_bloom_size_ratio(
            options.memtable_prefix_bloom_size_ratio),
        memtable_whole_key_filtering(options.memtable_whole_key_filtering),
        memtable_huge_page_size(options.memtable_huge_page_size),
        max_successive_merges(options.max_successive_merges),
        inplace_update_num_locks(options.inplace_update_num_locks),
        prefix_extractor(options.prefix_extractor),
        experimental_mempurge_threshold(
            options.experimental_mempurge_threshold),
        disable_auto_compactions(options.disable_auto_compactions),
        soft_pending_compaction_bytes_limit(
            options.soft_pending_compaction_bytes_limit),
        hard_pending_compaction_bytes_limit(
            options.hard_pending_compaction_bytes_limit),
        level0_file_num_compaction_trigger(
            options.level0_file_num_compaction_trigger),
        level0_slowdown_writes_trigger(options.level0_slowdown_writes_trigger),
        level0_stop_writes_trigger(options.level0_stop_writes_trigger),
        db_paths_soft_size_limit_multiplier(
            options.db_paths_soft_size_limit_multiplier),
        max_compaction_bytes(options.max_compaction_bytes),
        ignore_max_compaction_bytes_for_input(
            options.ignore_max_compaction_bytes_for_input),
        target_file_size_base(options.target_file_size_base),
        target_file_size_multiplier(options.target_file_size_multiplier),
        max_bytes_for_level_base(options.max_bytes_for_level_base),
        max_bytes_for_level_multiplier(options.max_bytes_for_level_multiplier),
        ttl(options.ttl),
        periodic_compaction_seconds(options.periodic_compaction_seconds),
        max_bytes_for_level_multiplier_additional(
            options.max_bytes_for_level_multiplier_additional),
        compaction_options_fifo(options.compaction_options_fifo),
        compaction_options_universal(options.compaction_options_universal),
        enable_blob_files(options.enable_blob_files),
        min_blob_size(options.min_blob_size),
        blob_file_size(options.blob_file_size),
        blob_compression_type(options.blob_compression_type),
        enable_blob_garbage_collection(options.enable_blob_garbage_collection),
        blob_garbage_collection_age_cutoff(
            options.blob_garbage_collection_age_cutoff),
        blob_garbage_collection_force_threshold(
            options.blob_garbage_collection_force_threshold),
        blob_compaction_readahead_size(options.blob_compaction_readahead_size),
        blob_file_starting_level(options.blob_file_starting_level),
        prepopulate_blob_cache(options.prepopulate_blob_cache),
        max_sequential_skip_in_iterations(
            options.max_sequential_skip_in_iterations),
        check_flush_compaction_key_order(
            options.check_flush_compaction_key_order),
        paranoid_file_checks(options.paranoid_file_checks),
        report_bg_io_stats(options.report_bg_io_stats),
        compression(options.compression),
        bottommost_compression(options.bottommost_compression),
        compression_opts(options.compression_opts),
        bottommost_compression_opts(options.bottommost_compression_opts),
<<<<<<< HEAD
        bottommost_temperature(options.bottommost_temperature),
        // TODO: is 0 fine here?
        sample_for_compression(options.sample_for_compression),
        ralt(options.ralt) {
=======
        last_level_temperature(options.last_level_temperature ==
                                       Temperature::kUnknown
                                   ? options.bottommost_temperature
                                   : options.last_level_temperature),
        memtable_protection_bytes_per_key(
            options.memtable_protection_bytes_per_key),
        block_protection_bytes_per_key(options.block_protection_bytes_per_key),
        sample_for_compression(
            options.sample_for_compression),  // TODO: is 0 fine here?
        compression_per_level(options.compression_per_level),
        memtable_max_range_deletions(options.memtable_max_range_deletions),
        bottommost_file_compaction_delay(
            options.bottommost_file_compaction_delay) {
>>>>>>> 26df98ad
    RefreshDerivedOptions(options.num_levels, options.compaction_style);
  }

  MutableCFOptions()
      : write_buffer_size(0),
        max_write_buffer_number(0),
        arena_block_size(0),
        memtable_prefix_bloom_size_ratio(0),
        memtable_whole_key_filtering(false),
        memtable_huge_page_size(0),
        max_successive_merges(0),
        inplace_update_num_locks(0),
        prefix_extractor(nullptr),
        experimental_mempurge_threshold(0.0),
        disable_auto_compactions(false),
        soft_pending_compaction_bytes_limit(0),
        hard_pending_compaction_bytes_limit(0),
        level0_file_num_compaction_trigger(0),
        level0_slowdown_writes_trigger(0),
        level0_stop_writes_trigger(0),
        max_compaction_bytes(0),
        ignore_max_compaction_bytes_for_input(true),
        target_file_size_base(0),
        target_file_size_multiplier(0),
        max_bytes_for_level_base(0),
        max_bytes_for_level_multiplier(0),
        ttl(0),
        periodic_compaction_seconds(0),
        compaction_options_fifo(),
        enable_blob_files(false),
        min_blob_size(0),
        blob_file_size(0),
        blob_compression_type(kNoCompression),
        enable_blob_garbage_collection(false),
        blob_garbage_collection_age_cutoff(0.0),
        blob_garbage_collection_force_threshold(0.0),
        blob_compaction_readahead_size(0),
        blob_file_starting_level(0),
        prepopulate_blob_cache(PrepopulateBlobCache::kDisable),
        max_sequential_skip_in_iterations(0),
        check_flush_compaction_key_order(true),
        paranoid_file_checks(false),
        report_bg_io_stats(false),
        compression(Snappy_Supported() ? kSnappyCompression : kNoCompression),
        bottommost_compression(kDisableCompressionOption),
        last_level_temperature(Temperature::kUnknown),
        memtable_protection_bytes_per_key(0),
        block_protection_bytes_per_key(0),
        sample_for_compression(0),
        memtable_max_range_deletions(0) {}

  explicit MutableCFOptions(const Options& options);

  // Must be called after any change to MutableCFOptions
  void RefreshDerivedOptions(int num_levels, CompactionStyle compaction_style);

  void RefreshDerivedOptions(const ImmutableCFOptions& ioptions) {
    RefreshDerivedOptions(ioptions.num_levels, ioptions.compaction_style);
  }

  double MaxBytesMultiplerAdditional(int level) const {
    if (level >=
        static_cast<int>(max_bytes_for_level_multiplier_additional.size())) {
      return 1;
    }
    return max_bytes_for_level_multiplier_additional[level];
  }

  void Dump(Logger* log) const;

  // Memtable related options
  size_t write_buffer_size;
  int max_write_buffer_number;
  size_t arena_block_size;
  double memtable_prefix_bloom_size_ratio;
  bool memtable_whole_key_filtering;
  size_t memtable_huge_page_size;
  size_t max_successive_merges;
  size_t inplace_update_num_locks;
  std::shared_ptr<const SliceTransform> prefix_extractor;
  // [experimental]
  // Used to activate or deactive the Mempurge feature (memtable garbage
  // collection). (deactivated by default). At every flush, the total useful
  // payload (total entries minus garbage entries) is estimated as a ratio
  // [useful payload bytes]/[size of a memtable (in bytes)]. This ratio is then
  // compared to this `threshold` value:
  //     - if ratio<threshold: the flush is replaced by a mempurge operation
  //     - else: a regular flush operation takes place.
  // Threshold values:
  //   0.0: mempurge deactivated (default).
  //   1.0: recommended threshold value.
  //   >1.0 : aggressive mempurge.
  //   0 < threshold < 1.0: mempurge triggered only for very low useful payload
  //   ratios.
  // [experimental]
  double experimental_mempurge_threshold;

  // Compaction related options
  bool disable_auto_compactions;
  uint64_t soft_pending_compaction_bytes_limit;
  uint64_t hard_pending_compaction_bytes_limit;
  int level0_file_num_compaction_trigger;
  int level0_slowdown_writes_trigger;
  int level0_stop_writes_trigger;
  std::vector<double> db_paths_soft_size_limit_multiplier;
  uint64_t max_compaction_bytes;
  bool ignore_max_compaction_bytes_for_input;
  uint64_t target_file_size_base;
  int target_file_size_multiplier;
  uint64_t max_bytes_for_level_base;
  double max_bytes_for_level_multiplier;
  uint64_t ttl;
  uint64_t periodic_compaction_seconds;
  std::vector<double> max_bytes_for_level_multiplier_additional;
  CompactionOptionsFIFO compaction_options_fifo;
  CompactionOptionsUniversal compaction_options_universal;

  // Blob file related options
  bool enable_blob_files;
  uint64_t min_blob_size;
  uint64_t blob_file_size;
  CompressionType blob_compression_type;
  bool enable_blob_garbage_collection;
  double blob_garbage_collection_age_cutoff;
  double blob_garbage_collection_force_threshold;
  uint64_t blob_compaction_readahead_size;
  int blob_file_starting_level;
  PrepopulateBlobCache prepopulate_blob_cache;

  // Misc options
  uint64_t max_sequential_skip_in_iterations;
  bool check_flush_compaction_key_order;
  bool paranoid_file_checks;
  bool report_bg_io_stats;
  CompressionType compression;
  CompressionType bottommost_compression;
  CompressionOptions compression_opts;
  CompressionOptions bottommost_compression_opts;
  Temperature last_level_temperature;
  uint32_t memtable_protection_bytes_per_key;
  uint8_t block_protection_bytes_per_key;

  uint64_t sample_for_compression;
  std::vector<CompressionType> compression_per_level;
  uint32_t memtable_max_range_deletions;
  uint32_t bottommost_file_compaction_delay;

  // Derived options
  // Per-level target file size.
  std::vector<uint64_t> max_file_size;

  RALT* ralt;
};

uint64_t MultiplyCheckOverflow(uint64_t op1, double op2);

// Get the max file size in a given level.
uint64_t MaxFileSizeForLevel(const MutableCFOptions& cf_options,
    int level, CompactionStyle compaction_style, int base_level = 1,
    bool level_compaction_dynamic_level_bytes = false);

// Get the max size of an L0 file for which we will pin its meta-blocks when
// `pin_l0_filter_and_index_blocks_in_cache` is set.
size_t MaxFileSizeForL0MetaPin(const MutableCFOptions& cf_options);

Status GetStringFromMutableCFOptions(const ConfigOptions& config_options,
                                     const MutableCFOptions& mutable_opts,
                                     std::string* opt_string);

Status GetMutableOptionsFromStrings(
    const MutableCFOptions& base_options,
    const std::unordered_map<std::string, std::string>& options_map,
    Logger* info_log, MutableCFOptions* new_options);

}  // namespace ROCKSDB_NAMESPACE<|MERGE_RESOLUTION|>--- conflicted
+++ resolved
@@ -170,12 +170,6 @@
         bottommost_compression(options.bottommost_compression),
         compression_opts(options.compression_opts),
         bottommost_compression_opts(options.bottommost_compression_opts),
-<<<<<<< HEAD
-        bottommost_temperature(options.bottommost_temperature),
-        // TODO: is 0 fine here?
-        sample_for_compression(options.sample_for_compression),
-        ralt(options.ralt) {
-=======
         last_level_temperature(options.last_level_temperature ==
                                        Temperature::kUnknown
                                    ? options.bottommost_temperature
@@ -188,8 +182,8 @@
         compression_per_level(options.compression_per_level),
         memtable_max_range_deletions(options.memtable_max_range_deletions),
         bottommost_file_compaction_delay(
-            options.bottommost_file_compaction_delay) {
->>>>>>> 26df98ad
+            options.bottommost_file_compaction_delay),
+        ralt(options.ralt) {
     RefreshDerivedOptions(options.num_levels, options.compaction_style);
   }
 
