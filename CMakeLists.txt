--- conflicted
+++ resolved
@@ -697,12 +697,8 @@
         db/merge_helper.cc
         db/merge_operator.cc
         db/output_validator.cc
-<<<<<<< HEAD
-        db/periodic_work_scheduler.cc
+        db/periodic_task_scheduler.cc
         db/promotion_cache.cc
-=======
-        db/periodic_task_scheduler.cc
->>>>>>> 26df98ad
         db/range_del_aggregator.cc
         db/range_tombstone_fragmenter.cc
         db/repair.cc
@@ -891,11 +887,7 @@
         utilities/checkpoint/checkpoint_impl.cc
         utilities/compaction_filters.cc
         utilities/compaction_filters/remove_emptyvalue_compactionfilter.cc
-<<<<<<< HEAD
-        utilities/ralt.cc
-=======
         utilities/counted_fs.cc
->>>>>>> 26df98ad
         utilities/debug.cc
         utilities/env_mirror.cc
         utilities/env_timed.cc
@@ -920,6 +912,7 @@
         utilities/persistent_cache/block_cache_tier_metadata.cc
         utilities/persistent_cache/persistent_cache_tier.cc
         utilities/persistent_cache/volatile_tier_impl.cc
+        utilities/ralt.cc
         utilities/simulator_cache/cache_simulator.cc
         utilities/simulator_cache/sim_cache.cc
         utilities/table_properties_collectors/compact_on_deletion_collector.cc
