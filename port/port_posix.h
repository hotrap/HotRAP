//  Copyright (c) 2011-present, Facebook, Inc.  All rights reserved.
//  This source code is licensed under both the GPLv2 (found in the
//  COPYING file in the root directory) and Apache 2.0 License
//  (found in the LICENSE.Apache file in the root directory).
//
// Copyright (c) 2011 The LevelDB Authors. All rights reserved.
// Use of this source code is governed by a BSD-style license that can be
// found in the LICENSE file. See the AUTHORS file for names of contributors.
//
// See port_example.h for documentation for the following types/functions.

#pragma once

#include <thread>

#include "rocksdb/port_defs.h"
#include "rocksdb/rocksdb_namespace.h"

// size_t printf formatting named in the manner of C99 standard formatting
// strings such as PRIu64
// in fact, we could use that one
#define ROCKSDB_PRIszt "zu"

#define __declspec(S)

#undef PLATFORM_IS_LITTLE_ENDIAN
#if defined(OS_MACOSX)
#include <machine/endian.h>
#if defined(__DARWIN_LITTLE_ENDIAN) && defined(__DARWIN_BYTE_ORDER)
#define PLATFORM_IS_LITTLE_ENDIAN \
  (__DARWIN_BYTE_ORDER == __DARWIN_LITTLE_ENDIAN)
#endif
#elif defined(OS_SOLARIS)
#include <sys/isa_defs.h>
#ifdef _LITTLE_ENDIAN
#define PLATFORM_IS_LITTLE_ENDIAN true
#else
#define PLATFORM_IS_LITTLE_ENDIAN false
#endif
#include <alloca.h>
#elif defined(OS_AIX)
#include <arpa/nameser_compat.h>
#include <sys/types.h>
#define PLATFORM_IS_LITTLE_ENDIAN (BYTE_ORDER == LITTLE_ENDIAN)
#include <alloca.h>
#elif defined(OS_FREEBSD) || defined(OS_OPENBSD) || defined(OS_NETBSD) || \
    defined(OS_DRAGONFLYBSD) || defined(OS_ANDROID)
#include <sys/endian.h>
#include <sys/types.h>
#define PLATFORM_IS_LITTLE_ENDIAN (_BYTE_ORDER == _LITTLE_ENDIAN)
#else
#include <endian.h>
#endif
#include <pthread.h>
#include <stdint.h>
#include <string.h>

#include <limits>
#include <string>

#ifndef PLATFORM_IS_LITTLE_ENDIAN
#define PLATFORM_IS_LITTLE_ENDIAN (__BYTE_ORDER == __LITTLE_ENDIAN)
#endif

#if defined(OS_MACOSX) || defined(OS_SOLARIS) || defined(OS_FREEBSD) ||      \
    defined(OS_NETBSD) || defined(OS_OPENBSD) || defined(OS_DRAGONFLYBSD) || \
    defined(OS_ANDROID) || defined(CYGWIN) || defined(OS_AIX)
// Use fread/fwrite/fflush on platforms without _unlocked variants
#define fread_unlocked fread
#define fwrite_unlocked fwrite
#define fflush_unlocked fflush
#endif

#if defined(OS_MACOSX) || defined(OS_FREEBSD) || defined(OS_OPENBSD) || \
    defined(OS_DRAGONFLYBSD)
// Use fsync() on platforms without fdatasync()
#define fdatasync fsync
#endif

#if defined(OS_ANDROID) && __ANDROID_API__ < 9
// fdatasync() was only introduced in API level 9 on Android. Use fsync()
// when targeting older platforms.
#define fdatasync fsync
#endif

namespace ROCKSDB_NAMESPACE {

extern const bool kDefaultToAdaptiveMutex;

namespace port {
constexpr bool kLittleEndian = PLATFORM_IS_LITTLE_ENDIAN;
#undef PLATFORM_IS_LITTLE_ENDIAN

class CondVar;

class Mutex {
 public:
  static const char* kName() { return "pthread_mutex_t"; }

  explicit Mutex(bool adaptive = kDefaultToAdaptiveMutex);
  // No copying
  Mutex(const Mutex&) = delete;
  void operator=(const Mutex&) = delete;

  ~Mutex();

  void Lock() const;
  void Unlock() const;

  bool TryLock() const;

  // this will assert if the mutex is not locked
  // it does NOT verify that mutex is held by a calling thread
  void AssertHeld() const;

  // Also implement std Lockable
  inline void lock() { Lock(); }
  inline void unlock() { Unlock(); }
  inline bool try_lock() { return TryLock(); }

 private:
  friend class CondVar;
  mutable pthread_mutex_t mu_;
#ifndef NDEBUG
  mutable bool locked_ = false;
#endif
};

class RWMutex {
 public:
  RWMutex();
  // No copying allowed
  RWMutex(const RWMutex&) = delete;
  void operator=(const RWMutex&) = delete;

  ~RWMutex();

<<<<<<< HEAD
  void ReadLock() const;
  void WriteLock() const;
  bool TryReadLock() const;
  bool TryWriteLock() const;
  void ReadUnlock() const;
  void WriteUnlock() const;
  void AssertHeld() const {}

 private:
  mutable pthread_rwlock_t mu_;  // the underlying platform mutex
=======
  void ReadLock();
  void WriteLock();
  void ReadUnlock();
  void WriteUnlock();
  void AssertHeld() {}

 private:
  pthread_rwlock_t mu_;  // the underlying platform mutex
>>>>>>> 26df98ad
};

class CondVar {
 public:
  explicit CondVar(Mutex* mu);
  ~CondVar();

  Mutex* GetMutex() const { return mu_; }

  void Wait();
  // Timed condition wait.  Returns true if timeout occurred.
  bool TimedWait(uint64_t abs_time_us);
  void Signal();
  void SignalAll();

 private:
  pthread_cond_t cv_;
  Mutex* mu_;
};

using Thread = std::thread;

static inline void AsmVolatilePause() {
#if defined(__i386__) || defined(__x86_64__)
  asm volatile("pause");
#elif defined(__aarch64__)
  asm volatile("isb");
#elif defined(__powerpc64__)
  asm volatile("or 27,27,27");
#elif defined(__loongarch64)
  asm volatile("dbar 0");
#endif
  // it's okay for other platforms to be no-ops
}

// Returns -1 if not available on this platform
extern int PhysicalCoreID();

using OnceType = pthread_once_t;
#define LEVELDB_ONCE_INIT PTHREAD_ONCE_INIT
extern void InitOnce(OnceType* once, void (*initializer)());

#ifndef CACHE_LINE_SIZE
// To test behavior with non-native cache line size, e.g. for
// Bloom filters, set TEST_CACHE_LINE_SIZE to the desired test size.
// This disables ALIGN_AS to keep it from failing compilation.
#ifdef TEST_CACHE_LINE_SIZE
#define CACHE_LINE_SIZE TEST_CACHE_LINE_SIZE
#define ALIGN_AS(n) /*empty*/
#else
#if defined(__s390__)
#if defined(__GNUC__) && __GNUC__ < 7
#define CACHE_LINE_SIZE 64U
#else
#define CACHE_LINE_SIZE 256U
#endif
#elif defined(__powerpc__) || defined(__aarch64__)
#define CACHE_LINE_SIZE 128U
#else
#define CACHE_LINE_SIZE 64U
#endif
#define ALIGN_AS(n) alignas(n)
#endif
#endif

static_assert((CACHE_LINE_SIZE & (CACHE_LINE_SIZE - 1)) == 0,
              "Cache line size must be a power of 2 number of bytes");

extern void* cacheline_aligned_alloc(size_t size);

extern void cacheline_aligned_free(void* memblock);

#if defined(__aarch64__)
//  __builtin_prefetch(..., 1) turns into a prefetch into prfm pldl3keep. On
// arm64 we want this as close to the core as possible to turn it into a
// L1 prefetech unless locality == 0 in which case it will be turned into a
// non-temporal prefetch
#define PREFETCH(addr, rw, locality) \
  __builtin_prefetch(addr, rw, locality >= 1 ? 3 : locality)
#else
#define PREFETCH(addr, rw, locality) __builtin_prefetch(addr, rw, locality)
#endif

extern void Crash(const std::string& srcfile, int srcline);

extern int GetMaxOpenFiles();

extern const size_t kPageSize;

using ThreadId = pid_t;

extern void SetCpuPriority(ThreadId id, CpuPriority priority);

int64_t GetProcessID();

// Uses platform APIs to generate a 36-character RFC-4122 UUID. Returns
// true on success or false on failure.
bool GenerateRfcUuid(std::string* output);

}  // namespace port
}  // namespace ROCKSDB_NAMESPACE<|MERGE_RESOLUTION|>--- conflicted
+++ resolved
@@ -135,7 +135,6 @@
 
   ~RWMutex();
 
-<<<<<<< HEAD
   void ReadLock() const;
   void WriteLock() const;
   bool TryReadLock() const;
@@ -146,16 +145,6 @@
 
  private:
   mutable pthread_rwlock_t mu_;  // the underlying platform mutex
-=======
-  void ReadLock();
-  void WriteLock();
-  void ReadUnlock();
-  void WriteUnlock();
-  void AssertHeld() {}
-
- private:
-  pthread_rwlock_t mu_;  // the underlying platform mutex
->>>>>>> 26df98ad
 };
 
 class CondVar {
