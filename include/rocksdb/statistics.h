// Copyright (c) 2011-present, Facebook, Inc.  All rights reserved.
//  This source code is licensed under both the GPLv2 (found in the
//  COPYING file in the root directory) and Apache 2.0 License
//  (found in the LICENSE.Apache file in the root directory).

#pragma once

#include <atomic>
#include <cstddef>
#include <cstdint>
#include <map>
#include <memory>
#include <string>
#include <vector>

#include "rocksdb/customizable.h"
#include "rocksdb/status.h"

namespace ROCKSDB_NAMESPACE {

/**
 * Keep adding tickers here. Note that the C++ enum values, unlike the values in
 * the Java bindings, are not guaranteed to be stable; also, the C++ and Java
 * values for any given ticker are not guaranteed to match.
 *  1. Add the new ticker before TICKER_ENUM_MAX.
 *  2. Add a readable string in TickersNameMap below for the newly added ticker.
 *  3. Add a corresponding enum value to TickerType.java in the Java API.
 *  4. Add the enum conversions from/to Java/C++ to portal.h's toJavaTickerType
 *     and toCppTickers.
 */
enum Tickers : uint32_t {
  // total block cache misses
  // REQUIRES: BLOCK_CACHE_MISS == BLOCK_CACHE_INDEX_MISS +
  //                               BLOCK_CACHE_FILTER_MISS +
  //                               BLOCK_CACHE_DATA_MISS;
  BLOCK_CACHE_MISS = 0,
  // total block cache hit
  // REQUIRES: BLOCK_CACHE_HIT == BLOCK_CACHE_INDEX_HIT +
  //                              BLOCK_CACHE_FILTER_HIT +
  //                              BLOCK_CACHE_DATA_HIT;
  BLOCK_CACHE_HIT,
  // # of blocks added to block cache.
  BLOCK_CACHE_ADD,
  // # of failures when adding blocks to block cache.
  BLOCK_CACHE_ADD_FAILURES,
  // # of times cache miss when accessing index block from block cache.
  BLOCK_CACHE_INDEX_MISS,
  // # of times cache hit when accessing index block from block cache.
  BLOCK_CACHE_INDEX_HIT,
  // # of index blocks added to block cache.
  BLOCK_CACHE_INDEX_ADD,
  // # of bytes of index blocks inserted into cache
  BLOCK_CACHE_INDEX_BYTES_INSERT,
  // # of times cache miss when accessing filter block from block cache.
  BLOCK_CACHE_FILTER_MISS,
  // # of times cache hit when accessing filter block from block cache.
  BLOCK_CACHE_FILTER_HIT,
  // # of filter blocks added to block cache.
  BLOCK_CACHE_FILTER_ADD,
  // # of bytes of bloom filter blocks inserted into cache
  BLOCK_CACHE_FILTER_BYTES_INSERT,
  // # of times cache miss when accessing data block from block cache.
  BLOCK_CACHE_DATA_MISS,
  // # of times cache hit when accessing data block from block cache.
  BLOCK_CACHE_DATA_HIT,
  // # of data blocks added to block cache.
  BLOCK_CACHE_DATA_ADD,
  // # of bytes of data blocks inserted into cache
  BLOCK_CACHE_DATA_BYTES_INSERT,
  // # of bytes read from cache.
  BLOCK_CACHE_BYTES_READ,
  // # of bytes written into cache.
  BLOCK_CACHE_BYTES_WRITE,

  // # of times bloom filter has avoided file reads, i.e., negatives.
  BLOOM_FILTER_USEFUL,
  // # of times bloom FullFilter has not avoided the reads.
  BLOOM_FILTER_FULL_POSITIVE,
  // # of times bloom FullFilter has not avoided the reads and data actually
  // exist.
  BLOOM_FILTER_FULL_TRUE_POSITIVE,

  // # persistent cache hit
  PERSISTENT_CACHE_HIT,
  // # persistent cache miss
  PERSISTENT_CACHE_MISS,

  // # total simulation block cache hits
  SIM_BLOCK_CACHE_HIT,
  // # total simulation block cache misses
  SIM_BLOCK_CACHE_MISS,

  // # of memtable hits.
  MEMTABLE_HIT,
  // # of memtable misses.
  MEMTABLE_MISS,

  // # of Get() queries served by L0
  GET_HIT_L0,
  // # of Get() queries served by L1
  GET_HIT_L1,
  // # of Get() queries served by L2 and up
  GET_HIT_L2_AND_UP,

  /**
   * COMPACTION_KEY_DROP_* count the reasons for key drop during compaction
   * There are 4 reasons currently.
   */
  COMPACTION_KEY_DROP_NEWER_ENTRY,  // key was written with a newer value.
                                    // Also includes keys dropped for range del.
  COMPACTION_KEY_DROP_OBSOLETE,     // The key is obsolete.
  COMPACTION_KEY_DROP_RANGE_DEL,    // key was covered by a range tombstone.
  COMPACTION_KEY_DROP_USER,  // user compaction function has dropped the key.
  COMPACTION_RANGE_DEL_DROP_OBSOLETE,  // all keys in range were deleted.
  // Deletions obsoleted before bottom level due to file gap optimization.
  COMPACTION_OPTIMIZED_DEL_DROP_OBSOLETE,
  // If a compaction was canceled in sfm to prevent ENOSPC
  COMPACTION_CANCELLED,

  // Number of keys written to the database via the Put and Write call's
  NUMBER_KEYS_WRITTEN,
  // Number of Keys read,
  NUMBER_KEYS_READ,
  // Number keys updated, if inplace update is enabled
  NUMBER_KEYS_UPDATED,
  // The number of uncompressed bytes issued by DB::Put(), DB::Delete(),
  // DB::Merge(), and DB::Write().
  BYTES_WRITTEN,
  // The number of uncompressed bytes read from DB::Get().  It could be
  // either from memtables, cache, or table files.
  // For the number of logical bytes read from DB::MultiGet(),
  // please use NUMBER_MULTIGET_BYTES_READ.
  BYTES_READ,
  // The number of calls to seek/next/prev
  NUMBER_DB_SEEK,
  NUMBER_DB_NEXT,
  NUMBER_DB_PREV,
  // The number of calls to seek/next/prev that returned data
  NUMBER_DB_SEEK_FOUND,
  NUMBER_DB_NEXT_FOUND,
  NUMBER_DB_PREV_FOUND,
  // The number of uncompressed bytes read from an iterator.
  // Includes size of key and value.
  ITER_BYTES_READ,
  NO_FILE_OPENS,
  NO_FILE_ERRORS,
  // Writer has to wait for compaction or flush to finish.
  STALL_MICROS,
  // The wait time for db mutex.
  // Disabled by default. To enable it set stats level to kAll
  DB_MUTEX_WAIT_MICROS,

  // Number of MultiGet calls, keys read, and bytes read
  NUMBER_MULTIGET_CALLS,
  NUMBER_MULTIGET_KEYS_READ,
  NUMBER_MULTIGET_BYTES_READ,

  NUMBER_MERGE_FAILURES,

  // Prefix filter stats when used for point lookups (Get / MultiGet).
  // (For prefix filter stats on iterators, see *_LEVEL_SEEK_*.)
  // Checked: filter was queried
  BLOOM_FILTER_PREFIX_CHECKED,
  // Useful: filter returned false so prevented accessing data+index blocks
  BLOOM_FILTER_PREFIX_USEFUL,
  // True positive: found a key matching the point query. When another key
  // with the same prefix matches, it is considered a false positive by
  // these statistics even though the filter returned a true positive.
  BLOOM_FILTER_PREFIX_TRUE_POSITIVE,

  // Number of times we had to reseek inside an iteration to skip
  // over large number of keys with same userkey.
  NUMBER_OF_RESEEKS_IN_ITERATION,

  // Record the number of calls to GetUpdatesSince. Useful to keep track of
  // transaction log iterator refreshes
  GET_UPDATES_SINCE_CALLS,
  WAL_FILE_SYNCED,  // Number of times WAL sync is done
  WAL_FILE_BYTES,   // Number of bytes written to WAL

  // Writes can be processed by requesting thread or by the thread at the
  // head of the writers queue.
  WRITE_DONE_BY_SELF,
  WRITE_DONE_BY_OTHER,  // Equivalent to writes done for others
  WRITE_WITH_WAL,       // Number of Write calls that request WAL
  COMPACT_READ_BYTES,   // Bytes read during compaction
  COMPACT_WRITE_BYTES,  // Bytes written during compaction
  FLUSH_WRITE_BYTES,    // Bytes written during flush

  // Compaction read and write statistics broken down by CompactionReason
  COMPACT_READ_BYTES_MARKED,
  COMPACT_READ_BYTES_PERIODIC,
  COMPACT_READ_BYTES_TTL,
  COMPACT_WRITE_BYTES_MARKED,
  COMPACT_WRITE_BYTES_PERIODIC,
  COMPACT_WRITE_BYTES_TTL,

  // Number of table's properties loaded directly from file, without creating
  // table reader object.
  NUMBER_DIRECT_LOAD_TABLE_PROPERTIES,
  NUMBER_SUPERVERSION_ACQUIRES,
  NUMBER_SUPERVERSION_RELEASES,
  NUMBER_SUPERVERSION_CLEANUPS,

  // # of compressions/decompressions executed
  NUMBER_BLOCK_COMPRESSED,
  NUMBER_BLOCK_DECOMPRESSED,

  // DEPRECATED / unused (see NUMBER_BLOCK_COMPRESSION_*)
  NUMBER_BLOCK_NOT_COMPRESSED,

  // Tickers that record cumulative time.
  MERGE_OPERATION_TOTAL_TIME,
  FILTER_OPERATION_TOTAL_TIME,
  COMPACTION_CPU_TOTAL_TIME,

  // Row cache.
  ROW_CACHE_HIT,
  ROW_CACHE_MISS,

  // Read amplification statistics.
  // Read amplification can be calculated using this formula
  // (READ_AMP_TOTAL_READ_BYTES / READ_AMP_ESTIMATE_USEFUL_BYTES)
  //
  // REQUIRES: ReadOptions::read_amp_bytes_per_bit to be enabled
  READ_AMP_ESTIMATE_USEFUL_BYTES,  // Estimate of total bytes actually used.
  READ_AMP_TOTAL_READ_BYTES,       // Total size of loaded data blocks.

  // Number of refill intervals where rate limiter's bytes are fully consumed.
  NUMBER_RATE_LIMITER_DRAINS,

  // Number of internal keys skipped by Iterator
  NUMBER_ITER_SKIP,

  // BlobDB specific stats
  // # of Put/PutTTL/PutUntil to BlobDB. Only applicable to legacy BlobDB.
  BLOB_DB_NUM_PUT,
  // # of Write to BlobDB. Only applicable to legacy BlobDB.
  BLOB_DB_NUM_WRITE,
  // # of Get to BlobDB. Only applicable to legacy BlobDB.
  BLOB_DB_NUM_GET,
  // # of MultiGet to BlobDB. Only applicable to legacy BlobDB.
  BLOB_DB_NUM_MULTIGET,
  // # of Seek/SeekToFirst/SeekToLast/SeekForPrev to BlobDB iterator. Only
  // applicable to legacy BlobDB.
  BLOB_DB_NUM_SEEK,
  // # of Next to BlobDB iterator. Only applicable to legacy BlobDB.
  BLOB_DB_NUM_NEXT,
  // # of Prev to BlobDB iterator. Only applicable to legacy BlobDB.
  BLOB_DB_NUM_PREV,
  // # of keys written to BlobDB. Only applicable to legacy BlobDB.
  BLOB_DB_NUM_KEYS_WRITTEN,
  // # of keys read from BlobDB. Only applicable to legacy BlobDB.
  BLOB_DB_NUM_KEYS_READ,
  // # of bytes (key + value) written to BlobDB. Only applicable to legacy
  // BlobDB.
  BLOB_DB_BYTES_WRITTEN,
  // # of bytes (keys + value) read from BlobDB. Only applicable to legacy
  // BlobDB.
  BLOB_DB_BYTES_READ,
  // # of keys written by BlobDB as non-TTL inlined value. Only applicable to
  // legacy BlobDB.
  BLOB_DB_WRITE_INLINED,
  // # of keys written by BlobDB as TTL inlined value. Only applicable to legacy
  // BlobDB.
  BLOB_DB_WRITE_INLINED_TTL,
  // # of keys written by BlobDB as non-TTL blob value. Only applicable to
  // legacy BlobDB.
  BLOB_DB_WRITE_BLOB,
  // # of keys written by BlobDB as TTL blob value. Only applicable to legacy
  // BlobDB.
  BLOB_DB_WRITE_BLOB_TTL,
  // # of bytes written to blob file.
  BLOB_DB_BLOB_FILE_BYTES_WRITTEN,
  // # of bytes read from blob file.
  BLOB_DB_BLOB_FILE_BYTES_READ,
  // # of times a blob files being synced.
  BLOB_DB_BLOB_FILE_SYNCED,
  // # of blob index evicted from base DB by BlobDB compaction filter because
  // of expiration. Only applicable to legacy BlobDB.
  BLOB_DB_BLOB_INDEX_EXPIRED_COUNT,
  // size of blob index evicted from base DB by BlobDB compaction filter
  // because of expiration. Only applicable to legacy BlobDB.
  BLOB_DB_BLOB_INDEX_EXPIRED_SIZE,
  // # of blob index evicted from base DB by BlobDB compaction filter because
  // of corresponding file deleted. Only applicable to legacy BlobDB.
  BLOB_DB_BLOB_INDEX_EVICTED_COUNT,
  // size of blob index evicted from base DB by BlobDB compaction filter
  // because of corresponding file deleted. Only applicable to legacy BlobDB.
  BLOB_DB_BLOB_INDEX_EVICTED_SIZE,
  // # of blob files that were obsoleted by garbage collection. Only applicable
  // to legacy BlobDB.
  BLOB_DB_GC_NUM_FILES,
  // # of blob files generated by garbage collection. Only applicable to legacy
  // BlobDB.
  BLOB_DB_GC_NUM_NEW_FILES,
  // # of BlobDB garbage collection failures. Only applicable to legacy BlobDB.
  BLOB_DB_GC_FAILURES,
  // # of keys relocated to new blob file by garbage collection.
  BLOB_DB_GC_NUM_KEYS_RELOCATED,
  // # of bytes relocated to new blob file by garbage collection.
  BLOB_DB_GC_BYTES_RELOCATED,
  // # of blob files evicted because of BlobDB is full. Only applicable to
  // legacy BlobDB.
  BLOB_DB_FIFO_NUM_FILES_EVICTED,
  // # of keys in the blob files evicted because of BlobDB is full. Only
  // applicable to legacy BlobDB.
  BLOB_DB_FIFO_NUM_KEYS_EVICTED,
  // # of bytes in the blob files evicted because of BlobDB is full. Only
  // applicable to legacy BlobDB.
  BLOB_DB_FIFO_BYTES_EVICTED,

  // These counters indicate a performance issue in WritePrepared transactions.
  // We should not seem them ticking them much.
  // # of times prepare_mutex_ is acquired in the fast path.
  TXN_PREPARE_MUTEX_OVERHEAD,
  // # of times old_commit_map_mutex_ is acquired in the fast path.
  TXN_OLD_COMMIT_MAP_MUTEX_OVERHEAD,
  // # of times we checked a batch for duplicate keys.
  TXN_DUPLICATE_KEY_OVERHEAD,
  // # of times snapshot_mutex_ is acquired in the fast path.
  TXN_SNAPSHOT_MUTEX_OVERHEAD,
  // # of times ::Get returned TryAgain due to expired snapshot seq
  TXN_GET_TRY_AGAIN,

  // Number of keys actually found in MultiGet calls (vs number requested by
  // caller)
  // NUMBER_MULTIGET_KEYS_READ gives the number requested by caller
  NUMBER_MULTIGET_KEYS_FOUND,

  NO_ITERATOR_CREATED,  // number of iterators created
  NO_ITERATOR_DELETED,  // number of iterators deleted

  BLOCK_CACHE_COMPRESSION_DICT_MISS,
  BLOCK_CACHE_COMPRESSION_DICT_HIT,
  BLOCK_CACHE_COMPRESSION_DICT_ADD,
  BLOCK_CACHE_COMPRESSION_DICT_BYTES_INSERT,

  // # of blocks redundantly inserted into block cache.
  // REQUIRES: BLOCK_CACHE_ADD_REDUNDANT <= BLOCK_CACHE_ADD
  BLOCK_CACHE_ADD_REDUNDANT,
  // # of index blocks redundantly inserted into block cache.
  // REQUIRES: BLOCK_CACHE_INDEX_ADD_REDUNDANT <= BLOCK_CACHE_INDEX_ADD
  BLOCK_CACHE_INDEX_ADD_REDUNDANT,
  // # of filter blocks redundantly inserted into block cache.
  // REQUIRES: BLOCK_CACHE_FILTER_ADD_REDUNDANT <= BLOCK_CACHE_FILTER_ADD
  BLOCK_CACHE_FILTER_ADD_REDUNDANT,
  // # of data blocks redundantly inserted into block cache.
  // REQUIRES: BLOCK_CACHE_DATA_ADD_REDUNDANT <= BLOCK_CACHE_DATA_ADD
  BLOCK_CACHE_DATA_ADD_REDUNDANT,
  // # of dict blocks redundantly inserted into block cache.
  // REQUIRES: BLOCK_CACHE_COMPRESSION_DICT_ADD_REDUNDANT
  //           <= BLOCK_CACHE_COMPRESSION_DICT_ADD
  BLOCK_CACHE_COMPRESSION_DICT_ADD_REDUNDANT,

  // # of files marked as trash by sst file manager and will be deleted
  // later by background thread.
  FILES_MARKED_TRASH,
  // # of trash files deleted by the background thread from the trash queue.
  FILES_DELETED_FROM_TRASH_QUEUE,
  // # of files deleted immediately by sst file manager through delete
  // scheduler.
  FILES_DELETED_IMMEDIATELY,

  // The counters for error handler, not that, bg_io_error is the subset of
  // bg_error and bg_retryable_io_error is the subset of bg_io_error.
  // The misspelled versions are deprecated and only kept for compatibility.
  // TODO: remove the misspelled tickers in the next major release.
  ERROR_HANDLER_BG_ERROR_COUNT,
  ERROR_HANDLER_BG_ERROR_COUNT_MISSPELLED,
  ERROR_HANDLER_BG_IO_ERROR_COUNT,
  ERROR_HANDLER_BG_IO_ERROR_COUNT_MISSPELLED,
  ERROR_HANDLER_BG_RETRYABLE_IO_ERROR_COUNT,
  ERROR_HANDLER_BG_RETRYABLE_IO_ERROR_COUNT_MISSPELLED,
  ERROR_HANDLER_AUTORESUME_COUNT,
  ERROR_HANDLER_AUTORESUME_RETRY_TOTAL_COUNT,
  ERROR_HANDLER_AUTORESUME_SUCCESS_COUNT,

  // Statistics for memtable garbage collection:
  // Raw bytes of data (payload) present on memtable at flush time.
  MEMTABLE_PAYLOAD_BYTES_AT_FLUSH,
  // Outdated bytes of data present on memtable at flush time.
  MEMTABLE_GARBAGE_BYTES_AT_FLUSH,

  // Secondary cache statistics
  SECONDARY_CACHE_HITS,

  // Bytes read by `VerifyChecksum()` and `VerifyFileChecksums()` APIs.
  VERIFY_CHECKSUM_READ_BYTES,

  // Bytes read/written while creating backups
  BACKUP_READ_BYTES,
  BACKUP_WRITE_BYTES,

  // Remote compaction read/write statistics
  REMOTE_COMPACT_READ_BYTES,
  REMOTE_COMPACT_WRITE_BYTES,

  // Tiered storage related statistics
  HOT_FILE_READ_BYTES,
  WARM_FILE_READ_BYTES,
  COLD_FILE_READ_BYTES,
  HOT_FILE_READ_COUNT,
  WARM_FILE_READ_COUNT,
  COLD_FILE_READ_COUNT,

<<<<<<< HEAD
  // Last level and non-last level read statistics
  LAST_LEVEL_READ_BYTES,
  LAST_LEVEL_READ_COUNT,
  NON_LAST_LEVEL_READ_BYTES,
  NON_LAST_LEVEL_READ_COUNT,

  // Statistics on iterator Seek() (and variants) for each sorted run. I.e. a
  // single user Seek() can result in many sorted run Seek()s.
  // The stats are split between last level and non-last level.
  // Filtered: a filter such as prefix Bloom filter indicate the Seek() would
  // not find anything relevant, so avoided a likely access to data+index
  // blocks.
  LAST_LEVEL_SEEK_FILTERED,
  // Filter match: a filter such as prefix Bloom filter was queried but did
  // not filter out the seek.
  LAST_LEVEL_SEEK_FILTER_MATCH,
  // At least one data block was accessed for a Seek() (or variant) on a
  // sorted run.
  LAST_LEVEL_SEEK_DATA,
  // At least one value() was accessed for the seek (suggesting it was useful),
  // and no filter such as prefix Bloom was queried.
  LAST_LEVEL_SEEK_DATA_USEFUL_NO_FILTER,
  // At least one value() was accessed for the seek (suggesting it was useful),
  // after querying a filter such as prefix Bloom.
  LAST_LEVEL_SEEK_DATA_USEFUL_FILTER_MATCH,
  // The same set of stats, but for non-last level seeks.
  NON_LAST_LEVEL_SEEK_FILTERED,
  NON_LAST_LEVEL_SEEK_FILTER_MATCH,
  NON_LAST_LEVEL_SEEK_DATA,
  NON_LAST_LEVEL_SEEK_DATA_USEFUL_NO_FILTER,
  NON_LAST_LEVEL_SEEK_DATA_USEFUL_FILTER_MATCH,

  // Number of block checksum verifications
  BLOCK_CHECKSUM_COMPUTE_COUNT,
  // Number of times RocksDB detected a corruption while verifying a block
  // checksum. RocksDB does not remember corruptions that happened during user
  // reads so the same block corruption may be detected multiple times.
  BLOCK_CHECKSUM_MISMATCH_COUNT,

  MULTIGET_COROUTINE_COUNT,

  // Integrated BlobDB specific stats
  // # of times cache miss when accessing blob from blob cache.
  BLOB_DB_CACHE_MISS,
  // # of times cache hit when accessing blob from blob cache.
  BLOB_DB_CACHE_HIT,
  // # of data blocks added to blob cache.
  BLOB_DB_CACHE_ADD,
  // # of failures when adding blobs to blob cache.
  BLOB_DB_CACHE_ADD_FAILURES,
  // # of bytes read from blob cache.
  BLOB_DB_CACHE_BYTES_READ,
  // # of bytes written into blob cache.
  BLOB_DB_CACHE_BYTES_WRITE,

  // Time spent in the ReadAsync file system call
  READ_ASYNC_MICROS,
  // Number of errors returned to the async read callback
  ASYNC_READ_ERROR_COUNT,

  // Fine grained secondary cache stats
  SECONDARY_CACHE_FILTER_HITS,
  SECONDARY_CACHE_INDEX_HITS,
  SECONDARY_CACHE_DATA_HITS,

  // Number of lookup into the prefetched tail (see
  // `TABLE_OPEN_PREFETCH_TAIL_READ_BYTES`)
  // that can't find its data for table open
  TABLE_OPEN_PREFETCH_TAIL_MISS,
  // Number of lookup into the prefetched tail (see
  // `TABLE_OPEN_PREFETCH_TAIL_READ_BYTES`)
  // that finds its data for table open
  TABLE_OPEN_PREFETCH_TAIL_HIT,

  // Statistics on the filtering by user-defined timestamps
  // # of times timestamps are checked on accessing the table
  TIMESTAMP_FILTER_TABLE_CHECKED,
  // # of times timestamps can successfully help skip the table access
  TIMESTAMP_FILTER_TABLE_FILTERED,

  // Number of input bytes (uncompressed) to compression for SST blocks that
  // are stored compressed.
  BYTES_COMPRESSED_FROM,
  // Number of output bytes (compressed) from compression for SST blocks that
  // are stored compressed.
  BYTES_COMPRESSED_TO,
  // Number of uncompressed bytes for SST blocks that are stored uncompressed
  // because compression type is kNoCompression, or some error case caused
  // compression not to run or produce an output. Index blocks are only counted
  // if enable_index_compression is true.
  BYTES_COMPRESSION_BYPASSED,
  // Number of input bytes (uncompressed) to compression for SST blocks that
  // are stored uncompressed because the compression result was rejected,
  // either because the ratio was not acceptable (see
  // CompressionOptions::max_compressed_bytes_per_kb) or found invalid by the
  // `verify_compression` option.
  BYTES_COMPRESSION_REJECTED,

  // Like BYTES_COMPRESSION_BYPASSED but counting number of blocks
  NUMBER_BLOCK_COMPRESSION_BYPASSED,
  // Like BYTES_COMPRESSION_REJECTED but counting number of blocks
  NUMBER_BLOCK_COMPRESSION_REJECTED,

  // Number of input bytes (compressed) to decompression in reading compressed
  // SST blocks from storage.
  BYTES_DECOMPRESSED_FROM,
  // Number of output bytes (uncompressed) from decompression in reading
  // compressed SST blocks from storage.
  BYTES_DECOMPRESSED_TO,

  // Number of times readahead is trimmed during scans when
  // ReadOptions.auto_readahead_size is set.
  READAHEAD_TRIMMED,
=======
  LEADER_WRITE_COUNT,
  NON_LEADER_WRITE_COUNT,
>>>>>>> 8a1446cf

  TICKER_ENUM_MAX
};

// The order of items listed in  Tickers should be the same as
// the order listed in TickersNameMap
extern const std::vector<std::pair<Tickers, std::string>> TickersNameMap;

/**
 * Keep adding histograms here. Note that the C++ enum values, unlike the values
 * in the Java bindings, are not guaranteed to be stable; also, the C++ and Java
 * values for any given histogram are not guaranteed to match.
 *  1. Add the new histogram before HISTOGRAM_ENUM_MAX.
 *  2. Add a readable string in HistogramsNameMap below for the newly added
 *     histogram.
 *  3. Add a corresponding enum value to HistogramType.java in the Java API.
 *  4. Add the enum conversions from/to Java/C++ to portal.h's
 *     toJavaHistogramsType and toCppHistograms.
 */
enum Histograms : uint32_t {
  DB_GET = 0,
  DB_WRITE,
  COMPACTION_TIME,
  COMPACTION_CPU_TIME,
  SUBCOMPACTION_SETUP_TIME,
  TABLE_SYNC_MICROS,
  COMPACTION_OUTFILE_SYNC_MICROS,
  WAL_FILE_SYNC_MICROS,
  MANIFEST_FILE_SYNC_MICROS,
  // TIME SPENT IN IO DURING TABLE OPEN
  TABLE_OPEN_IO_MICROS,
  DB_MULTIGET,
  READ_BLOCK_COMPACTION_MICROS,
  READ_BLOCK_GET_MICROS,
  WRITE_RAW_BLOCK_MICROS,
  NUM_FILES_IN_SINGLE_COMPACTION,
  DB_SEEK,
  WRITE_STALL,
  // Time spent in reading block-based or plain SST table
  SST_READ_MICROS,
  // Time spent in reading SST table (currently only block-based table) or blob
  // file corresponding to `Env::IOActivity`
  FILE_READ_FLUSH_MICROS,
  FILE_READ_COMPACTION_MICROS,
  FILE_READ_DB_OPEN_MICROS,
  // The following `FILE_READ_*` require stats level greater than
  // `StatsLevel::kExceptDetailedTimers`
  FILE_READ_GET_MICROS,
  FILE_READ_MULTIGET_MICROS,
  FILE_READ_DB_ITERATOR_MICROS,
  FILE_READ_VERIFY_DB_CHECKSUM_MICROS,
  FILE_READ_VERIFY_FILE_CHECKSUMS_MICROS,

  // The number of subcompactions actually scheduled during a compaction
  NUM_SUBCOMPACTIONS_SCHEDULED,
  // Value size distribution in each operation
  BYTES_PER_READ,
  BYTES_PER_WRITE,
  BYTES_PER_MULTIGET,

  BYTES_COMPRESSED,    // DEPRECATED / unused (see BYTES_COMPRESSED_{FROM,TO})
  BYTES_DECOMPRESSED,  // DEPRECATED / unused (see BYTES_DECOMPRESSED_{FROM,TO})
  COMPRESSION_TIMES_NANOS,
  DECOMPRESSION_TIMES_NANOS,
  // Number of merge operands passed to the merge operator in user read
  // requests.
  READ_NUM_MERGE_OPERANDS,

  // BlobDB specific stats
  // Size of keys written to BlobDB. Only applicable to legacy BlobDB.
  BLOB_DB_KEY_SIZE,
  // Size of values written to BlobDB. Only applicable to legacy BlobDB.
  BLOB_DB_VALUE_SIZE,
  // BlobDB Put/PutWithTTL/PutUntil/Write latency. Only applicable to legacy
  // BlobDB.
  BLOB_DB_WRITE_MICROS,
  // BlobDB Get latency. Only applicable to legacy BlobDB.
  BLOB_DB_GET_MICROS,
  // BlobDB MultiGet latency. Only applicable to legacy BlobDB.
  BLOB_DB_MULTIGET_MICROS,
  // BlobDB Seek/SeekToFirst/SeekToLast/SeekForPrev latency. Only applicable to
  // legacy BlobDB.
  BLOB_DB_SEEK_MICROS,
  // BlobDB Next latency. Only applicable to legacy BlobDB.
  BLOB_DB_NEXT_MICROS,
  // BlobDB Prev latency. Only applicable to legacy BlobDB.
  BLOB_DB_PREV_MICROS,
  // Blob file write latency.
  BLOB_DB_BLOB_FILE_WRITE_MICROS,
  // Blob file read latency.
  BLOB_DB_BLOB_FILE_READ_MICROS,
  // Blob file sync latency.
  BLOB_DB_BLOB_FILE_SYNC_MICROS,
  // BlobDB compression time.
  BLOB_DB_COMPRESSION_MICROS,
  // BlobDB decompression time.
  BLOB_DB_DECOMPRESSION_MICROS,
  // Time spent flushing memtable to disk
  FLUSH_TIME,
  SST_BATCH_SIZE,

  // MultiGet stats logged per level
  // Num of index and filter blocks read from file system per level.
  NUM_INDEX_AND_FILTER_BLOCKS_READ_PER_LEVEL,
  // Num of sst files read from file system per level.
  NUM_SST_READ_PER_LEVEL,

  // Error handler statistics
  ERROR_HANDLER_AUTORESUME_RETRY_COUNT,

  // Stats related to asynchronous read requests.
  ASYNC_READ_BYTES,
  POLL_WAIT_MICROS,

  // Number of prefetched bytes discarded by RocksDB.
  PREFETCHED_BYTES_DISCARDED,

  // Number of IOs issued in parallel in a MultiGet batch
  MULTIGET_IO_BATCH_SIZE,

  // Number of levels requiring IO for MultiGet
  NUM_LEVEL_READ_PER_MULTIGET,

  // Wait time for aborting async read in FilePrefetchBuffer destructor
  ASYNC_PREFETCH_ABORT_MICROS,

  // Number of bytes read for RocksDB's prefetching contents (as opposed to file
  // system's prefetch) from the end of SST table during block based table open
  TABLE_OPEN_PREFETCH_TAIL_READ_BYTES,

  HISTOGRAM_ENUM_MAX
};

extern const std::vector<std::pair<Histograms, std::string>> HistogramsNameMap;

struct HistogramData {
  double median;
  double percentile95;
  double percentile99;
  double average;
  double standard_deviation;
  // zero-initialize new members since old Statistics::histogramData()
  // implementations won't write them.
  double max = 0.0;
  uint64_t count = 0;
  uint64_t sum = 0;
  double min = 0.0;
};

// StatsLevel can be used to reduce statistics overhead by skipping certain
// types of stats in the stats collection process.
// Usage:
//   options.statistics->set_stats_level(StatsLevel::kExceptTimeForMutex);
enum StatsLevel : uint8_t {
  // Disable all metrics
  kDisableAll,
  // Disable tickers
  kExceptTickers = kDisableAll,
  // Disable timer stats, and skip histogram stats
  kExceptHistogramOrTimers,
  // Skip timer stats
  kExceptTimers,
  // Collect all stats except time inside mutex lock AND time spent on
  // compression.
  kExceptDetailedTimers,
  // Collect all stats except the counters requiring to get time inside the
  // mutex lock.
  kExceptTimeForMutex,
  // Collect all stats, including measuring duration of mutex operations.
  // If getting time is expensive on the platform to run, it can
  // reduce scalability to more threads, especially for writes.
  kAll,
};

// Analyze the performance of a db by providing cumulative stats over time.
// Usage:
//  Options options;
//  options.statistics = ROCKSDB_NAMESPACE::CreateDBStatistics();
//  Status s = DB::Open(options, kDBPath, &db);
//  ...
//  options.statistics->getTickerCount(NUMBER_BLOCK_COMPRESSED);
//  HistogramData hist;
//  options.statistics->histogramData(FLUSH_TIME, &hist);
//
// Exceptions MUST NOT propagate out of overridden functions into RocksDB,
// because RocksDB is not exception-safe. This could cause undefined behavior
// including data loss, unreported corruption, deadlocks, and more.
class Statistics : public Customizable {
 public:
  ~Statistics() override {}
  static const char* Type() { return "Statistics"; }
  static Status CreateFromString(const ConfigOptions& opts,
                                 const std::string& value,
                                 std::shared_ptr<Statistics>* result);
  // Default name of empty, for backwards compatibility.  Derived classes should
  // override this method.
  // This default implementation will likely be removed in a future release
  const char* Name() const override { return ""; }
  virtual uint64_t getTickerCount(uint32_t tickerType) const = 0;
  virtual void histogramData(uint32_t type,
                             HistogramData* const data) const = 0;
  virtual std::string getHistogramString(uint32_t /*type*/) const { return ""; }
  virtual void recordTick(uint32_t tickerType, uint64_t count = 1) = 0;
  virtual void setTickerCount(uint32_t tickerType, uint64_t count) = 0;
  virtual uint64_t getAndResetTickerCount(uint32_t tickerType) = 0;
  virtual void reportTimeToHistogram(uint32_t histogramType, uint64_t time) {
    if (get_stats_level() <= StatsLevel::kExceptTimers) {
      return;
    }
    recordInHistogram(histogramType, time);
  }
  // The function is here only for backward compatibility reason.
  // Users implementing their own Statistics class should override
  // recordInHistogram() instead and leave measureTime() as it is.
  virtual void measureTime(uint32_t /*histogramType*/, uint64_t /*time*/) {
    // This is not supposed to be called.
    assert(false);
  }
  virtual void recordInHistogram(uint32_t histogramType, uint64_t time) {
    // measureTime() is the old and inaccurate function name.
    // To keep backward compatible. If users implement their own
    // statistics, which overrides measureTime() but doesn't override
    // this function. We forward to measureTime().
    measureTime(histogramType, time);
  }

  // Resets all ticker and histogram stats
  virtual Status Reset() { return Status::NotSupported("Not implemented"); }

  using Customizable::ToString;
  // String representation of the statistic object. Must be thread-safe.
  virtual std::string ToString() const {
    // Do nothing by default
    return std::string("ToString(): not implemented");
  }

  virtual bool getTickerMap(std::map<std::string, uint64_t>*) const {
    // Do nothing by default
    return false;
  }

  // Override this function to disable particular histogram collection
  virtual bool HistEnabledForType(uint32_t type) const {
    return type < HISTOGRAM_ENUM_MAX;
  }
  void set_stats_level(StatsLevel sl) {
    stats_level_.store(sl, std::memory_order_relaxed);
  }
  StatsLevel get_stats_level() const {
    return stats_level_.load(std::memory_order_relaxed);
  }

 private:
  std::atomic<StatsLevel> stats_level_{kExceptDetailedTimers};
};

// Create a concrete DBStatistics object
std::shared_ptr<Statistics> CreateDBStatistics();

}  // namespace ROCKSDB_NAMESPACE<|MERGE_RESOLUTION|>--- conflicted
+++ resolved
@@ -404,7 +404,6 @@
   WARM_FILE_READ_COUNT,
   COLD_FILE_READ_COUNT,
 
-<<<<<<< HEAD
   // Last level and non-last level read statistics
   LAST_LEVEL_READ_BYTES,
   LAST_LEVEL_READ_COUNT,
@@ -518,10 +517,9 @@
   // Number of times readahead is trimmed during scans when
   // ReadOptions.auto_readahead_size is set.
   READAHEAD_TRIMMED,
-=======
+
   LEADER_WRITE_COUNT,
   NON_LEADER_WRITE_COUNT,
->>>>>>> 8a1446cf
 
   TICKER_ENUM_MAX
 };
