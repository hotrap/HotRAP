//  Copyright (c) 2011-present, Facebook, Inc.  All rights reserved.
//  This source code is licensed under both the GPLv2 (found in the
//  COPYING file in the root directory) and Apache 2.0 License
//  (found in the LICENSE.Apache file in the root directory).

#include "table/get_context.h"

#include "db/blob//blob_fetcher.h"
#include "db/merge_helper.h"
#include "db/pinned_iterators_manager.h"
#include "db/read_callback.h"
#include "db/wide/wide_column_serialization.h"
#include "monitoring/file_read_sample.h"
#include "monitoring/perf_context_imp.h"
#include "monitoring/statistics_impl.h"
#include "rocksdb/merge_operator.h"
#include "rocksdb/statistics.h"
#include "rocksdb/system_clock.h"

namespace ROCKSDB_NAMESPACE {

namespace {

void appendToReplayLog(std::string* replay_log, ValueType type, Slice value) {
  if (replay_log) {
    if (replay_log->empty()) {
      // Optimization: in the common case of only one operation in the
      // log, we allocate the exact amount of space needed.
      replay_log->reserve(1 + VarintLength(value.size()) + value.size());
    }
    replay_log->push_back(type);
    PutLengthPrefixedSlice(replay_log, value);
  }
}

}  // namespace

GetContext::GetContext(
    const Comparator* ucmp, const MergeOperator* merge_operator, Logger* logger,
    Statistics* statistics, GetState init_state, const Slice& user_key,
<<<<<<< HEAD
    PinnableSlice* pinnable_val, std::string* timestamp, bool* value_found,
    MergeContext* merge_context, bool do_merge,
    SequenceNumber* _max_covering_tombstone_seq, SystemClock* clock,
=======
    PinnableSlice* pinnable_val, PinnableWideColumns* columns,
    std::string* timestamp, bool* value_found, MergeContext* merge_context,
    bool do_merge, SequenceNumber* _max_covering_tombstone_seq,
    SystemClock* clock, SequenceNumber* seq,
>>>>>>> 26df98ad
    PinnedIteratorsManager* _pinned_iters_mgr, ReadCallback* callback,
    bool* is_blob_index, uint64_t tracing_get_id, BlobFetcher* blob_fetcher)
    : ucmp_(ucmp),
      merge_operator_(merge_operator),
      logger_(logger),
      statistics_(statistics),
      state_(init_state),
      user_key_(user_key),
      pinnable_val_(pinnable_val),
      columns_(columns),
      timestamp_(timestamp),
      value_found_(value_found),
      merge_context_(merge_context),
      max_covering_tombstone_seq_(_max_covering_tombstone_seq),
      clock_(clock),
      seq_(kMaxSequenceNumber),
      replay_log_(nullptr),
      pinned_iters_mgr_(_pinned_iters_mgr),
      callback_(callback),
      do_merge_(do_merge),
      is_blob_index_(is_blob_index),
      tracing_get_id_(tracing_get_id),
      blob_fetcher_(blob_fetcher) {
  sample_ = should_sample_file_read();
}

<<<<<<< HEAD
GetContext::GetContext(
    const Comparator* ucmp, const MergeOperator* merge_operator, Logger* logger,
    Statistics* statistics, GetState init_state, const Slice& user_key,
    PinnableSlice* pinnable_val, bool* value_found, MergeContext* merge_context,
    bool do_merge, SequenceNumber* _max_covering_tombstone_seq,
    SystemClock* clock, PinnedIteratorsManager* _pinned_iters_mgr,
    ReadCallback* callback, bool* is_blob_index, uint64_t tracing_get_id,
    BlobFetcher* blob_fetcher)
    : GetContext(ucmp, merge_operator, logger, statistics, init_state, user_key,
                 pinnable_val, nullptr, value_found, merge_context, do_merge,
                 _max_covering_tombstone_seq, clock, _pinned_iters_mgr,
                 callback, is_blob_index, tracing_get_id, blob_fetcher) {}
=======
GetContext::GetContext(const Comparator* ucmp,
                       const MergeOperator* merge_operator, Logger* logger,
                       Statistics* statistics, GetState init_state,
                       const Slice& user_key, PinnableSlice* pinnable_val,
                       PinnableWideColumns* columns, bool* value_found,
                       MergeContext* merge_context, bool do_merge,
                       SequenceNumber* _max_covering_tombstone_seq,
                       SystemClock* clock, SequenceNumber* seq,
                       PinnedIteratorsManager* _pinned_iters_mgr,
                       ReadCallback* callback, bool* is_blob_index,
                       uint64_t tracing_get_id, BlobFetcher* blob_fetcher)
    : GetContext(ucmp, merge_operator, logger, statistics, init_state, user_key,
                 pinnable_val, columns, /*timestamp=*/nullptr, value_found,
                 merge_context, do_merge, _max_covering_tombstone_seq, clock,
                 seq, _pinned_iters_mgr, callback, is_blob_index,
                 tracing_get_id, blob_fetcher) {}
>>>>>>> 26df98ad

// Called from TableCache::Get and Table::Get when file/block in which
// key may exist are not there in TableCache/BlockCache respectively. In this
// case we can't guarantee that key does not exist and are not permitted to do
// IO to be certain.Set the status=kFound and value_found=false to let the
// caller know that key may exist but is not there in memory
void GetContext::MarkKeyMayExist() {
  state_ = kFound;
  if (value_found_ != nullptr) {
    *value_found_ = false;
  }
}

void GetContext::SaveValue(const Slice& value, SequenceNumber /*seq*/) {
  assert(state_ == kNotFound);
  appendToReplayLog(replay_log_, kTypeValue, value);

  state_ = kFound;
  if (LIKELY(pinnable_val_ != nullptr)) {
    pinnable_val_->PinSelf(value);
  }
}

void GetContext::ReportCounters() {
  if (get_context_stats_.num_cache_hit > 0) {
    RecordTick(statistics_, BLOCK_CACHE_HIT, get_context_stats_.num_cache_hit);
  }
  if (get_context_stats_.num_cache_index_hit > 0) {
    RecordTick(statistics_, BLOCK_CACHE_INDEX_HIT,
               get_context_stats_.num_cache_index_hit);
  }
  if (get_context_stats_.num_cache_data_hit > 0) {
    RecordTick(statistics_, BLOCK_CACHE_DATA_HIT,
               get_context_stats_.num_cache_data_hit);
  }
  if (get_context_stats_.num_cache_filter_hit > 0) {
    RecordTick(statistics_, BLOCK_CACHE_FILTER_HIT,
               get_context_stats_.num_cache_filter_hit);
  }
  if (get_context_stats_.num_cache_compression_dict_hit > 0) {
    RecordTick(statistics_, BLOCK_CACHE_COMPRESSION_DICT_HIT,
               get_context_stats_.num_cache_compression_dict_hit);
  }
  if (get_context_stats_.num_cache_index_miss > 0) {
    RecordTick(statistics_, BLOCK_CACHE_INDEX_MISS,
               get_context_stats_.num_cache_index_miss);
  }
  if (get_context_stats_.num_cache_filter_miss > 0) {
    RecordTick(statistics_, BLOCK_CACHE_FILTER_MISS,
               get_context_stats_.num_cache_filter_miss);
  }
  if (get_context_stats_.num_cache_data_miss > 0) {
    RecordTick(statistics_, BLOCK_CACHE_DATA_MISS,
               get_context_stats_.num_cache_data_miss);
  }
  if (get_context_stats_.num_cache_compression_dict_miss > 0) {
    RecordTick(statistics_, BLOCK_CACHE_COMPRESSION_DICT_MISS,
               get_context_stats_.num_cache_compression_dict_miss);
  }
  if (get_context_stats_.num_cache_bytes_read > 0) {
    RecordTick(statistics_, BLOCK_CACHE_BYTES_READ,
               get_context_stats_.num_cache_bytes_read);
  }
  if (get_context_stats_.num_cache_miss > 0) {
    RecordTick(statistics_, BLOCK_CACHE_MISS,
               get_context_stats_.num_cache_miss);
  }
  if (get_context_stats_.num_cache_add > 0) {
    RecordTick(statistics_, BLOCK_CACHE_ADD, get_context_stats_.num_cache_add);
  }
  if (get_context_stats_.num_cache_add_redundant > 0) {
    RecordTick(statistics_, BLOCK_CACHE_ADD_REDUNDANT,
               get_context_stats_.num_cache_add_redundant);
  }
  if (get_context_stats_.num_cache_bytes_write > 0) {
    RecordTick(statistics_, BLOCK_CACHE_BYTES_WRITE,
               get_context_stats_.num_cache_bytes_write);
  }
  if (get_context_stats_.num_cache_index_add > 0) {
    RecordTick(statistics_, BLOCK_CACHE_INDEX_ADD,
               get_context_stats_.num_cache_index_add);
  }
  if (get_context_stats_.num_cache_index_add_redundant > 0) {
    RecordTick(statistics_, BLOCK_CACHE_INDEX_ADD_REDUNDANT,
               get_context_stats_.num_cache_index_add_redundant);
  }
  if (get_context_stats_.num_cache_index_bytes_insert > 0) {
    RecordTick(statistics_, BLOCK_CACHE_INDEX_BYTES_INSERT,
               get_context_stats_.num_cache_index_bytes_insert);
  }
  if (get_context_stats_.num_cache_data_add > 0) {
    RecordTick(statistics_, BLOCK_CACHE_DATA_ADD,
               get_context_stats_.num_cache_data_add);
  }
  if (get_context_stats_.num_cache_data_add_redundant > 0) {
    RecordTick(statistics_, BLOCK_CACHE_DATA_ADD_REDUNDANT,
               get_context_stats_.num_cache_data_add_redundant);
  }
  if (get_context_stats_.num_cache_data_bytes_insert > 0) {
    RecordTick(statistics_, BLOCK_CACHE_DATA_BYTES_INSERT,
               get_context_stats_.num_cache_data_bytes_insert);
  }
  if (get_context_stats_.num_cache_filter_add > 0) {
    RecordTick(statistics_, BLOCK_CACHE_FILTER_ADD,
               get_context_stats_.num_cache_filter_add);
  }
  if (get_context_stats_.num_cache_filter_add_redundant > 0) {
    RecordTick(statistics_, BLOCK_CACHE_FILTER_ADD_REDUNDANT,
               get_context_stats_.num_cache_filter_add_redundant);
  }
  if (get_context_stats_.num_cache_filter_bytes_insert > 0) {
    RecordTick(statistics_, BLOCK_CACHE_FILTER_BYTES_INSERT,
               get_context_stats_.num_cache_filter_bytes_insert);
  }
  if (get_context_stats_.num_cache_compression_dict_add > 0) {
    RecordTick(statistics_, BLOCK_CACHE_COMPRESSION_DICT_ADD,
               get_context_stats_.num_cache_compression_dict_add);
  }
  if (get_context_stats_.num_cache_compression_dict_add_redundant > 0) {
    RecordTick(statistics_, BLOCK_CACHE_COMPRESSION_DICT_ADD_REDUNDANT,
               get_context_stats_.num_cache_compression_dict_add_redundant);
  }
  if (get_context_stats_.num_cache_compression_dict_bytes_insert > 0) {
    RecordTick(statistics_, BLOCK_CACHE_COMPRESSION_DICT_BYTES_INSERT,
               get_context_stats_.num_cache_compression_dict_bytes_insert);
  }
}

bool GetContext::SaveValue(const ParsedInternalKey& parsed_key,
                           const Slice& value, bool* matched,
                           Cleanable* value_pinner) {
  assert(matched);
  assert((state_ != kMerge && parsed_key.type != kTypeMerge) ||
         merge_context_ != nullptr);
  if (ucmp_->EqualWithoutTimestamp(parsed_key.user_key, user_key_)) {
    *matched = true;
    // If the value is not in the snapshot, skip it
    if (!CheckCallback(parsed_key.sequence)) {
      return true;  // to continue to the next seq
    }

    appendToReplayLog(replay_log_, parsed_key.type, value);

<<<<<<< HEAD
    // Set the sequence number if it is uninitialized
    if (seq_ == kMaxSequenceNumber) {
      seq_ = parsed_key.sequence;
=======
    if (seq_ != nullptr) {
      // Set the sequence number if it is uninitialized
      if (*seq_ == kMaxSequenceNumber) {
        *seq_ = parsed_key.sequence;
      }
      if (max_covering_tombstone_seq_) {
        *seq_ = std::max(*seq_, *max_covering_tombstone_seq_);
      }
    }

    size_t ts_sz = ucmp_->timestamp_size();
    if (ts_sz > 0 && timestamp_ != nullptr) {
      if (!timestamp_->empty()) {
        assert(ts_sz == timestamp_->size());
        // `timestamp` can be set before `SaveValue` is ever called
        // when max_covering_tombstone_seq_ was set.
        // If this key has a higher sequence number than range tombstone,
        // then timestamp should be updated. `ts_from_rangetombstone_` is
        // set to false afterwards so that only the key with highest seqno
        // updates the timestamp.
        if (ts_from_rangetombstone_) {
          assert(max_covering_tombstone_seq_);
          if (parsed_key.sequence > *max_covering_tombstone_seq_) {
            Slice ts = ExtractTimestampFromUserKey(parsed_key.user_key, ts_sz);
            timestamp_->assign(ts.data(), ts.size());
            ts_from_rangetombstone_ = false;
          }
        }
      }
      // TODO optimize for small size ts
      const std::string kMaxTs(ts_sz, '\xff');
      if (timestamp_->empty() ||
          ucmp_->CompareTimestamp(*timestamp_, kMaxTs) == 0) {
        Slice ts = ExtractTimestampFromUserKey(parsed_key.user_key, ts_sz);
        timestamp_->assign(ts.data(), ts.size());
      }
>>>>>>> 26df98ad
    }

    auto type = parsed_key.type;
    // Key matches. Process it
    if ((type == kTypeValue || type == kTypeMerge || type == kTypeBlobIndex ||
         type == kTypeWideColumnEntity || type == kTypeDeletion ||
         type == kTypeDeletionWithTimestamp || type == kTypeSingleDeletion) &&
        max_covering_tombstone_seq_ != nullptr &&
        *max_covering_tombstone_seq_ > parsed_key.sequence) {
      // Note that deletion types are also considered, this is for the case
      // when we need to return timestamp to user. If a range tombstone has a
      // higher seqno than point tombstone, its timestamp should be returned.
      type = kTypeRangeDeletion;
    }
    switch (type) {
      case kTypeValue:
      case kTypeBlobIndex:
      case kTypeWideColumnEntity:
        assert(state_ == kNotFound || state_ == kMerge);
        if (type == kTypeBlobIndex) {
          if (is_blob_index_ == nullptr) {
            // Blob value not supported. Stop.
            state_ = kUnexpectedBlobIndex;
            return false;
          }
        }

        if (is_blob_index_ != nullptr) {
          *is_blob_index_ = (type == kTypeBlobIndex);
        }

        if (kNotFound == state_) {
          state_ = kFound;
          if (do_merge_) {
            if (type == kTypeBlobIndex && ucmp_->timestamp_size() != 0) {
              ukey_with_ts_found_.PinSelf(parsed_key.user_key);
            }
            if (LIKELY(pinnable_val_ != nullptr)) {
              Slice value_to_use = value;

              if (type == kTypeWideColumnEntity) {
                Slice value_copy = value;

                if (!WideColumnSerialization::GetValueOfDefaultColumn(
                         value_copy, value_to_use)
                         .ok()) {
                  state_ = kCorrupt;
                  return false;
                }
              }

              if (LIKELY(value_pinner != nullptr)) {
                // If the backing resources for the value are provided, pin them
                pinnable_val_->PinSlice(value_to_use, value_pinner);
              } else {
                TEST_SYNC_POINT_CALLBACK("GetContext::SaveValue::PinSelf",
                                         this);
                // Otherwise copy the value
                pinnable_val_->PinSelf(value_to_use);
              }
            } else if (columns_ != nullptr) {
              if (type == kTypeWideColumnEntity) {
                if (!columns_->SetWideColumnValue(value, value_pinner).ok()) {
                  state_ = kCorrupt;
                  return false;
                }
              } else {
                columns_->SetPlainValue(value, value_pinner);
              }
            }
          } else {
            // It means this function is called as part of DB GetMergeOperands
            // API and the current value should be part of
            // merge_context_->operand_list
            if (type == kTypeBlobIndex) {
              PinnableSlice pin_val;
              if (GetBlobValue(parsed_key.user_key, value, &pin_val) == false) {
                return false;
              }
              Slice blob_value(pin_val);
              push_operand(blob_value, nullptr);
            } else if (type == kTypeWideColumnEntity) {
              Slice value_copy = value;
              Slice value_of_default;

              if (!WideColumnSerialization::GetValueOfDefaultColumn(
                       value_copy, value_of_default)
                       .ok()) {
                state_ = kCorrupt;
                return false;
              }

              push_operand(value_of_default, value_pinner);
            } else {
              assert(type == kTypeValue);
              push_operand(value, value_pinner);
            }
          }
        } else if (kMerge == state_) {
          assert(merge_operator_ != nullptr);
          if (type == kTypeBlobIndex) {
            PinnableSlice pin_val;
            if (GetBlobValue(parsed_key.user_key, value, &pin_val) == false) {
              return false;
            }
            Slice blob_value(pin_val);
            state_ = kFound;
            if (do_merge_) {
              MergeWithPlainBaseValue(blob_value);
            } else {
              // It means this function is called as part of DB GetMergeOperands
              // API and the current value should be part of
              // merge_context_->operand_list
              push_operand(blob_value, nullptr);
            }
          } else if (type == kTypeWideColumnEntity) {
            state_ = kFound;

            if (do_merge_) {
              MergeWithWideColumnBaseValue(value);
            } else {
              // It means this function is called as part of DB GetMergeOperands
              // API and the current value should be part of
              // merge_context_->operand_list
              Slice value_copy = value;
              Slice value_of_default;

              if (!WideColumnSerialization::GetValueOfDefaultColumn(
                       value_copy, value_of_default)
                       .ok()) {
                state_ = kCorrupt;
                return false;
              }

              push_operand(value_of_default, value_pinner);
            }
          } else {
            assert(type == kTypeValue);

            state_ = kFound;
            if (do_merge_) {
              MergeWithPlainBaseValue(value);
            } else {
              // It means this function is called as part of DB GetMergeOperands
              // API and the current value should be part of
              // merge_context_->operand_list
              push_operand(value, value_pinner);
            }
          }
        }
        return false;

      case kTypeDeletion:
      case kTypeDeletionWithTimestamp:
      case kTypeSingleDeletion:
      case kTypeRangeDeletion:
        // TODO(noetzli): Verify correctness once merge of single-deletes
        // is supported
        assert(state_ == kNotFound || state_ == kMerge);
        if (kNotFound == state_) {
          state_ = kDeleted;
        } else if (kMerge == state_) {
          state_ = kFound;
          if (do_merge_) {
            MergeWithNoBaseValue();
          }
          // If do_merge_ = false then the current value shouldn't be part of
          // merge_context_->operand_list
        }
        return false;

      case kTypeMerge:
        assert(state_ == kNotFound || state_ == kMerge);
        state_ = kMerge;
        // value_pinner is not set from plain_table_reader.cc for example.
        push_operand(value, value_pinner);
        PERF_COUNTER_ADD(internal_merge_point_lookup_count, 1);

        if (do_merge_ && merge_operator_ != nullptr &&
            merge_operator_->ShouldMerge(
                merge_context_->GetOperandsDirectionBackward())) {
          state_ = kFound;
          MergeWithNoBaseValue();
          return false;
        }
        return true;

      default:
        assert(false);
        break;
    }
  }

  // state_ could be Corrupt, merge or notfound
  return false;
}

void GetContext::PostprocessMerge(const Status& merge_status) {
  if (!merge_status.ok()) {
    if (merge_status.subcode() == Status::SubCode::kMergeOperatorFailed) {
      state_ = kMergeOperatorFailed;
    } else {
      state_ = kCorrupt;
    }
    return;
  }

  if (LIKELY(pinnable_val_ != nullptr)) {
    pinnable_val_->PinSelf();
  }
}

void GetContext::MergeWithNoBaseValue() {
  assert(do_merge_);
  assert(pinnable_val_ || columns_);
  assert(!pinnable_val_ || !columns_);

  // `op_failure_scope` (an output parameter) is not provided (set to nullptr)
  // since a failure must be propagated regardless of its value.
  const Status s = MergeHelper::TimedFullMerge(
      merge_operator_, user_key_, MergeHelper::kNoBaseValue,
      merge_context_->GetOperands(), logger_, statistics_, clock_,
      /* update_num_ops_stats */ true,
      pinnable_val_ ? pinnable_val_->GetSelf() : nullptr, columns_,
      /* op_failure_scope */ nullptr);
  PostprocessMerge(s);
}

void GetContext::MergeWithPlainBaseValue(const Slice& value) {
  assert(do_merge_);
  assert(pinnable_val_ || columns_);
  assert(!pinnable_val_ || !columns_);

  // `op_failure_scope` (an output parameter) is not provided (set to nullptr)
  // since a failure must be propagated regardless of its value.
  const Status s = MergeHelper::TimedFullMerge(
      merge_operator_, user_key_, MergeHelper::kPlainBaseValue, value,
      merge_context_->GetOperands(), logger_, statistics_, clock_,
      /* update_num_ops_stats */ true,
      pinnable_val_ ? pinnable_val_->GetSelf() : nullptr, columns_,
      /* op_failure_scope */ nullptr);
  PostprocessMerge(s);
}

void GetContext::MergeWithWideColumnBaseValue(const Slice& entity) {
  assert(do_merge_);
  assert(pinnable_val_ || columns_);
  assert(!pinnable_val_ || !columns_);

  // `op_failure_scope` (an output parameter) is not provided (set to nullptr)
  // since a failure must be propagated regardless of its value.
  const Status s = MergeHelper::TimedFullMerge(
      merge_operator_, user_key_, MergeHelper::kWideBaseValue, entity,
      merge_context_->GetOperands(), logger_, statistics_, clock_,
      /* update_num_ops_stats */ true,
      pinnable_val_ ? pinnable_val_->GetSelf() : nullptr, columns_,
      /* op_failure_scope */ nullptr);
  PostprocessMerge(s);
}

bool GetContext::GetBlobValue(const Slice& user_key, const Slice& blob_index,
                              PinnableSlice* blob_value) {
  constexpr FilePrefetchBuffer* prefetch_buffer = nullptr;
  constexpr uint64_t* bytes_read = nullptr;

  Status status = blob_fetcher_->FetchBlob(
      user_key, blob_index, prefetch_buffer, blob_value, bytes_read);
  if (!status.ok()) {
    if (status.IsIncomplete()) {
      // FIXME: this code is not covered by unit tests
      MarkKeyMayExist();
      return false;
    }
    state_ = kCorrupt;
    return false;
  }
  *is_blob_index_ = false;
  return true;
}

void GetContext::push_operand(const Slice& value, Cleanable* value_pinner) {
  // TODO(yanqin) preserve timestamps information in merge_context
  if (pinned_iters_mgr() && pinned_iters_mgr()->PinningEnabled() &&
      value_pinner != nullptr) {
    value_pinner->DelegateCleanupsTo(pinned_iters_mgr());
    merge_context_->PushOperand(value, true /*value_pinned*/);
  } else {
    merge_context_->PushOperand(value, false);
  }
}

void replayGetContextLog(const Slice& replay_log, const Slice& user_key,
                         GetContext* get_context, Cleanable* value_pinner,
                         SequenceNumber seq_no) {
  Slice s = replay_log;
  while (s.size()) {
    auto type = static_cast<ValueType>(*s.data());
    s.remove_prefix(1);
    Slice value;
    bool ret = GetLengthPrefixedSlice(&s, &value);
    assert(ret);
    (void)ret;

    bool dont_care __attribute__((__unused__));

    ParsedInternalKey ikey = ParsedInternalKey(user_key, seq_no, type);
    get_context->SaveValue(ikey, value, &dont_care, value_pinner);
  }
}

}  // namespace ROCKSDB_NAMESPACE<|MERGE_RESOLUTION|>--- conflicted
+++ resolved
@@ -38,18 +38,12 @@
 GetContext::GetContext(
     const Comparator* ucmp, const MergeOperator* merge_operator, Logger* logger,
     Statistics* statistics, GetState init_state, const Slice& user_key,
-<<<<<<< HEAD
-    PinnableSlice* pinnable_val, std::string* timestamp, bool* value_found,
-    MergeContext* merge_context, bool do_merge,
-    SequenceNumber* _max_covering_tombstone_seq, SystemClock* clock,
-=======
     PinnableSlice* pinnable_val, PinnableWideColumns* columns,
     std::string* timestamp, bool* value_found, MergeContext* merge_context,
     bool do_merge, SequenceNumber* _max_covering_tombstone_seq,
-    SystemClock* clock, SequenceNumber* seq,
->>>>>>> 26df98ad
-    PinnedIteratorsManager* _pinned_iters_mgr, ReadCallback* callback,
-    bool* is_blob_index, uint64_t tracing_get_id, BlobFetcher* blob_fetcher)
+    SystemClock* clock, PinnedIteratorsManager* _pinned_iters_mgr,
+    ReadCallback* callback, bool* is_blob_index, uint64_t tracing_get_id,
+    BlobFetcher* blob_fetcher)
     : ucmp_(ucmp),
       merge_operator_(merge_operator),
       logger_(logger),
@@ -74,37 +68,19 @@
   sample_ = should_sample_file_read();
 }
 
-<<<<<<< HEAD
 GetContext::GetContext(
     const Comparator* ucmp, const MergeOperator* merge_operator, Logger* logger,
     Statistics* statistics, GetState init_state, const Slice& user_key,
-    PinnableSlice* pinnable_val, bool* value_found, MergeContext* merge_context,
-    bool do_merge, SequenceNumber* _max_covering_tombstone_seq,
-    SystemClock* clock, PinnedIteratorsManager* _pinned_iters_mgr,
-    ReadCallback* callback, bool* is_blob_index, uint64_t tracing_get_id,
-    BlobFetcher* blob_fetcher)
-    : GetContext(ucmp, merge_operator, logger, statistics, init_state, user_key,
-                 pinnable_val, nullptr, value_found, merge_context, do_merge,
-                 _max_covering_tombstone_seq, clock, _pinned_iters_mgr,
-                 callback, is_blob_index, tracing_get_id, blob_fetcher) {}
-=======
-GetContext::GetContext(const Comparator* ucmp,
-                       const MergeOperator* merge_operator, Logger* logger,
-                       Statistics* statistics, GetState init_state,
-                       const Slice& user_key, PinnableSlice* pinnable_val,
-                       PinnableWideColumns* columns, bool* value_found,
-                       MergeContext* merge_context, bool do_merge,
-                       SequenceNumber* _max_covering_tombstone_seq,
-                       SystemClock* clock, SequenceNumber* seq,
-                       PinnedIteratorsManager* _pinned_iters_mgr,
-                       ReadCallback* callback, bool* is_blob_index,
-                       uint64_t tracing_get_id, BlobFetcher* blob_fetcher)
+    PinnableSlice* pinnable_val, PinnableWideColumns* columns,
+    bool* value_found, MergeContext* merge_context, bool do_merge,
+    SequenceNumber* _max_covering_tombstone_seq, SystemClock* clock,
+    PinnedIteratorsManager* _pinned_iters_mgr, ReadCallback* callback,
+    bool* is_blob_index, uint64_t tracing_get_id, BlobFetcher* blob_fetcher)
     : GetContext(ucmp, merge_operator, logger, statistics, init_state, user_key,
                  pinnable_val, columns, /*timestamp=*/nullptr, value_found,
                  merge_context, do_merge, _max_covering_tombstone_seq, clock,
-                 seq, _pinned_iters_mgr, callback, is_blob_index,
-                 tracing_get_id, blob_fetcher) {}
->>>>>>> 26df98ad
+                 _pinned_iters_mgr, callback, is_blob_index, tracing_get_id,
+                 blob_fetcher) {}
 
 // Called from TableCache::Get and Table::Get when file/block in which
 // key may exist are not there in TableCache/BlockCache respectively. In this
@@ -248,19 +224,12 @@
 
     appendToReplayLog(replay_log_, parsed_key.type, value);
 
-<<<<<<< HEAD
     // Set the sequence number if it is uninitialized
     if (seq_ == kMaxSequenceNumber) {
       seq_ = parsed_key.sequence;
-=======
-    if (seq_ != nullptr) {
-      // Set the sequence number if it is uninitialized
-      if (*seq_ == kMaxSequenceNumber) {
-        *seq_ = parsed_key.sequence;
-      }
-      if (max_covering_tombstone_seq_) {
-        *seq_ = std::max(*seq_, *max_covering_tombstone_seq_);
-      }
+    }
+    if (max_covering_tombstone_seq_) {
+      seq_ = std::max(seq_, *max_covering_tombstone_seq_);
     }
 
     size_t ts_sz = ucmp_->timestamp_size();
@@ -289,7 +258,6 @@
         Slice ts = ExtractTimestampFromUserKey(parsed_key.user_key, ts_sz);
         timestamp_->assign(ts.data(), ts.size());
       }
->>>>>>> 26df98ad
     }
 
     auto type = parsed_key.type;
