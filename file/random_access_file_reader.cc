--- conflicted
+++ resolved
@@ -203,11 +203,7 @@
         }
       }
       *result = Slice(scratch, res_len);
-<<<<<<< HEAD
-=======
       IOSTATS_ADD(rand_read_bytes, read_size);
-#endif  // !ROCKSDB_LITE
->>>>>>> 044077bb
     } else {
       size_t pos = 0;
       const char* res_scratch = nullptr;
