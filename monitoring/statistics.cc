--- conflicted
+++ resolved
@@ -224,14 +224,11 @@
     {HOT_FILE_READ_COUNT, "rocksdb.hot.file.read.count"},
     {WARM_FILE_READ_COUNT, "rocksdb.warm.file.read.count"},
     {COLD_FILE_READ_COUNT, "rocksdb.cold.file.read.count"},
-<<<<<<< HEAD
-    {PROMOTED_2FDLAST_BYTES, "hotrap.promoted.2fdlast.bytes"},
-    {PROMOTED_FLUSH_BYTES, "hotrap.promoted.flush.bytes"}};
-=======
     {LEADER_WRITE_COUNT, "rocksdb.leader.write.count"},
     {NON_LEADER_WRITE_COUNT, "rocksdb.nonleader.write.count"},
+    {PROMOTED_2FDLAST_BYTES, "hotrap.promoted.2fdlast.bytes"},
+    {PROMOTED_FLUSH_BYTES, "hotrap.promoted.flush.bytes"},
 };
->>>>>>> 32381b6e
 
 const std::vector<std::pair<Histograms, std::string>> HistogramsNameMap = {
     {DB_GET, "rocksdb.db.get.micros"},
@@ -461,7 +458,7 @@
 // a buffer size used for temp string buffers
 const int kTmpStrBufferSize = 200;
 
-} // namespace
+}  // namespace
 
 std::string StatisticsImpl::ToString() const {
   MutexLock lock(&aggregate_lock_);
